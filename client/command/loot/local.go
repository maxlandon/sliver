package loot

/*
	Sliver Implant Framework
	Copyright (C) 2021  Bishop Fox

	This program is free software: you can redistribute it and/or modify
	it under the terms of the GNU General Public License as published by
	the Free Software Foundation, either version 3 of the License, or
	(at your option) any later version.

	This program is distributed in the hope that it will be useful,
	but WITHOUT ANY WARRANTY; without even the implied warranty of
	MERCHANTABILITY or FITNESS FOR A PARTICULAR PURPOSE.  See the
	GNU General Public License for more details.

	You should have received a copy of the GNU General Public License
	along with this program.  If not, see <https://www.gnu.org/licenses/>.
*/

import (
	"context"
	"fmt"
	"os"
	"path"
	"path/filepath"

	"github.com/spf13/cobra"

	"github.com/bishopfox/sliver/client/console"
	"github.com/bishopfox/sliver/protobuf/clientpb"
	"github.com/bishopfox/sliver/protobuf/commonpb"
)

<<<<<<< HEAD
// LootAddLocalCmd - Add a local file to the server as loot.
=======
// LootAddLocalCmd - Add a local file to the server as loot
>>>>>>> dcebd2dd
func LootAddLocalCmd(cmd *cobra.Command, con *console.SliverClient, args []string) {
	localPath := args[0]
	if _, err := os.Stat(localPath); os.IsNotExist(err) {
		con.PrintErrorf("Path '%s' not found\n", localPath)
		return
	}

	name, _ := cmd.Flags().GetString("name")
	if name == "" {
		name = path.Base(localPath)
	}

	var lootFileType clientpb.FileType
	if isTextFile(localPath) {
		lootFileType = clientpb.FileType_TEXT
	} else {
		lootFileType = clientpb.FileType_BINARY
	}

	data, err := os.ReadFile(localPath)
	if err != nil {
		con.PrintErrorf("Failed to read file %s\n", err)
		return
	}

	loot := &clientpb.Loot{
		Name:     name,
		FileType: lootFileType,
		File: &commonpb.File{
			Name: filepath.Base(localPath),
			Data: data,
		},
	}

	ctrl := make(chan bool)
	con.SpinUntil(fmt.Sprintf("Uploading loot from %s", localPath), ctrl)
	loot, err = con.Rpc.LootAdd(context.Background(), loot)
	ctrl <- true
	<-ctrl
	if err != nil {
		con.PrintErrorf("%s\n", con.UnwrapServerErr(err))
	}

	con.PrintInfof("Successfully added loot to server (%s)\n", loot.ID)
}<|MERGE_RESOLUTION|>--- conflicted
+++ resolved
@@ -32,11 +32,7 @@
 	"github.com/bishopfox/sliver/protobuf/commonpb"
 )
 
-<<<<<<< HEAD
-// LootAddLocalCmd - Add a local file to the server as loot.
-=======
 // LootAddLocalCmd - Add a local file to the server as loot
->>>>>>> dcebd2dd
 func LootAddLocalCmd(cmd *cobra.Command, con *console.SliverClient, args []string) {
 	localPath := args[0]
 	if _, err := os.Stat(localPath); os.IsNotExist(err) {
