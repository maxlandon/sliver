--- conflicted
+++ resolved
@@ -27,11 +27,7 @@
 	"github.com/bishopfox/sliver/protobuf/commonpb"
 )
 
-<<<<<<< HEAD
-// MonitorStopCmd - Stop monitoring threat intel for implants.
-=======
 // MonitorStopCmd - Stop monitoring threat intel for implants
->>>>>>> dcebd2dd
 func MonitorStopCmd(cmd *cobra.Command, con *console.SliverClient, args []string) {
 	_, err := con.Rpc.MonitorStop(context.Background(), &commonpb.Empty{})
 	if err != nil {
