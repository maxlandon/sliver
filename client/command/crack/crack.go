--- conflicted
+++ resolved
@@ -32,11 +32,7 @@
 	"github.com/bishopfox/sliver/protobuf/commonpb"
 )
 
-<<<<<<< HEAD
-// CrackCmd - GPU password cracking interface.
-=======
 // CrackCmd - GPU password cracking interface
->>>>>>> dcebd2dd
 func CrackCmd(cmd *cobra.Command, con *console.SliverClient, args []string) {
 	if !AreCrackersOnline(con) {
 		PrintNoCrackstations(con)
@@ -61,11 +57,7 @@
 	}
 }
 
-<<<<<<< HEAD
-// CrackStationsCmd - Manage GPU cracking stations.
-=======
 // CrackStationsCmd - Manage GPU cracking stations
->>>>>>> dcebd2dd
 func CrackStationsCmd(cmd *cobra.Command, con *console.SliverClient, args []string) {
 	crackers, err := con.Rpc.Crackstations(context.Background(), &commonpb.Empty{})
 	if err != nil {
