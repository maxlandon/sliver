package privilege

/*
	Sliver Implant Framework
	Copyright (C) 2021  Bishop Fox

	This program is free software: you can redistribute it and/or modify
	it under the terms of the GNU General Public License as published by
	the Free Software Foundation, either version 3 of the License, or
	(at your option) any later version.

	This program is distributed in the hope that it will be useful,
	but WITHOUT ANY WARRANTY; without even the implied warranty of
	MERCHANTABILITY or FITNESS FOR A PARTICULAR PURPOSE.  See the
	GNU General Public License for more details.

	You should have received a copy of the GNU General Public License
	along with this program.  If not, see <https://www.gnu.org/licenses/>.
*/

import (
	"context"
	"errors"
	"strconv"
	"strings"

	"github.com/spf13/cobra"
	"google.golang.org/protobuf/proto"

	"github.com/bishopfox/sliver/client/console"
	"github.com/bishopfox/sliver/protobuf/clientpb"
	"github.com/bishopfox/sliver/protobuf/sliverpb"
)

<<<<<<< HEAD
// GetPrivsCmd - Get the current process privileges (Windows only).
=======
// GetPrivsCmd - Get the current process privileges (Windows only)
>>>>>>> dcebd2dd
func GetPrivsCmd(cmd *cobra.Command, con *console.SliverClient, args []string) {
	session, beacon := con.ActiveTarget.GetInteractive()
	if session == nil && beacon == nil {
		return
	}
	targetOS, err := getOS(session, beacon)
	if err != nil {
		con.PrintErrorf("%s.\n", err)
		return
	}

	if targetOS != "windows" {
		con.PrintErrorf("Command only supported on Windows.\n")
		return
	}

	privs, err := con.Rpc.GetPrivs(context.Background(), &sliverpb.GetPrivsReq{
		Request: con.ActiveTarget.Request(cmd),
	})
	if err != nil {
		con.PrintErrorf("%s\n", con.UnwrapServerErr(err))
		return
	}
	pid, err := getPID(session, beacon)
	if err != nil {
		con.PrintErrorf("%s.\n", err)
		return
	}

	if privs.Response != nil && privs.Response.Async {
		con.AddBeaconCallback(privs.Response, func(task *clientpb.BeaconTask) {
			err = proto.Unmarshal(task.Response, privs)
			if err != nil {
				con.PrintErrorf("Failed to decode response %s\n", err)
				return
			}
			PrintGetPrivs(privs, pid, con)
			err = updateBeaconIntegrityInformation(con, beacon.ID, privs.ProcessIntegrity)
			if err != nil {
				con.PrintWarnf("Could not save integrity information for the beacon: %s\n", err)
				return
			}
		})
	} else {
		PrintGetPrivs(privs, pid, con)
	}
}

<<<<<<< HEAD
// PrintGetPrivs - Print the results of the get privs command.
=======
// PrintGetPrivs - Print the results of the get privs command
>>>>>>> dcebd2dd
func PrintGetPrivs(privs *sliverpb.GetPrivs, pid int32, con *console.SliverClient) {
	// Response is the Envelope (see RPC API), Err is part of it.
	if privs.Response != nil && privs.Response.Err != "" {
		con.PrintErrorf("\nNOTE: Information may be incomplete due to an error:\n")
		con.PrintErrorf("%s\n", privs.Response.Err)
	}
	if privs.PrivInfo == nil {
		return
	}

	var processName string = "Current Process"
	if privs.ProcessName != "" {
		processName = privs.ProcessName
	}

	// To make things look pretty, figure out the longest name and description
	// for column width
	var nameColumnWidth int = 0
	var descriptionColumnWidth int = 0
	var introWidth int = 34 + len(processName) + len(strconv.Itoa(int(pid)))

	for _, entry := range privs.PrivInfo {
		if len(entry.Name) > nameColumnWidth {
			nameColumnWidth = len(entry.Name)
		}
		if len(entry.Description) > descriptionColumnWidth {
			descriptionColumnWidth = len(entry.Description)
		}
	}

	// Give one more space
	nameColumnWidth += 1
	descriptionColumnWidth += 1

	con.Printf("\nPrivilege Information for %s (PID: %d)\n", processName, pid)
	con.Println(strings.Repeat("-", introWidth))
	con.Printf("\nProcess Integrity Level: %s\n\n", privs.ProcessIntegrity)
	con.Printf("%-*s\t%-*s\t%s\n", nameColumnWidth, "Name", descriptionColumnWidth, "Description", "Attributes")
	con.Printf("%-*s\t%-*s\t%s\n", nameColumnWidth, "====", descriptionColumnWidth, "===========", "==========")
	for _, entry := range privs.PrivInfo {
		con.Printf("%-*s\t%-*s\t", nameColumnWidth, entry.Name, descriptionColumnWidth, entry.Description)
		if entry.Enabled {
			con.Printf("Enabled")
		} else {
			con.Printf("Disabled")
		}
		if entry.EnabledByDefault {
			con.Printf(", Enabled by Default")
		}
		if entry.Removed {
			con.Printf(", Removed")
		}
		if entry.UsedForAccess {
			con.Printf(", Used for Access")
		}
		con.Printf("\n")
	}
}

func getOS(session *clientpb.Session, beacon *clientpb.Beacon) (string, error) {
	if session != nil {
		return session.OS, nil
	}
	if beacon != nil {
		return beacon.OS, nil
	}

	return "", errors.New("no session or beacon")
}

func getPID(session *clientpb.Session, beacon *clientpb.Beacon) (int32, error) {
	if session != nil {
		return session.PID, nil
	}
	if beacon != nil {
		return beacon.PID, nil
	}
<<<<<<< HEAD

	return -1, errors.New("no session or beacon")
=======
	panic("no session or beacon")
}

func updateBeaconIntegrityInformation(con *console.SliverClient, beaconID string, integrity string) error {
	_, err := con.Rpc.UpdateBeaconIntegrityInformation(context.Background(), &clientpb.BeaconIntegrity{BeaconID: beaconID,
		Integrity: integrity})

	return err
>>>>>>> dcebd2dd
}<|MERGE_RESOLUTION|>--- conflicted
+++ resolved
@@ -32,11 +32,7 @@
 	"github.com/bishopfox/sliver/protobuf/sliverpb"
 )
 
-<<<<<<< HEAD
-// GetPrivsCmd - Get the current process privileges (Windows only).
-=======
 // GetPrivsCmd - Get the current process privileges (Windows only)
->>>>>>> dcebd2dd
 func GetPrivsCmd(cmd *cobra.Command, con *console.SliverClient, args []string) {
 	session, beacon := con.ActiveTarget.GetInteractive()
 	if session == nil && beacon == nil {
@@ -85,11 +81,7 @@
 	}
 }
 
-<<<<<<< HEAD
-// PrintGetPrivs - Print the results of the get privs command.
-=======
 // PrintGetPrivs - Print the results of the get privs command
->>>>>>> dcebd2dd
 func PrintGetPrivs(privs *sliverpb.GetPrivs, pid int32, con *console.SliverClient) {
 	// Response is the Envelope (see RPC API), Err is part of it.
 	if privs.Response != nil && privs.Response.Err != "" {
@@ -167,17 +159,15 @@
 	if beacon != nil {
 		return beacon.PID, nil
 	}
-<<<<<<< HEAD
 
 	return -1, errors.New("no session or beacon")
-=======
-	panic("no session or beacon")
 }
 
 func updateBeaconIntegrityInformation(con *console.SliverClient, beaconID string, integrity string) error {
-	_, err := con.Rpc.UpdateBeaconIntegrityInformation(context.Background(), &clientpb.BeaconIntegrity{BeaconID: beaconID,
-		Integrity: integrity})
+	_, err := con.Rpc.UpdateBeaconIntegrityInformation(context.Background(), &clientpb.BeaconIntegrity{
+		BeaconID:  beaconID,
+		Integrity: integrity,
+	})
 
 	return err
->>>>>>> dcebd2dd
 }