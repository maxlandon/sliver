package privilege

/*
	Sliver Implant Framework
	Copyright (C) 2021  Bishop Fox

	This program is free software: you can redistribute it and/or modify
	it under the terms of the GNU General Public License as published by
	the Free Software Foundation, either version 3 of the License, or
	(at your option) any later version.

	This program is distributed in the hope that it will be useful,
	but WITHOUT ANY WARRANTY; without even the implied warranty of
	MERCHANTABILITY or FITNESS FOR A PARTICULAR PURPOSE.  See the
	GNU General Public License for more details.

	You should have received a copy of the GNU General Public License
	along with this program.  If not, see <https://www.gnu.org/licenses/>.
*/

import (
	"context"

	"github.com/spf13/cobra"
	"google.golang.org/protobuf/proto"

	"github.com/bishopfox/sliver/client/console"
	"github.com/bishopfox/sliver/protobuf/clientpb"
	"github.com/bishopfox/sliver/protobuf/sliverpb"
)

<<<<<<< HEAD
// GetSystemCmd - Windows only, attempt to get SYSTEM on the remote system.
=======
// GetSystemCmd - Windows only, attempt to get SYSTEM on the remote system
>>>>>>> dcebd2dd
func GetSystemCmd(cmd *cobra.Command, con *console.SliverClient, args []string) {
	session, beacon := con.ActiveTarget.GetInteractive()
	if session == nil && beacon == nil {
		return
	}
	targetOS, err := getOS(session, beacon)
	if err != nil {
		con.PrintErrorf("%s.\n", err)
		return
	}
	if targetOS != "windows" {
		con.PrintErrorf("Command only supported on Windows.\n")
		return
	}

	process, _ := cmd.Flags().GetString("process")
	config := con.GetActiveSessionConfig()
	ctrl := make(chan bool)
	con.SpinUntil("Attempting to create a new sliver session as 'NT AUTHORITY\\SYSTEM'...", ctrl)

	getSystem, err := con.Rpc.GetSystem(context.Background(), &clientpb.GetSystemReq{
		Request:        con.ActiveTarget.Request(cmd),
		Config:         config,
		HostingProcess: process,
	})
	ctrl <- true
	<-ctrl
	if err != nil {
		con.PrintErrorf("%s\n", con.UnwrapServerErr(err))
		return
	}

	if getSystem.Response != nil && getSystem.Response.Async {
		con.AddBeaconCallback(getSystem.Response, func(task *clientpb.BeaconTask) {
			err = proto.Unmarshal(task.Response, getSystem)
			if err != nil {
				con.PrintErrorf("Failed to decode response %s\n", err)
				return
			}
			PrintGetSystem(getSystem, con)
		})
	} else {
		PrintGetSystem(getSystem, con)
	}
}

<<<<<<< HEAD
// PrintGetSystem - Print the results of get system.
=======
// PrintGetSystem - Print the results of get system
>>>>>>> dcebd2dd
func PrintGetSystem(getsystemResp *sliverpb.GetSystem, con *console.SliverClient) {
	if getsystemResp.Response != nil && getsystemResp.Response.GetErr() != "" {
		con.PrintErrorf("%s\n", getsystemResp.GetResponse().GetErr())
		return
	}
	con.Println()
	con.PrintInfof("A new SYSTEM session should pop soon...\n")
}<|MERGE_RESOLUTION|>--- conflicted
+++ resolved
@@ -29,11 +29,7 @@
 	"github.com/bishopfox/sliver/protobuf/sliverpb"
 )
 
-<<<<<<< HEAD
-// GetSystemCmd - Windows only, attempt to get SYSTEM on the remote system.
-=======
 // GetSystemCmd - Windows only, attempt to get SYSTEM on the remote system
->>>>>>> dcebd2dd
 func GetSystemCmd(cmd *cobra.Command, con *console.SliverClient, args []string) {
 	session, beacon := con.ActiveTarget.GetInteractive()
 	if session == nil && beacon == nil {
@@ -80,11 +76,7 @@
 	}
 }
 
-<<<<<<< HEAD
-// PrintGetSystem - Print the results of get system.
-=======
 // PrintGetSystem - Print the results of get system
->>>>>>> dcebd2dd
 func PrintGetSystem(getsystemResp *sliverpb.GetSystem, con *console.SliverClient) {
 	if getsystemResp.Response != nil && getsystemResp.Response.GetErr() != "" {
 		con.PrintErrorf("%s\n", getsystemResp.GetResponse().GetErr())
