package command

/*
	Sliver Implant Framework
	Copyright (C) 2023  Bishop Fox

	This program is free software: you can redistribute it and/or modify
	it under the terms of the GNU General Public License as published by
	the Free Software Foundation, either version 3 of the License, or
	(at your option) any later version.

	This program is distributed in the hope that it will be useful,
	but WITHOUT ANY WARRANTY; without even the implied warranty of
	MERCHANTABILITY or FITNESS FOR A PARTICULAR PURPOSE.  See the
	GNU General Public License for more details.

	You should have received a copy of the GNU General Public License
	along with this program.  If not, see <https://www.gnu.org/licenses/>.
*/

import (
	"github.com/reeflective/console"
	"github.com/spf13/cobra"

	"github.com/bishopfox/sliver/client/assets"
	"github.com/bishopfox/sliver/client/command/alias"
	"github.com/bishopfox/sliver/client/command/backdoor"
	"github.com/bishopfox/sliver/client/command/cursed"
	"github.com/bishopfox/sliver/client/command/dllhijack"
	"github.com/bishopfox/sliver/client/command/environment"
	"github.com/bishopfox/sliver/client/command/exec"
	"github.com/bishopfox/sliver/client/command/extensions"
	"github.com/bishopfox/sliver/client/command/filesystem"
	"github.com/bishopfox/sliver/client/command/info"
	"github.com/bishopfox/sliver/client/command/kill"
	"github.com/bishopfox/sliver/client/command/network"
	"github.com/bishopfox/sliver/client/command/pivots"
	"github.com/bishopfox/sliver/client/command/portfwd"
	"github.com/bishopfox/sliver/client/command/privilege"
	"github.com/bishopfox/sliver/client/command/processes"
	"github.com/bishopfox/sliver/client/command/reconfig"
	"github.com/bishopfox/sliver/client/command/registry"
	"github.com/bishopfox/sliver/client/command/rportfwd"
	"github.com/bishopfox/sliver/client/command/screenshot"
	"github.com/bishopfox/sliver/client/command/sessions"
	"github.com/bishopfox/sliver/client/command/shell"
	"github.com/bishopfox/sliver/client/command/socks"
	"github.com/bishopfox/sliver/client/command/tasks"
	"github.com/bishopfox/sliver/client/command/wasm"
	"github.com/bishopfox/sliver/client/command/wireguard"
	client "github.com/bishopfox/sliver/client/console"
	consts "github.com/bishopfox/sliver/client/constants"
)

// SliverCommands returns all commands bound to the implant menu.
func SliverCommands(con *client.SliverConsoleClient) console.Commands {
	sliverCommands := func() *cobra.Command {
		sliver := &cobra.Command{
			Short: "Implant commands",
			CompletionOptions: cobra.CompletionOptions{
				HiddenDefaultCmd: true,
			},
		}

		// [ Core ]
		bind(consts.SliverCoreHelpGroup, sliver, con,
			reconfig.Commands,
			// sessions.Commands,
			sessions.SliverCommands,
			kill.Commands,
			// use.Commands,
			tasks.Commands,
			pivots.Commands,
		)

		// [ Info ]
		bind(consts.InfoHelpGroup, sliver, con,
			// info.Commands,
			info.SliverCommands,
			screenshot.Commands,
			environment.Commands,
			registry.Commands,
		)

		// [ Filesystem ]
		bind(consts.FilesystemHelpGroup, sliver, con,
			filesystem.Commands,
		)

		// [ Network tools ]
		bind(consts.NetworkHelpGroup, sliver, con,
			network.Commands,
			rportfwd.Commands,
			portfwd.Commands,
			socks.Commands,
			wireguard.SliverCommands,
		)

		// [ Execution ]
		bind(consts.ExecutionHelpGroup, sliver, con,
			shell.Commands,
			exec.Commands,
			backdoor.Commands,
			dllhijack.Commands,
			cursed.Commands,
			wasm.Commands,
		)

		// [ Privileges ]
		bind(consts.PrivilegesHelpGroup, sliver, con,
			privilege.Commands,
		)

		// [ Processes ]
		bind(consts.ProcessHelpGroup, sliver, con,
			processes.Commands,
		)

		// [ Aliases ]
		bind(consts.AliasHelpGroup, sliver, con)

		// [ Extensions ]
		bind(consts.ExtensionHelpGroup, sliver, con,
			extensions.Commands,
		)

		// [ Post-command declaration setup ]----------------------------------------

		// Load Aliases
		aliasManifests := assets.GetInstalledAliasManifests()
		for _, manifest := range aliasManifests {
			_, err := alias.LoadAlias(manifest, sliver, con)
			if err != nil {
				con.PrintErrorf("Failed to load alias: %s", err)
				continue
			}
		}

		// Load Extensions
		extensionManifests := assets.GetInstalledExtensionManifests()
		for _, manifest := range extensionManifests {
			ext, err := extensions.LoadExtensionManifest(manifest)
			// Absorb error in case there's no extensions manifest
			if err != nil {
				con.PrintErrorf("Failed to load extension: %s", err)
				continue
			}
			extensions.ExtensionRegisterCommand(ext, sliver, con)
		}

<<<<<<< HEAD
=======
		// [ Reconfig ] ---------------------------------------------------------------

		reconfigCmd := &cobra.Command{
			Use:   consts.ReconfigStr,
			Short: "Reconfigure the active beacon/session",
			Long:  help.GetHelpFor([]string{consts.ReconfigStr}),
			Run: func(cmd *cobra.Command, args []string) {
				reconfig.ReconfigCmd(cmd, con, args)
			},
			GroupID:     consts.SliverCoreHelpGroup,
			Annotations: hideCommand(consts.BeaconCmdsFilter),
		}
		sliver.AddCommand(reconfigCmd)
		Flags("reconfig", false, reconfigCmd, func(f *pflag.FlagSet) {
			f.StringP("reconnect-interval", "r", "", "reconnect interval for implant")
			f.StringP("beacon-interval", "i", "", "beacon callback interval")
			f.StringP("beacon-jitter", "j", "", "beacon callback jitter (random up to)")
			f.Int64P("timeout", "t", defaultTimeout, "grpc timeout in seconds")
		})

		renameCmd := &cobra.Command{
			Use:   consts.RenameStr,
			Short: "Rename the active beacon/session",
			Long:  help.GetHelpFor([]string{consts.RenameStr}),
			Run: func(cmd *cobra.Command, args []string) {
				reconfig.RenameCmd(cmd, con, args)
			},
			GroupID: consts.SliverCoreHelpGroup,
		}
		sliver.AddCommand(renameCmd)
		Flags("rename", false, renameCmd, func(f *pflag.FlagSet) {
			f.StringP("name", "n", "", "change implant name to")
			f.Int64P("timeout", "t", defaultTimeout, "grpc timeout in seconds")
		})

		// [ Sessions ] --------------------------------------------------------------

		sessionsCmd := &cobra.Command{
			Use:   consts.SessionsStr,
			Short: "Session management",
			Long:  help.GetHelpFor([]string{consts.SessionsStr}),
			Run: func(cmd *cobra.Command, args []string) {
				sessions.SessionsCmd(cmd, con, args)
			},
			GroupID: consts.SliverCoreHelpGroup,
		}
		Flags("sessions", true, sessionsCmd, func(f *pflag.FlagSet) {
			f.IntP("timeout", "t", defaultTimeout, "grpc timeout in seconds")
		})
		Flags("sessions", false, sessionsCmd, func(f *pflag.FlagSet) {
			f.StringP("interact", "i", "", "interact with a session")
			f.StringP("kill", "k", "", "kill the designated session")
			f.BoolP("kill-all", "K", false, "kill all the sessions")
			f.BoolP("clean", "C", false, "clean out any sessions marked as [DEAD]")
			f.BoolP("force", "F", false, "force session action without waiting for results")

			f.StringP("filter", "f", "", "filter sessions by substring")
			f.StringP("filter-re", "e", "", "filter sessions by regular expression")
		})
		FlagComps(sessionsCmd, func(comp *carapace.ActionMap) {
			(*comp)["interact"] = use.BeaconAndSessionIDCompleter(con)
			(*comp)["kill"] = use.BeaconAndSessionIDCompleter(con)
		})
		sliver.AddCommand(sessionsCmd)

		sessionsPruneCmd := &cobra.Command{
			Use:   consts.PruneStr,
			Short: "Kill all stale/dead sessions",
			Long:  help.GetHelpFor([]string{consts.SessionsStr, consts.PruneStr}),
			Run: func(cmd *cobra.Command, args []string) {
				sessions.SessionsPruneCmd(cmd, con, args)
			},
		}
		Flags("prune", false, sessionsPruneCmd, func(f *pflag.FlagSet) {
			f.BoolP("force", "F", false, "Force the killing of stale/dead sessions")
		})
		sessionsCmd.AddCommand(sessionsPruneCmd)

		backgroundCmd := &cobra.Command{
			Use:   consts.BackgroundStr,
			Short: "Background an active session",
			Long:  help.GetHelpFor([]string{consts.BackgroundStr}),
			Run: func(cmd *cobra.Command, args []string) {
				sessions.BackgroundCmd(cmd, con, args)
			},
			GroupID: consts.SliverCoreHelpGroup,
		}
		Flags("use", false, backgroundCmd, func(f *pflag.FlagSet) {
			f.Int64P("timeout", "t", defaultTimeout, "grpc timeout in seconds")
		})
		sliver.AddCommand(backgroundCmd)

		killCmd := &cobra.Command{
			Use:   consts.KillStr,
			Short: "Kill a session",
			Long:  help.GetHelpFor([]string{consts.KillStr}),
			Run: func(cmd *cobra.Command, args []string) {
				kill.KillCmd(cmd, con, args)
			},
			GroupID: consts.SliverCoreHelpGroup,
		}
		sliver.AddCommand(killCmd)
		Flags("use", false, backgroundCmd, func(f *pflag.FlagSet) {
			f.BoolP("force", "F", false, "Force kill,  does not clean up")
			f.Int64P("timeout", "t", defaultTimeout, "grpc timeout in seconds")
		})

		openSessionCmd := &cobra.Command{
			Use:   consts.InteractiveStr,
			Short: "Task a beacon to open an interactive session (Beacon only)",
			Long:  help.GetHelpFor([]string{consts.InteractiveStr}),
			Run: func(cmd *cobra.Command, args []string) {
				sessions.InteractiveCmd(cmd, con, args)
			},
			GroupID:     consts.SliverCoreHelpGroup,
			Annotations: hideCommand(consts.BeaconCmdsFilter),
		}
		sliver.AddCommand(openSessionCmd)
		Flags("interactive", false, openSessionCmd, func(f *pflag.FlagSet) {
			f.StringP("mtls", "m", "", "mtls connection strings")
			f.StringP("wg", "g", "", "wg connection strings")
			f.StringP("http", "b", "", "http(s) connection strings")
			f.StringP("dns", "n", "", "dns connection strings")
			f.StringP("named-pipe", "p", "", "namedpipe connection strings")
			f.StringP("tcp-pivot", "i", "", "tcppivot connection strings")

			f.StringP("delay", "d", "0s", "delay opening the session (after checkin) for a given period of time")

			f.Int64P("timeout", "t", defaultTimeout, "grpc timeout in seconds")
		})

		// [ Use ] --------------------------------------------------------------

		useCmd := &cobra.Command{
			Use:   consts.UseStr,
			Short: "Switch the active session or beacon",
			Long:  help.GetHelpFor([]string{consts.UseStr}),
			Run: func(cmd *cobra.Command, args []string) {
				use.UseCmd(cmd, con, args)
			},
			GroupID: consts.SliverCoreHelpGroup,
		}
		Flags("use", true, useCmd, func(f *pflag.FlagSet) {
			f.Int64P("timeout", "t", defaultTimeout, "grpc timeout in seconds")
		})
		carapace.Gen(useCmd).PositionalCompletion(use.BeaconAndSessionIDCompleter(con))

		if !con.IsCLI {
			sliver.AddCommand(useCmd)
		}

		useSessionCmd := &cobra.Command{
			Use:   consts.SessionsStr,
			Short: "Switch the active session",
			Long:  help.GetHelpFor([]string{consts.UseStr, consts.SessionsStr}),
			Run: func(cmd *cobra.Command, args []string) {
				use.UseSessionCmd(cmd, con, args)
			},
		}
		carapace.Gen(useSessionCmd).PositionalCompletion(use.SessionIDCompleter(con))
		useCmd.AddCommand(useSessionCmd)

		useBeaconCmd := &cobra.Command{
			Use:   consts.BeaconsStr,
			Short: "Switch the active beacon",
			Long:  help.GetHelpFor([]string{consts.UseStr, consts.BeaconsStr}),
			Run: func(cmd *cobra.Command, args []string) {
				use.UseBeaconCmd(cmd, con, args)
			},
		}
		carapace.Gen(useBeaconCmd).PositionalCompletion(use.BeaconIDCompleter(con))
		useCmd.AddCommand(useBeaconCmd)

		// [ Close ] --------------------------------------------------------------
		closeSessionCmd := &cobra.Command{
			Use:   consts.CloseStr,
			Short: "Close an interactive session without killing the remote process",
			Long:  help.GetHelpFor([]string{consts.CloseStr}),
			Run: func(cmd *cobra.Command, args []string) {
				sessions.CloseSessionCmd(cmd, con, args)
			},
			GroupID: consts.SliverCoreHelpGroup,
		}
		sliver.AddCommand(closeSessionCmd)
		Flags("", false, closeSessionCmd, func(f *pflag.FlagSet) {
			f.Int64P("timeout", "t", defaultTimeout, "grpc timeout in seconds")
		})

		// [ Tasks ] --------------------------------------------------------------

		tasksCmd := &cobra.Command{
			Use:   consts.TasksStr,
			Short: "Beacon task management",
			Long:  help.GetHelpFor([]string{consts.TasksStr}),
			Run: func(cmd *cobra.Command, args []string) {
				tasks.TasksCmd(cmd, con, args)
			},
			GroupID:     consts.SliverCoreHelpGroup,
			Annotations: hideCommand(consts.BeaconCmdsFilter),
		}
		Flags("tasks", true, tasksCmd, func(f *pflag.FlagSet) {
			f.IntP("timeout", "t", defaultTimeout, "grpc timeout in seconds")
			f.BoolP("overflow", "O", false, "overflow terminal width (display truncated rows)")
			f.IntP("skip-pages", "S", 0, "skip the first n page(s)")
			f.StringP("filter", "f", "", "filter based on task type (case-insensitive prefix matching)")
		})
		sliver.AddCommand(tasksCmd)

		fetchCmd := &cobra.Command{
			Use:   consts.FetchStr,
			Short: "Fetch the details of a beacon task",
			Long:  help.GetHelpFor([]string{consts.TasksStr, consts.FetchStr}),
			Args:  cobra.RangeArgs(0, 1),
			Run: func(cmd *cobra.Command, args []string) {
				tasks.TasksFetchCmd(cmd, con, args)
			},
		}
		tasksCmd.AddCommand(fetchCmd)
		carapace.Gen(fetchCmd).PositionalCompletion(tasks.BeaconTaskIDCompleter(con).Usage("beacon task ID"))

		cancelCmd := &cobra.Command{
			Use:   consts.CancelStr,
			Short: "Cancel a pending beacon task",
			Long:  help.GetHelpFor([]string{consts.TasksStr, consts.CancelStr}),
			Args:  cobra.RangeArgs(0, 1),
			Run: func(cmd *cobra.Command, args []string) {
				tasks.TasksCancelCmd(cmd, con, args)
			},
		}
		tasksCmd.AddCommand(cancelCmd)
		carapace.Gen(cancelCmd).PositionalCompletion(tasks.BeaconPendingTasksCompleter(con).Usage("beacon task ID"))

		// [ Info ] --------------------------------------------------------------

		infoCmd := &cobra.Command{
			Use:   consts.InfoStr,
			Short: "Get info about session",
			Long:  help.GetHelpFor([]string{consts.InfoStr}),
			Run: func(cmd *cobra.Command, args []string) {
				info.InfoCmd(cmd, con, args)
			},
			GroupID: consts.InfoHelpGroup,
		}
		Flags("use", false, infoCmd, func(f *pflag.FlagSet) {
			f.Int64P("timeout", "t", defaultTimeout, "grpc timeout in seconds")
		})
		carapace.Gen(infoCmd).PositionalCompletion(use.BeaconAndSessionIDCompleter(con))
		sliver.AddCommand(infoCmd)

		pingCmd := &cobra.Command{
			Use:   consts.PingStr,
			Short: "Send round trip message to implant (does not use ICMP)",
			Long:  help.GetHelpFor([]string{consts.PingStr}),
			Run: func(cmd *cobra.Command, args []string) {
				info.PingCmd(cmd, con, args)
			},
			GroupID: consts.InfoHelpGroup,
		}
		sliver.AddCommand(pingCmd)
		Flags("", false, pingCmd, func(f *pflag.FlagSet) {
			f.Int64P("timeout", "t", defaultTimeout, "grpc timeout in seconds")
		})

		getPIDCmd := &cobra.Command{
			Use:   consts.GetPIDStr,
			Short: "Get session pid",
			Long:  help.GetHelpFor([]string{consts.GetPIDStr}),
			Run: func(cmd *cobra.Command, args []string) {
				info.PIDCmd(cmd, con, args)
			},
			GroupID: consts.InfoHelpGroup,
		}
		sliver.AddCommand(getPIDCmd)
		Flags("", false, getPIDCmd, func(f *pflag.FlagSet) {
			f.Int64P("timeout", "t", defaultTimeout, "grpc timeout in seconds")
		})

		getUIDCmd := &cobra.Command{
			Use:   consts.GetUIDStr,
			Short: "Get session process UID",
			Long:  help.GetHelpFor([]string{consts.GetUIDStr}),
			Run: func(cmd *cobra.Command, args []string) {
				info.UIDCmd(cmd, con, args)
			},
			GroupID: consts.InfoHelpGroup,
		}
		sliver.AddCommand(getUIDCmd)
		Flags("", false, getUIDCmd, func(f *pflag.FlagSet) {
			f.Int64P("timeout", "t", defaultTimeout, "grpc timeout in seconds")
		})

		getGIDCmd := &cobra.Command{
			Use:   consts.GetGIDStr,
			Short: "Get session process GID",
			Long:  help.GetHelpFor([]string{consts.GetGIDStr}),
			Run: func(cmd *cobra.Command, args []string) {
				info.GIDCmd(cmd, con, args)
			},
			GroupID: consts.InfoHelpGroup,
		}
		sliver.AddCommand(getGIDCmd)
		Flags("", false, getGIDCmd, func(f *pflag.FlagSet) {
			f.Int64P("timeout", "t", defaultTimeout, "grpc timeout in seconds")
		})

		whoamiCmd := &cobra.Command{
			Use:   consts.WhoamiStr,
			Short: "Get session user execution context",
			Long:  help.GetHelpFor([]string{consts.WhoamiStr}),
			Run: func(cmd *cobra.Command, args []string) {
				info.WhoamiCmd(cmd, con, args)
			},
			GroupID: consts.InfoHelpGroup,
		}
		sliver.AddCommand(whoamiCmd)
		Flags("", false, whoamiCmd, func(f *pflag.FlagSet) {
			f.Int64P("timeout", "t", defaultTimeout, "grpc timeout in seconds")
		})

		// [ Shell ] --------------------------------------------------------------

		shellCmd := &cobra.Command{
			Use:   consts.ShellStr,
			Short: "Start an interactive shell",
			Long:  help.GetHelpFor([]string{consts.ShellStr}),
			Run: func(cmd *cobra.Command, args []string) {
				shell.ShellCmd(cmd, con, args)
			},
			GroupID:     consts.ExecutionHelpGroup,
			Annotations: hideCommand(consts.SessionCmdsFilter),
		}
		sliver.AddCommand(shellCmd)
		Flags("", false, shellCmd, func(f *pflag.FlagSet) {
			f.BoolP("no-pty", "y", false, "disable use of pty on macos/linux")
			f.StringP("shell-path", "s", "", "path to shell interpreter")

			f.Int64P("timeout", "t", defaultTimeout, "grpc timeout in seconds")
		})

		// [ Exec ] --------------------------------------------------------------

		executeCmd := &cobra.Command{
			Use:   consts.ExecuteStr,
			Short: "Execute a program on the remote system",
			Long:  help.GetHelpFor([]string{consts.ExecuteStr}),
			Args:  cobra.MinimumNArgs(1),
			Run: func(cmd *cobra.Command, args []string) {
				exec.ExecuteCmd(cmd, con, args)
			},
			GroupID: consts.ExecutionHelpGroup,
		}
		sliver.AddCommand(executeCmd)
		Flags("", false, executeCmd, func(f *pflag.FlagSet) {
			f.BoolP("token", "T", false, "execute command with current token (Windows only)")
			f.BoolP("output", "o", false, "capture command output")
			f.BoolP("save", "s", false, "save output to a file")
			f.BoolP("loot", "X", false, "save output as loot")
			f.BoolP("ignore-stderr", "S", false, "don't print STDERR output")
			f.StringP("stdout", "O", "", "remote path to redirect STDOUT to")
			f.StringP("stderr", "E", "", "remote path to redirect STDERR to")
			f.StringP("name", "n", "", "name to assign loot (optional)")
			f.Uint32P("ppid", "P", 0, "parent process id (optional, Windows only)")
			f.BoolP("hidden", "H", false, "hide the window of the spawned process (Windows only)")

			f.Int64P("timeout", "t", defaultTimeout, "grpc timeout in seconds")
		})
		executeCmd.Flags().ParseErrorsWhitelist.UnknownFlags = true

		carapace.Gen(executeCmd).PositionalCompletion(carapace.ActionValues().Usage("command to execute (required)"))
		carapace.Gen(executeCmd).PositionalAnyCompletion(carapace.ActionValues().Usage("arguments to the command (optional)"))

		executeAssemblyCmd := &cobra.Command{
			Use:   consts.ExecuteAssemblyStr,
			Short: "Loads and executes a .NET assembly in a child process (Windows Only)",
			Long:  help.GetHelpFor([]string{consts.ExecuteAssemblyStr}),
			Args:  cobra.MinimumNArgs(1),
			Run: func(cmd *cobra.Command, args []string) {
				exec.ExecuteAssemblyCmd(cmd, con, args)
			},
			GroupID:     consts.ExecutionHelpGroup,
			Annotations: hideCommand(consts.WindowsCmdsFilter),
		}
		sliver.AddCommand(executeAssemblyCmd)
		Flags("", false, executeAssemblyCmd, func(f *pflag.FlagSet) {
			f.StringP("process", "p", "notepad.exe", "hosting process to inject into")
			f.StringP("method", "m", "", "Optional method (a method is required for a .NET DLL)")
			f.StringP("class", "c", "", "Optional class name (required for .NET DLL)")
			f.StringP("app-domain", "d", "", "AppDomain name to create for .NET assembly. Generated randomly if not set.")
			f.StringP("arch", "a", "x84", "Assembly target architecture: x86, x64, x84 (x86+x64)")
			f.BoolP("in-process", "i", false, "Run in the current sliver process")
			f.StringP("runtime", "r", "", "Runtime to use for running the assembly (only supported when used with --in-process)")
			f.BoolP("save", "s", false, "save output to file")
			f.BoolP("loot", "X", false, "save output as loot")
			f.StringP("name", "n", "", "name to assign loot (optional)")
			f.Uint32P("ppid", "P", 0, "parent process id (optional)")
			f.StringP("process-arguments", "A", "", "arguments to pass to the hosting process")
			f.BoolP("amsi-bypass", "M", false, "Bypass AMSI on Windows (only supported when used with --in-process)")
			f.BoolP("etw-bypass", "E", false, "Bypass ETW on Windows (only supported when used with --in-process)")

			f.Int64P("timeout", "t", defaultTimeout, "grpc timeout in seconds")
		})
		executeAssemblyCmd.Flags().ParseErrorsWhitelist.UnknownFlags = true

		carapace.Gen(executeAssemblyCmd).PositionalCompletion(carapace.ActionFiles().Usage("path to assembly file (required)"))
		carapace.Gen(executeAssemblyCmd).PositionalAnyCompletion(carapace.ActionValues().Usage("arguments to pass to the assembly entrypoint (optional)"))

		executeShellcodeCmd := &cobra.Command{
			Use:   consts.ExecuteShellcodeStr,
			Short: "Executes the given shellcode in the sliver process",
			Long:  help.GetHelpFor([]string{consts.ExecuteShellcodeStr}),
			Args:  cobra.ExactArgs(1),
			Run: func(cmd *cobra.Command, args []string) {
				exec.ExecuteShellcodeCmd(cmd, con, args)
			},
			GroupID: consts.ExecutionHelpGroup,
		}
		sliver.AddCommand(executeShellcodeCmd)
		Flags("", false, executeShellcodeCmd, func(f *pflag.FlagSet) {
			f.BoolP("rwx-pages", "r", false, "Use RWX permissions for memory pages")
			f.Uint32P("pid", "p", 0, "Pid of process to inject into (0 means injection into ourselves)")
			f.StringP("process", "n", `c:\windows\system32\notepad.exe`, "Process to inject into when running in interactive mode")
			f.BoolP("interactive", "i", false, "Inject into a new process and interact with it")
			f.BoolP("shikata-ga-nai", "S", false, "encode shellcode using shikata ga nai prior to execution")
			f.StringP("architecture", "A", "amd64", "architecture of the shellcode: 386, amd64 (used with --shikata-ga-nai flag)")
			f.Uint32P("iterations", "I", 1, "number of encoding iterations (used with --shikata-ga-nai flag)")

			f.Int64P("timeout", "t", defaultTimeout, "grpc timeout in seconds")
		})
		FlagComps(executeShellcodeCmd, func(comp *carapace.ActionMap) {
			(*comp)["shikata-ga-nai"] = carapace.ActionValues("386", "amd64").Tag("shikata-ga-nai architectures")
		})
		carapace.Gen(executeShellcodeCmd).PositionalCompletion(carapace.ActionFiles().Usage("path to shellcode file (required)"))

		sideloadCmd := &cobra.Command{
			Use:   consts.SideloadStr,
			Short: "Load and execute a shared object (shared library/DLL) in a remote process",
			Long:  help.GetHelpFor([]string{consts.SideloadStr}),
			Args:  cobra.MinimumNArgs(1),
			Run: func(cmd *cobra.Command, args []string) {
				exec.SideloadCmd(cmd, con, args)
			},
			GroupID: consts.ExecutionHelpGroup,
		}
		sliver.AddCommand(sideloadCmd)
		Flags("", false, sideloadCmd, func(f *pflag.FlagSet) {
			f.StringP("entry-point", "e", "", "Entrypoint for the DLL (Windows only)")
			f.StringP("process", "p", `c:\windows\system32\notepad.exe`, "Path to process to host the shellcode")
			f.BoolP("unicode", "w", false, "Command line is passed to unmanaged DLL function in UNICODE format. (default is ANSI)")
			f.BoolP("save", "s", false, "save output to file")
			f.BoolP("loot", "X", false, "save output as loot")
			f.StringP("name", "n", "", "name to assign loot (optional)")
			f.BoolP("keep-alive", "k", false, "don't terminate host process once the execution completes")
			f.Uint32P("ppid", "P", 0, "parent process id (optional)")
			f.StringP("process-arguments", "A", "", "arguments to pass to the hosting process")

			f.Int64P("timeout", "t", defaultTimeout, "grpc timeout in seconds")
		})
		sideloadCmd.Flags().ParseErrorsWhitelist.UnknownFlags = true

		carapace.Gen(sideloadCmd).PositionalCompletion(carapace.ActionFiles().Usage("path to shared library file (required)"))
		carapace.Gen(sideloadCmd).PositionalAnyCompletion(carapace.ActionValues().Usage("arguments to pass to the binary (optional)"))

		spawnDllCmd := &cobra.Command{
			Use:   consts.SpawnDllStr,
			Short: "Load and execute a Reflective DLL in a remote process",
			Long:  help.GetHelpFor([]string{consts.SpawnDllStr}),
			Args:  cobra.MinimumNArgs(1),
			Run: func(cmd *cobra.Command, args []string) {
				exec.SpawnDllCmd(cmd, con, args)
			},
			GroupID:     consts.ExecutionHelpGroup,
			Annotations: hideCommand(consts.WindowsCmdsFilter),
		}
		sliver.AddCommand(spawnDllCmd)
		Flags("", false, spawnDllCmd, func(f *pflag.FlagSet) {
			f.StringP("process", "p", `c:\windows\system32\notepad.exe`, "Path to process to host the shellcode")
			f.StringP("export", "e", "ReflectiveLoader", "Entrypoint of the Reflective DLL")
			f.BoolP("save", "s", false, "save output to file")
			f.BoolP("loot", "X", false, "save output as loot")
			f.StringP("name", "n", "", "name to assign loot (optional)")
			f.BoolP("keep-alive", "k", false, "don't terminate host process once the execution completes")
			f.UintP("ppid", "P", 0, "parent process id (optional)")
			f.StringP("process-arguments", "A", "", "arguments to pass to the hosting process")

			f.Int64P("timeout", "t", defaultTimeout, "grpc timeout in seconds")
		})
		spawnDllCmd.Flags().ParseErrorsWhitelist.UnknownFlags = true

		carapace.Gen(spawnDllCmd).PositionalCompletion(carapace.ActionFiles().Usage("path to DLL file (required)"))
		carapace.Gen(spawnDllCmd).PositionalAnyCompletion(carapace.ActionValues().Usage("arguments to pass to the DLL entrypoint (optional)"))

		migrateCmd := &cobra.Command{
			Use:   consts.MigrateStr,
			Short: "Migrate into a remote process",
			Long:  help.GetHelpFor([]string{consts.MigrateStr}),
			Args:  cobra.ExactArgs(1),
			Run: func(cmd *cobra.Command, args []string) {
				exec.MigrateCmd(cmd, con, args)
			},
			GroupID:     consts.ExecutionHelpGroup,
			Annotations: hideCommand(consts.WindowsCmdsFilter),
		}
		sliver.AddCommand(migrateCmd)
		Flags("", false, migrateCmd, func(f *pflag.FlagSet) {
			f.BoolP("disable-sgn", "S", true, "disable shikata ga nai shellcode encoder")
			f.Uint32P("pid", "p", 0, "process id to migrate into")
			f.StringP("process-name", "n", "", "name of the process to migrate into")
			f.Int64P("timeout", "t", defaultTimeout, "grpc timeout in seconds")
		})
		carapace.Gen(migrateCmd).PositionalCompletion(carapace.ActionValues().Usage("PID of process to migrate into"))

		msfCmd := &cobra.Command{
			Use:   consts.MsfStr,
			Short: "Execute an MSF payload in the current process",
			Long:  help.GetHelpFor([]string{consts.MsfStr}),
			Run: func(cmd *cobra.Command, args []string) {
				exec.MsfCmd(cmd, con, args)
			},
			GroupID: consts.ExecutionHelpGroup,
		}
		sliver.AddCommand(msfCmd)
		Flags("", false, msfCmd, func(f *pflag.FlagSet) {
			f.StringP("payload", "m", "meterpreter_reverse_https", "msf payload")
			f.StringP("lhost", "L", "", "listen host")
			f.IntP("lport", "l", 4444, "listen port")
			f.StringP("encoder", "e", "", "msf encoder")
			f.IntP("iterations", "i", 1, "iterations of the encoder")

			f.Int64P("timeout", "t", defaultTimeout, "grpc timeout in seconds")
		})

		msfInjectCmd := &cobra.Command{
			Use:   consts.MsfInjectStr,
			Short: "Inject an MSF payload into a process",
			Long:  help.GetHelpFor([]string{consts.MsfInjectStr}),
			Run: func(cmd *cobra.Command, args []string) {
				exec.MsfInjectCmd(cmd, con, args)
			},
			GroupID: consts.ExecutionHelpGroup,
		}
		sliver.AddCommand(msfInjectCmd)
		Flags("", false, msfInjectCmd, func(f *pflag.FlagSet) {
			f.IntP("pid", "p", -1, "pid to inject into")
			f.StringP("payload", "m", "meterpreter_reverse_https", "msf payload")
			f.StringP("lhost", "L", "", "listen host")
			f.IntP("lport", "l", 4444, "listen port")
			f.StringP("encoder", "e", "", "msf encoder")
			f.IntP("iterations", "i", 1, "iterations of the encoder")

			f.Int64P("timeout", "t", defaultTimeout, "grpc timeout in seconds")
		})

		psExecCmd := &cobra.Command{
			Use:   consts.PsExecStr,
			Short: "Start a sliver service on a remote target",
			Long:  help.GetHelpFor([]string{consts.PsExecStr}),
			Args:  cobra.ExactArgs(1),
			Run: func(cmd *cobra.Command, args []string) {
				exec.PsExecCmd(cmd, con, args)
			},
			GroupID:     consts.ExecutionHelpGroup,
			Annotations: hideCommand(consts.WindowsCmdsFilter),
		}
		sliver.AddCommand(psExecCmd)
		Flags("", false, psExecCmd, func(f *pflag.FlagSet) {
			f.StringP("service-name", "s", "Sliver", "name that will be used to register the service")
			f.StringP("service-description", "d", "Sliver implant", "description of the service")
			f.StringP("profile", "p", "", "profile to use for service binary")
			f.StringP("binpath", "b", "c:\\windows\\temp", "directory to which the executable will be uploaded")
			f.StringP("custom-exe", "c", "", "custom service executable to use instead of generating a new Sliver")

			f.Int64P("timeout", "t", defaultTimeout, "grpc timeout in seconds")
		})
		FlagComps(psExecCmd, func(comp *carapace.ActionMap) {
			(*comp)["custom-exe"] = carapace.ActionFiles()
		})
		carapace.Gen(psExecCmd).PositionalCompletion(carapace.ActionValues().Usage("hostname (required)"))

		sshCmd := &cobra.Command{
			Use:   consts.SSHStr,
			Short: "Run a SSH command on a remote host",
			Long:  help.GetHelpFor([]string{consts.SSHStr}),
			Args:  cobra.MinimumNArgs(1),
			Run: func(cmd *cobra.Command, args []string) {
				exec.SSHCmd(cmd, con, args)
			},
			GroupID: consts.ExecutionHelpGroup,
		}
		sliver.AddCommand(sshCmd)
		Flags("", false, sshCmd, func(f *pflag.FlagSet) {
			f.UintP("port", "p", 22, "SSH port")
			f.StringP("private-key", "i", "", "path to private key file")
			f.StringP("password", "P", "", "SSH user password")
			f.StringP("login", "l", "", "username to use to connect")
			f.BoolP("skip-loot", "s", false, "skip the prompt to use loot credentials")
			f.StringP("kerberos-config", "c", "/etc/krb5.conf", "path to remote Kerberos config file")
			f.StringP("kerberos-keytab", "k", "", "path to Kerberos keytab file")
			f.StringP("kerberos-realm", "r", "", "Kerberos realm")

			f.Int64P("timeout", "t", defaultTimeout, "grpc timeout in seconds")
		})
		sshCmd.Flags().ParseErrorsWhitelist.UnknownFlags = true

		FlagComps(sshCmd, func(comp *carapace.ActionMap) {
			(*comp)["private-key"] = carapace.ActionFiles()
			(*comp)["kerberos-keytab"] = carapace.ActionFiles()
		})

		carapace.Gen(sshCmd).PositionalCompletion(carapace.ActionValues().Usage("remote host to SSH to (required)"))
		carapace.Gen(sshCmd).PositionalAnyCompletion(carapace.ActionValues().Usage("command line with arguments"))

		// [ Extensions ] -----------------------------------------------------------------
		extensionCmd := &cobra.Command{
			Use:     consts.ExtensionsStr,
			Short:   "Manage extensions",
			Long:    help.GetHelpFor([]string{consts.ExtensionsStr}),
			GroupID: consts.ExtensionHelpGroup,
			Run: func(cmd *cobra.Command, _ []string) {
				extensions.ExtensionsCmd(cmd, con)
			},
		}
		sliver.AddCommand(extensionCmd)

		extensionCmd.AddCommand(&cobra.Command{
			Use:   consts.ListStr,
			Short: "List extensions loaded in the current session or beacon",
			Long:  help.GetHelpFor([]string{consts.ExtensionsStr, consts.ListStr}),
			Run: func(cmd *cobra.Command, args []string) {
				extensions.ExtensionsListCmd(cmd, con, args)
			},
		})

		extensionLoadCmd := &cobra.Command{
			Use:   consts.LoadStr,
			Short: "Temporarily load an extension from a local directory",
			Long:  help.GetHelpFor([]string{consts.ExtensionsStr, consts.LoadStr}),
			Run: func(cmd *cobra.Command, args []string) {
				extensions.ExtensionLoadCmd(cmd, con, args)
			},
		}
		extensionCmd.AddCommand(extensionLoadCmd)
		carapace.Gen(extensionLoadCmd).PositionalCompletion(carapace.ActionDirectories().Usage("path to the extension directory"))

		extensionInstallCmd := &cobra.Command{
			Use:   consts.InstallStr,
			Short: "Install an extension from a local directory or .tar.gz file",
			Long:  help.GetHelpFor([]string{consts.ExtensionsStr, consts.InstallStr}),
			Args:  cobra.ExactArgs(1),
			Run: func(cmd *cobra.Command, args []string) {
				extensions.ExtensionsInstallCmd(cmd, con, args)
			},
		}
		extensionCmd.AddCommand(extensionInstallCmd)
		carapace.Gen(extensionInstallCmd).PositionalCompletion(carapace.ActionFiles().Usage("path to the extension .tar.gz or directory"))

		extensionRmCmd := &cobra.Command{
			Use:   consts.RmStr,
			Short: "Remove an installed extension",
			Args:  cobra.ExactArgs(1),
			Long:  help.GetHelpFor([]string{consts.ExtensionsStr, consts.RmStr}),
			Run: func(cmd *cobra.Command, args []string) {
				extensions.ExtensionsRemoveCmd(cmd, con, args)
			},
		}
		extensionCmd.AddCommand(extensionRmCmd)
		carapace.Gen(extensionRmCmd).PositionalCompletion(extensions.ExtensionsCommandNameCompleter(con).Usage("the command name of the extension to remove"))

		// [ Filesystem ] ---------------------------------------------

		mvCmd := &cobra.Command{
			Use:   consts.MvStr,
			Short: "Move or rename a file",
			Long:  help.GetHelpFor([]string{consts.MvStr}),
			Args:  cobra.ExactArgs(2),
			Run: func(cmd *cobra.Command, args []string) {
				filesystem.MvCmd(cmd, con, args)
			},
			GroupID: consts.FilesystemHelpGroup,
		}
		sliver.AddCommand(mvCmd)
		Flags("", false, mvCmd, func(f *pflag.FlagSet) {
			f.Int64P("timeout", "t", defaultTimeout, "grpc timeout in seconds")
		})
		carapace.Gen(mvCmd).PositionalCompletion(
			carapace.ActionValues().Usage("path to source file (required)"),
			carapace.ActionValues().Usage("path to dest file (required)"),
		)

		cpCmd := &cobra.Command{
			Use:   consts.CpStr,
			Short: "Copy a file",
			Long:  help.GetHelpFor([]string{consts.CpStr}),
			Args:  cobra.ExactArgs(2),
			Run: func(cmd *cobra.Command, args []string) {
				filesystem.CpCmd(cmd, con, args)
			},
			GroupID: consts.FilesystemHelpGroup,
		}
		sliver.AddCommand(cpCmd)
		Flags("", false, cpCmd, func(f *pflag.FlagSet) {
			f.Int64P("timeout", "t", defaultTimeout, "grpc timeout in seconds")
		})
		carapace.Gen(cpCmd).PositionalCompletion(
			carapace.ActionValues().Usage("path to source file (required)"),
			carapace.ActionValues().Usage("path to dest file (required)"),
		)

		lsCmd := &cobra.Command{
			Use:   consts.LsStr,
			Short: "List current directory",
			Long:  help.GetHelpFor([]string{consts.LsStr}),
			Args:  cobra.RangeArgs(0, 1),
			Run: func(cmd *cobra.Command, args []string) {
				filesystem.LsCmd(cmd, con, args)
			},
			GroupID: consts.FilesystemHelpGroup,
		}
		sliver.AddCommand(lsCmd)
		Flags("", false, lsCmd, func(f *pflag.FlagSet) {
			f.BoolP("reverse", "r", false, "reverse sort order")
			f.BoolP("modified", "m", false, "sort by modified time")
			f.BoolP("size", "s", false, "sort by size")
			f.Int64P("timeout", "t", defaultTimeout, "grpc timeout in seconds")
		})
		carapace.Gen(lsCmd).PositionalCompletion(carapace.ActionValues().Usage("path to enumerate (optional)"))

		rmCmd := &cobra.Command{
			Use:   consts.RmStr,
			Short: "Remove a file or directory",
			Long:  help.GetHelpFor([]string{consts.RmStr}),
			Args:  cobra.ExactArgs(1),
			Run: func(cmd *cobra.Command, args []string) {
				filesystem.RmCmd(cmd, con, args)
			},
			GroupID: consts.FilesystemHelpGroup,
		}
		sliver.AddCommand(rmCmd)
		Flags("", false, rmCmd, func(f *pflag.FlagSet) {
			f.BoolP("recursive", "r", false, "recursively remove files")
			f.BoolP("force", "F", false, "ignore safety and forcefully remove files")
			f.Int64P("timeout", "t", defaultTimeout, "grpc timeout in seconds")
		})
		carapace.Gen(rmCmd).PositionalCompletion(carapace.ActionValues().Usage("path to the file to remove"))

		mkdirCmd := &cobra.Command{
			Use:   consts.MkdirStr,
			Short: "Make a directory",
			Long:  help.GetHelpFor([]string{consts.MkdirStr}),
			Args:  cobra.ExactArgs(1),
			Run: func(cmd *cobra.Command, args []string) {
				filesystem.MkdirCmd(cmd, con, args)
			},
			GroupID: consts.FilesystemHelpGroup,
		}
		sliver.AddCommand(mkdirCmd)
		Flags("", false, mkdirCmd, func(f *pflag.FlagSet) {
			f.Int64P("timeout", "t", defaultTimeout, "grpc timeout in seconds")
		})
		carapace.Gen(mkdirCmd).PositionalCompletion(carapace.ActionValues().Usage("path to the directory to create"))

		cdCmd := &cobra.Command{
			Use:   consts.CdStr,
			Short: "Change directory",
			Long:  help.GetHelpFor([]string{consts.CdStr}),
			Args:  cobra.RangeArgs(0, 1),
			Run: func(cmd *cobra.Command, args []string) {
				filesystem.CdCmd(cmd, con, args)
			},
			GroupID: consts.FilesystemHelpGroup,
		}
		sliver.AddCommand(cdCmd)
		Flags("", false, cdCmd, func(f *pflag.FlagSet) {
			f.Int64P("timeout", "t", defaultTimeout, "grpc timeout in seconds")
		})
		carapace.Gen(cdCmd).PositionalCompletion(carapace.ActionValues().Usage("path to the directory"))

		pwdCmd := &cobra.Command{
			Use:   consts.PwdStr,
			Short: "Print working directory",
			Long:  help.GetHelpFor([]string{consts.PwdStr}),
			Run: func(cmd *cobra.Command, args []string) {
				filesystem.PwdCmd(cmd, con, args)
			},
			GroupID: consts.FilesystemHelpGroup,
		}
		sliver.AddCommand(pwdCmd)
		Flags("", false, pwdCmd, func(f *pflag.FlagSet) {
			f.Int64P("timeout", "t", defaultTimeout, "grpc timeout in seconds")
		})

		catCmd := &cobra.Command{
			Use:   consts.CatStr,
			Short: "Dump file to stdout",
			Long:  help.GetHelpFor([]string{consts.CatStr}),
			Args:  cobra.ExactArgs(1),
			Run: func(cmd *cobra.Command, args []string) {
				filesystem.CatCmd(cmd, con, args)
			},
			GroupID: consts.FilesystemHelpGroup,
		}
		sliver.AddCommand(catCmd)
		Flags("", false, catCmd, func(f *pflag.FlagSet) {
			f.BoolP("colorize-output", "c", false, "colorize output")
			f.BoolP("hex", "x", false, "display as a hex dump")
			f.BoolP("loot", "X", false, "save output as loot")
			f.StringP("name", "n", "", "name to assign loot (optional)")
			f.StringP("type", "T", "", "force a specific loot type (file/cred) if looting (optional)")
			f.StringP("file-type", "F", "", "force a specific file type (binary/text) if looting (optional)")
			f.Int64P("timeout", "t", defaultTimeout, "grpc timeout in seconds")
		})
		carapace.Gen(catCmd).PositionalCompletion(carapace.ActionValues().Usage("path to the file to print"))

		downloadCmd := &cobra.Command{
			Use:   consts.DownloadStr,
			Short: "Download a file",
			Long:  help.GetHelpFor([]string{consts.DownloadStr}),
			Args:  cobra.RangeArgs(1, 2),
			Run: func(cmd *cobra.Command, args []string) {
				filesystem.DownloadCmd(cmd, con, args)
			},
			GroupID: consts.FilesystemHelpGroup,
		}
		sliver.AddCommand(downloadCmd)
		Flags("", false, downloadCmd, func(f *pflag.FlagSet) {
			f.BoolP("loot", "X", false, "save output as loot")
			f.StringP("type", "T", "", "force a specific loot type (file/cred) if looting")
			f.StringP("file-type", "F", "", "force a specific file type (binary/text) if looting")
			f.StringP("name", "n", "", "name to assign the download if looting")
			f.BoolP("recurse", "r", false, "recursively download all files in a directory")
			f.Int64P("timeout", "t", defaultTimeout, "grpc timeout in seconds")
		})
		carapace.Gen(downloadCmd).PositionalCompletion(
			carapace.ActionValues().Usage("path to the file or directory to download"),
			carapace.ActionFiles().Usage("local path where the downloaded file will be saved (optional)"),
		)

		uploadCmd := &cobra.Command{
			Use:   consts.UploadStr,
			Short: "Upload a file",
			Long:  help.GetHelpFor([]string{consts.UploadStr}),
			Args:  cobra.RangeArgs(1, 2),
			Run: func(cmd *cobra.Command, args []string) {
				filesystem.UploadCmd(cmd, con, args)
			},
			GroupID: consts.FilesystemHelpGroup,
		}
		sliver.AddCommand(uploadCmd)
		Flags("", false, uploadCmd, func(f *pflag.FlagSet) {
			f.BoolP("ioc", "i", false, "track uploaded file as an ioc")
			f.Int64P("timeout", "t", defaultTimeout, "grpc timeout in seconds")
		})
		carapace.Gen(uploadCmd).PositionalCompletion(
			carapace.ActionFiles().Usage("local path to the file to upload"),
			carapace.ActionValues().Usage("path to the file or directory to upload to (optional)"),
		)

		memfilesCmd := &cobra.Command{
			Use:     consts.MemfilesStr,
			Short:   "List current memfiles",
			Long:    help.GetHelpFor([]string{consts.MemfilesStr}),
			GroupID: consts.FilesystemHelpGroup,
			Run: func(cmd *cobra.Command, args []string) {
				filesystem.MemfilesListCmd(cmd, con, args)
			},
		}
		Flags("", true, memfilesCmd, func(f *pflag.FlagSet) {
			f.Int64P("timeout", "t", defaultTimeout, "grpc timeout in seconds")
		})
		sliver.AddCommand(memfilesCmd)

		memfilesAddCmd := &cobra.Command{
			Use:   consts.AddStr,
			Short: "Add a memfile",
			Long:  help.GetHelpFor([]string{consts.MemfilesStr, consts.AddStr}),
			Run: func(cmd *cobra.Command, args []string) {
				filesystem.MemfilesAddCmd(cmd, con, args)
			},
		}
		memfilesCmd.AddCommand(memfilesAddCmd)

		memfilesRmCmd := &cobra.Command{
			Use:   consts.RmStr,
			Short: "Remove a memfile",
			Long:  help.GetHelpFor([]string{consts.MemfilesStr, consts.RmStr}),
			Args:  cobra.ExactArgs(1),
			Run: func(cmd *cobra.Command, args []string) {
				filesystem.MemfilesRmCmd(cmd, con, args)
			},
		}
		memfilesCmd.AddCommand(memfilesRmCmd)

		carapace.Gen(memfilesRmCmd).PositionalCompletion(carapace.ActionValues().Usage("memfile file descriptor"))

		// [ Network ] ---------------------------------------------

		ifconfigCmd := &cobra.Command{
			Use:   consts.IfconfigStr,
			Short: "View network interface configurations",
			Long:  help.GetHelpFor([]string{consts.IfconfigStr}),
			Run: func(cmd *cobra.Command, args []string) {
				network.IfconfigCmd(cmd, con, args)
			},
			GroupID: consts.NetworkHelpGroup,
		}
		sliver.AddCommand(ifconfigCmd)
		Flags("", false, ifconfigCmd, func(f *pflag.FlagSet) {
			f.BoolP("all", "A", false, "show all network adapters (default only shows IPv4)")
			f.Int64P("timeout", "t", defaultTimeout, "grpc timeout in seconds")
		})

		netstatCmd := &cobra.Command{
			Use:   consts.NetstatStr,
			Short: "Print network connection information",
			Long:  help.GetHelpFor([]string{consts.NetstatStr}),
			Run: func(cmd *cobra.Command, args []string) {
				network.NetstatCmd(cmd, con, args)
			},
			GroupID: consts.NetworkHelpGroup,
		}
		sliver.AddCommand(netstatCmd)
		Flags("", false, netstatCmd, func(f *pflag.FlagSet) {
			f.BoolP("tcp", "T", true, "display information about TCP sockets")
			f.BoolP("udp", "u", false, "display information about UDP sockets")
			f.BoolP("ip4", "4", true, "display information about IPv4 sockets")
			f.BoolP("ip6", "6", false, "display information about IPv6 sockets")
			f.BoolP("listen", "l", false, "display information about listening sockets")
			f.BoolP("numeric", "n", false, "display numeric addresses (disable hostname resolution)")
			f.Int64P("timeout", "t", defaultTimeout, "grpc timeout in seconds")
		})

		// [ Processes ] ---------------------------------------------

		psCmd := &cobra.Command{
			Use:   consts.PsStr,
			Short: "List remote processes",
			Long:  help.GetHelpFor([]string{consts.PsStr}),
			Run: func(cmd *cobra.Command, args []string) {
				processes.PsCmd(cmd, con, args)
			},
			GroupID: consts.ProcessHelpGroup,
		}
		sliver.AddCommand(psCmd)
		Flags("", false, psCmd, func(f *pflag.FlagSet) {
			f.IntP("pid", "p", -1, "filter based on pid")
			f.StringP("exe", "e", "", "filter based on executable name")
			f.StringP("owner", "o", "", "filter based on owner")
			f.BoolP("print-cmdline", "c", false, "print command line arguments")
			f.BoolP("overflow", "O", false, "overflow terminal width (display truncated rows)")
			f.IntP("skip-pages", "S", 0, "skip the first n page(s)")
			f.BoolP("tree", "T", false, "print process tree")

			f.Int64P("timeout", "t", defaultTimeout, "grpc timeout in seconds")
		})

		procdumpCmd := &cobra.Command{
			Use:   consts.ProcdumpStr,
			Short: "Dump process memory",
			Long:  help.GetHelpFor([]string{consts.ProcdumpStr}),
			Run: func(cmd *cobra.Command, args []string) {
				processes.ProcdumpCmd(cmd, con, args)
			},
			GroupID: consts.ProcessHelpGroup,
		}
		sliver.AddCommand(procdumpCmd)
		Flags("", false, procdumpCmd, func(f *pflag.FlagSet) {
			f.IntP("pid", "p", -1, "target pid")
			f.StringP("name", "n", "", "target process name")
			f.StringP("save", "s", "", "save to file (will overwrite if exists)")
			f.BoolP("loot", "X", false, "save output as loot")
			f.StringP("loot-name", "N", "", "name to assign when adding the memory dump to the loot store (optional)")

			f.Int64P("timeout", "t", defaultTimeout, "grpc timeout in seconds")
		})

		terminateCmd := &cobra.Command{
			Use:   consts.TerminateStr,
			Short: "Terminate a process on the remote system",
			Long:  help.GetHelpFor([]string{consts.TerminateStr}),
			Args:  cobra.ExactArgs(1),
			Run: func(cmd *cobra.Command, args []string) {
				processes.TerminateCmd(cmd, con, args)
			},
			GroupID: consts.ProcessHelpGroup,
		}
		sliver.AddCommand(terminateCmd)
		Flags("", false, terminateCmd, func(f *pflag.FlagSet) {
			f.BoolP("force", "F", false, "disregard safety and kill the PID")
			f.Int64P("timeout", "t", defaultTimeout, "grpc timeout in seconds")
		})
		carapace.Gen(terminateCmd).PositionalCompletion(carapace.ActionValues().Usage("process ID"))

		// [ Privileges ] ---------------------------------------------

		runAsCmd := &cobra.Command{
			Use:   consts.RunAsStr,
			Short: "Run a new process in the context of the designated user (Windows Only)",
			Long:  help.GetHelpFor([]string{consts.RunAsStr}),
			Run: func(cmd *cobra.Command, args []string) {
				privilege.RunAsCmd(cmd, con, args)
			},
			GroupID:     consts.PrivilegesHelpGroup,
			Annotations: hideCommand(consts.WindowsCmdsFilter),
		}
		sliver.AddCommand(runAsCmd)
		Flags("", false, runAsCmd, func(f *pflag.FlagSet) {
			f.StringP("username", "u", "", "user to impersonate")
			f.StringP("process", "p", "", "process to start")
			f.StringP("args", "a", "", "arguments for the process")
			f.StringP("domain", "d", "", "domain of the user")
			f.StringP("password", "P", "", "password of the user")
			f.BoolP("show-window", "s", false, `
			Log on, but use the specified credentials on the network only. The new process uses the same token as the caller, but the system creates a new logon session within LSA, and the process uses the specified credentials as the default credentials.`)
			f.BoolP("net-only", "n", false, "use ")
			f.Int64P("timeout", "t", 30, "grpc timeout in seconds")
		})

		impersonateCmd := &cobra.Command{
			Use:   consts.ImpersonateStr,
			Short: "Impersonate a logged in user.",
			Long:  help.GetHelpFor([]string{consts.ImpersonateStr}),
			Args:  cobra.ExactArgs(1),
			Run: func(cmd *cobra.Command, args []string) {
				privilege.ImpersonateCmd(cmd, con, args)
			},
			GroupID:     consts.PrivilegesHelpGroup,
			Annotations: hideCommand(consts.WindowsCmdsFilter),
		}
		sliver.AddCommand(impersonateCmd)
		Flags("", false, impersonateCmd, func(f *pflag.FlagSet) {
			f.Int64P("timeout", "t", 30, "grpc timeout in seconds")
		})
		carapace.Gen(impersonateCmd).PositionalCompletion(carapace.ActionValues().Usage("name of the user account to impersonate"))

		revToSelfCmd := &cobra.Command{
			Use:   consts.RevToSelfStr,
			Short: "Revert to self: lose stolen Windows token",
			Long:  help.GetHelpFor([]string{consts.RevToSelfStr}),
			Run: func(cmd *cobra.Command, args []string) {
				privilege.RevToSelfCmd(cmd, con, args)
			},
			GroupID:     consts.PrivilegesHelpGroup,
			Annotations: hideCommand(consts.WindowsCmdsFilter),
		}
		sliver.AddCommand(revToSelfCmd)
		Flags("", false, revToSelfCmd, func(f *pflag.FlagSet) {
			f.Int64P("timeout", "t", 30, "grpc timeout in seconds")
		})

		getSystemCmd := &cobra.Command{
			Use:   consts.GetSystemStr,
			Short: "Spawns a new sliver session as the NT AUTHORITY\\SYSTEM user (Windows Only)",
			Long:  help.GetHelpFor([]string{consts.GetSystemStr}),
			Run: func(cmd *cobra.Command, args []string) {
				privilege.GetSystemCmd(cmd, con, args)
			},
			GroupID:     consts.PrivilegesHelpGroup,
			Annotations: hideCommand(consts.WindowsCmdsFilter),
		}
		sliver.AddCommand(getSystemCmd)
		Flags("", false, getSystemCmd, func(f *pflag.FlagSet) {
			f.StringP("process", "p", "spoolsv.exe", "SYSTEM process to inject into")
			f.Int64P("timeout", "t", defaultTimeout, "grpc timeout in seconds")
		})

		makeTokenCmd := &cobra.Command{
			Use:         consts.MakeTokenStr,
			Short:       "Create a new Logon Session with the specified credentials",
			Long:        help.GetHelpFor([]string{consts.MakeTokenStr}),
			GroupID:     consts.PrivilegesHelpGroup,
			Annotations: hideCommand(consts.WindowsCmdsFilter),
			Run: func(cmd *cobra.Command, args []string) {
				privilege.MakeTokenCmd(cmd, con, args)
			},
		}
		sliver.AddCommand(makeTokenCmd)
		Flags("", false, makeTokenCmd, func(f *pflag.FlagSet) {
			f.StringP("username", "u", "", "username of the user to impersonate")
			f.StringP("password", "p", "", "password of the user to impersonate")
			f.StringP("domain", "d", "", "domain of the user to impersonate")
			f.StringP("logon-type", "T", "LOGON_NEW_CREDENTIALS", "logon type to use")
			f.Int64P("timeout", "t", defaultTimeout, "grpc timeout in seconds")
		})

		chmodCmd := &cobra.Command{
			Use:   consts.ChmodStr,
			Short: "Change permissions on a file or directory",
			Long:  help.GetHelpFor([]string{consts.ChmodStr}),
			Args:  cobra.ExactArgs(2),
			Run: func(cmd *cobra.Command, args []string) {
				filesystem.ChmodCmd(cmd, con, args)
			},
			GroupID: consts.PrivilegesHelpGroup,
		}
		sliver.AddCommand(chmodCmd)
		Flags("", false, chmodCmd, func(f *pflag.FlagSet) {
			f.BoolP("recursive", "r", false, "recursively change permissions on files")
			f.Int64P("timeout", "t", defaultTimeout, "grpc timeout in seconds")
		})
		carapace.Gen(chmodCmd).PositionalCompletion(
			carapace.ActionValues().Usage("path to file to change mod perms"),
			carapace.ActionValues().Usage("file permissions in octal (eg. 0644)"),
		)

		chownCmd := &cobra.Command{
			Use:   consts.ChownStr,
			Short: "Change owner on a file or directory",
			Long:  help.GetHelpFor([]string{consts.ChownStr}),
			Args:  cobra.ExactArgs(3),
			Run: func(cmd *cobra.Command, args []string) {
				filesystem.ChownCmd(cmd, con, args)
			},
			GroupID: consts.PrivilegesHelpGroup,
		}
		sliver.AddCommand(chownCmd)
		Flags("", false, chownCmd, func(f *pflag.FlagSet) {
			f.BoolP("recursive", "r", false, "recursively change permissions on files")
			f.Int64P("timeout", "t", defaultTimeout, "grpc timeout in seconds")
		})
		carapace.Gen(chownCmd).PositionalCompletion(
			carapace.ActionValues().Usage("path to file to change owner for"),
			carapace.ActionValues().Usage("user ID"),
			carapace.ActionValues().Usage("group ID (required)"),
		)

		chtimesCmd := &cobra.Command{
			Use:   consts.ChtimesStr,
			Short: "Change access and modification times on a file (timestomp)",
			Long:  help.GetHelpFor([]string{consts.ChtimesStr}),
			Args:  cobra.ExactArgs(3),
			Run: func(cmd *cobra.Command, args []string) {
				filesystem.ChtimesCmd(cmd, con, args)
			},
			GroupID: consts.PrivilegesHelpGroup,
		}
		sliver.AddCommand(chtimesCmd)
		Flags("", false, chtimesCmd, func(f *pflag.FlagSet) {
			f.Int64P("timeout", "t", defaultTimeout, "grpc timeout in seconds")
		})
		carapace.Gen(chtimesCmd).PositionalCompletion(
			carapace.ActionValues().Usage("path to file to change access timestamps"),
			carapace.ActionValues().Usage("last accessed time in DateTime format, i.e. 2006-01-02 15:04:05"),
			carapace.ActionValues().Usage("last modified time in DateTime format, i.e. 2006-01-02 15:04:05"),
		)

		// [ Screenshot ] ---------------------------------------------

		screenshotCmd := &cobra.Command{
			Use:   consts.ScreenshotStr,
			Short: "Take a screenshot",
			Long:  help.GetHelpFor([]string{consts.ScreenshotStr}),
			Run: func(cmd *cobra.Command, args []string) {
				screenshot.ScreenshotCmd(cmd, con, args)
			},
			GroupID: consts.InfoHelpGroup,
		}
		sliver.AddCommand(screenshotCmd)
		Flags("", false, screenshotCmd, func(f *pflag.FlagSet) {
			f.StringP("save", "s", "", "save to file (will overwrite if exists)")
			f.BoolP("loot", "X", false, "save output as loot")
			f.StringP("name", "n", "", "name to assign loot (optional)")

			f.Int64P("timeout", "t", defaultTimeout, "grpc timeout in seconds")
		})
		FlagComps(screenshotCmd, func(comp *carapace.ActionMap) {
			(*comp)["save"] = carapace.ActionFiles()
		})

		// [ Backdoor ] ---------------------------------------------

		backdoorCmd := &cobra.Command{
			Use:         consts.BackdoorStr,
			Short:       "Infect a remote file with a sliver shellcode",
			Long:        help.GetHelpFor([]string{consts.BackdoorStr}),
			Args:        cobra.ExactArgs(1),
			GroupID:     consts.ExecutionHelpGroup,
			Annotations: hideCommand(consts.WindowsCmdsFilter),
			Run: func(cmd *cobra.Command, args []string) {
				backdoor.BackdoorCmd(cmd, con, args)
			},
		}
		sliver.AddCommand(backdoorCmd)
		Flags("", false, backdoorCmd, func(f *pflag.FlagSet) {
			f.StringP("profile", "p", "", "profile to use for service binary")
			f.Int64P("timeout", "t", defaultTimeout, "grpc timeout in seconds")
		})
		FlagComps(screenshotCmd, func(comp *carapace.ActionMap) {
			(*comp)["profile"] = generate.ProfileNameCompleter(con)
		})
		carapace.Gen(backdoorCmd).PositionalCompletion(carapace.ActionValues().Usage("path to the remote file to backdoor"))

		// // [ DLL Hijack ] -----------------------------------------------------------------

		dllhijackCmd := &cobra.Command{
			Use:         consts.DLLHijackStr,
			Short:       "Plant a DLL for a hijack scenario",
			Long:        help.GetHelpFor([]string{consts.DLLHijackStr}),
			GroupID:     consts.ExecutionHelpGroup,
			Annotations: hideCommand(consts.WindowsCmdsFilter),
			Args:        cobra.ExactArgs(1),
			Run: func(cmd *cobra.Command, args []string) {
				dllhijack.DllHijackCmd(cmd, con, args)
			},
		}
		sliver.AddCommand(dllhijackCmd)
		Flags("", false, dllhijackCmd, func(f *pflag.FlagSet) {
			f.StringP("reference-path", "r", "", "Path to the reference DLL on the remote system")
			f.StringP("reference-file", "R", "", "Path to the reference DLL on the local system")
			f.StringP("file", "f", "", "Local path to the DLL to plant for the hijack")
			f.StringP("profile", "p", "", "Profile name to use as a base DLL")
			f.Int64P("timeout", "t", defaultTimeout, "grpc timeout in seconds")
		})
		FlagComps(dllhijackCmd, func(comp *carapace.ActionMap) {
			(*comp)["reference-file"] = carapace.ActionFiles()
			(*comp)["file"] = carapace.ActionFiles()
			(*comp)["profile"] = generate.ProfileNameCompleter(con)
		})
		carapace.Gen(dllhijackCmd).PositionalCompletion(carapace.ActionValues().Usage("Path to upload the DLL to on the remote system"))

		// [ Get Privs ] -----------------------------------------------------------------
		getprivsCmd := &cobra.Command{
			Use:         consts.GetPrivsStr,
			Short:       "Get current privileges (Windows only)",
			Long:        help.GetHelpFor([]string{consts.GetPrivsStr}),
			GroupID:     consts.PrivilegesHelpGroup,
			Annotations: hideCommand(consts.WindowsCmdsFilter),
			Run: func(cmd *cobra.Command, args []string) {
				privilege.GetPrivsCmd(cmd, con, args)
			},
		}
		sliver.AddCommand(getprivsCmd)
		Flags("", false, getprivsCmd, func(f *pflag.FlagSet) {
			f.Int64P("timeout", "t", defaultTimeout, "grpc timeout in seconds")
		})
		//

		// [ Environment ] ---------------------------------------------

		envCmd := &cobra.Command{
			Use:   consts.EnvStr,
			Short: "List environment variables",
			Long:  help.GetHelpFor([]string{consts.EnvStr}),
			Args:  cobra.RangeArgs(0, 1),
			Run: func(cmd *cobra.Command, args []string) {
				environment.EnvGetCmd(cmd, con, args)
			},
			GroupID: consts.InfoHelpGroup,
		}
		sliver.AddCommand(envCmd)
		Flags("", true, envCmd, func(f *pflag.FlagSet) {
			f.Int64P("timeout", "t", defaultTimeout, "grpc timeout in seconds")
		})
		carapace.Gen(envCmd).PositionalCompletion(carapace.ActionValues().Usage("environment variable to fetch (optional)"))

		envSetCmd := &cobra.Command{
			Use:   consts.SetStr,
			Short: "Set environment variables",
			Long:  help.GetHelpFor([]string{consts.EnvStr, consts.SetStr}),
			Args:  cobra.ExactArgs(2),
			Run: func(cmd *cobra.Command, args []string) {
				environment.EnvSetCmd(cmd, con, args)
			},
		}
		envCmd.AddCommand(envSetCmd)
		carapace.Gen(envSetCmd).PositionalCompletion(
			carapace.ActionValues().Usage("environment variable name"),
			carapace.ActionValues().Usage("value to assign"),
		)

		envUnsetCmd := &cobra.Command{
			Use:   consts.UnsetStr,
			Short: "Clear environment variables",
			Long:  help.GetHelpFor([]string{consts.EnvStr, consts.UnsetStr}),
			Args:  cobra.ExactArgs(1),
			Run: func(cmd *cobra.Command, args []string) {
				environment.EnvUnsetCmd(cmd, con, args)
			},
		}
		envCmd.AddCommand(envUnsetCmd)
		carapace.Gen(envUnsetCmd).PositionalCompletion(carapace.ActionValues().Usage("environment variable name"))

		// [ Registry ] ---------------------------------------------

		registryCmd := &cobra.Command{
			Use:         consts.RegistryStr,
			Short:       "Windows registry operations",
			Long:        help.GetHelpFor([]string{consts.RegistryStr}),
			GroupID:     consts.InfoHelpGroup,
			Annotations: hideCommand(consts.WindowsCmdsFilter),
		}
		sliver.AddCommand(registryCmd)
		Flags("registry", true, registryCmd, func(f *pflag.FlagSet) {
			f.IntP("timeout", "t", defaultTimeout, "grpc timeout in seconds")
		})

		registryReadCmd := &cobra.Command{
			Use:   consts.RegistryReadStr,
			Short: "Read values from the Windows registry",
			Long:  help.GetHelpFor([]string{consts.RegistryReadStr}),
			Args:  cobra.ExactArgs(1),
			Run: func(cmd *cobra.Command, args []string) {
				registry.RegReadCmd(cmd, con, args)
			},
		}
		registryCmd.AddCommand(registryReadCmd)
		Flags("", false, registryReadCmd, func(f *pflag.FlagSet) {
			f.StringP("hive", "H", "HKCU", "registry hive")
			f.StringP("hostname", "o", "", "remote host to read values from")
		})
		carapace.Gen(registryReadCmd).PositionalCompletion(carapace.ActionValues().Usage("registry path"))

		registryWriteCmd := &cobra.Command{
			Use:   consts.RegistryWriteStr,
			Short: "Write values to the Windows registry",
			Long:  help.GetHelpFor([]string{consts.RegistryWriteStr}),
			Args:  cobra.ExactArgs(2),
			Run: func(cmd *cobra.Command, args []string) {
				registry.RegWriteCmd(cmd, con, args)
			},
		}
		registryCmd.AddCommand(registryWriteCmd)
		Flags("", false, registryWriteCmd, func(f *pflag.FlagSet) {
			f.StringP("hive", "H", "HKCU", "registry hive")
			f.StringP("hostname", "o", "", "remote host to write values to")
			f.StringP("type", "T", "string", "type of the value to write (string, dword, qword, binary). If binary, you must provide a path to a file with --path")
			f.StringP("path", "p", "", "path to the binary file to write")
		})
		carapace.Gen(registryWriteCmd).PositionalCompletion(
			carapace.ActionValues().Usage("registry path"),
			carapace.ActionValues().Usage("value to write"),
		)

		registryCreateKeyCmd := &cobra.Command{
			Use:   consts.RegistryCreateKeyStr,
			Short: "Create a registry key",
			Long:  help.GetHelpFor([]string{consts.RegistryCreateKeyStr}),
			Args:  cobra.ExactArgs(1),
			Run: func(cmd *cobra.Command, args []string) {
				registry.RegCreateKeyCmd(cmd, con, args)
			},
		}
		registryCmd.AddCommand(registryCreateKeyCmd)
		Flags("", false, registryCreateKeyCmd, func(f *pflag.FlagSet) {
			f.StringP("hive", "H", "HKCU", "registry hive")
			f.StringP("hostname", "o", "", "remote host to write values to")
		})
		carapace.Gen(registryCreateKeyCmd).PositionalCompletion(carapace.ActionValues().Usage("registry path"))

		registryDeleteKeyCmd := &cobra.Command{
			Use:   consts.RegistryDeleteKeyStr,
			Short: "Remove a registry key",
			Long:  help.GetHelpFor([]string{consts.RegistryDeleteKeyStr}),
			Args:  cobra.ExactArgs(1),
			Run: func(cmd *cobra.Command, args []string) {
				registry.RegDeleteKeyCmd(cmd, con, args)
			},
		}
		registryCmd.AddCommand(registryDeleteKeyCmd)
		Flags("", false, registryDeleteKeyCmd, func(f *pflag.FlagSet) {
			f.StringP("hive", "H", "HKCU", "registry hive")
			f.StringP("hostname", "o", "", "remote host to remove value from")
		})
		carapace.Gen(registryDeleteKeyCmd).PositionalCompletion(carapace.ActionValues().Usage("registry path"))

		registryListSubCmd := &cobra.Command{
			Use:   consts.RegistryListSubStr,
			Short: "List the sub keys under a registry key",
			Long:  help.GetHelpFor([]string{consts.RegistryListSubStr}),
			Args:  cobra.ExactArgs(1),
			Run: func(cmd *cobra.Command, args []string) {
				registry.RegListSubKeysCmd(cmd, con, args)
			},
		}
		registryCmd.AddCommand(registryListSubCmd)
		Flags("", false, registryListSubCmd, func(f *pflag.FlagSet) {
			f.StringP("hive", "H", "HKCU", "registry hive")
			f.StringP("hostname", "o", "", "remote host to write values to")
		})
		carapace.Gen(registryListSubCmd).PositionalCompletion(carapace.ActionValues().Usage("registry path"))

		registryListValuesCmd := &cobra.Command{
			Use:   consts.RegistryListValuesStr,
			Short: "List the values for a registry key",
			Long:  help.GetHelpFor([]string{consts.RegistryListValuesStr}),
			Args:  cobra.ExactArgs(1),
			Run: func(cmd *cobra.Command, args []string) {
				registry.RegListValuesCmd(cmd, con, args)
			},
		}
		registryCmd.AddCommand(registryListValuesCmd)
		Flags("", false, registryListValuesCmd, func(f *pflag.FlagSet) {
			f.StringP("hive", "H", "HKCU", "registry hive")
			f.StringP("hostname", "o", "", "remote host to write values to")
		})
		carapace.Gen(registryListValuesCmd).PositionalCompletion(carapace.ActionValues().Usage("registry path"))

		// [ Reverse Port Forwarding ] --------------------------------------------------------------

		rportfwdCmd := &cobra.Command{
			Use:   consts.RportfwdStr,
			Short: "reverse port forwardings",
			Long:  help.GetHelpFor([]string{consts.RportfwdStr}),
			Run: func(cmd *cobra.Command, args []string) {
				rportfwd.RportFwdListenersCmd(cmd, con, args)
			},
			GroupID: consts.NetworkHelpGroup,
		}
		sliver.AddCommand(rportfwdCmd)
		Flags("", true, rportfwdCmd, func(f *pflag.FlagSet) {
			f.Int64P("timeout", "t", defaultTimeout, "grpc timeout in seconds")
		})

		rportfwdAddCmd := &cobra.Command{
			Use:   consts.AddStr,
			Short: "Add and start reverse port forwarding",
			Long:  help.GetHelpFor([]string{consts.RportfwdStr}),
			Run: func(cmd *cobra.Command, args []string) {
				rportfwd.StartRportFwdListenerCmd(cmd, con, args)
			},
		}
		rportfwdCmd.AddCommand(rportfwdAddCmd)
		Flags("", false, rportfwdAddCmd, func(f *pflag.FlagSet) {
			f.StringP("remote", "r", "", "remote address <ip>:<port> connection is forwarded to")
			f.StringP("bind", "b", "", "bind address <ip>:<port> for implants to listen on")
		})
		FlagComps(rportfwdAddCmd, func(comp *carapace.ActionMap) {
			(*comp)["remote"] = completers.ClientInterfacesCompleter()
		})

		rportfwdRmCmd := &cobra.Command{
			Use:   consts.RmStr,
			Short: "Stop and remove reverse port forwarding",
			Long:  help.GetHelpFor([]string{consts.RportfwdStr}),
			Run: func(cmd *cobra.Command, args []string) {
				rportfwd.StopRportFwdListenerCmd(cmd, con, args)
			},
		}
		rportfwdCmd.AddCommand(rportfwdRmCmd)
		Flags("", false, rportfwdRmCmd, func(f *pflag.FlagSet) {
			f.Uint32P("id", "i", 0, "id of portfwd to remove")
		})
		FlagComps(rportfwdRmCmd, func(comp *carapace.ActionMap) {
			(*comp)["id"] = rportfwd.PortfwdIDCompleter(con)
		})

		// [ Pivots ] --------------------------------------------------------------

		pivotsCmd := &cobra.Command{
			Use:   consts.PivotsStr,
			Short: "List pivots for active session",
			Long:  help.GetHelpFor([]string{consts.PivotsStr}),
			Run: func(cmd *cobra.Command, args []string) {
				pivots.PivotsCmd(cmd, con, args)
			},
			GroupID: consts.SliverCoreHelpGroup,
		}
		sliver.AddCommand(pivotsCmd)
		Flags("", true, pivotsCmd, func(f *pflag.FlagSet) {
			f.Int64P("timeout", "t", defaultTimeout, "grpc timeout in seconds")
		})

		namedPipeCmd := &cobra.Command{
			Use:   consts.NamedPipeStr,
			Short: "Start a named pipe pivot listener",
			Long:  help.GetHelpFor([]string{consts.PivotsStr, consts.NamedPipeStr}),
			Run: func(cmd *cobra.Command, args []string) {
				pivots.StartNamedPipeListenerCmd(cmd, con, args)
			},
		}
		pivotsCmd.AddCommand(namedPipeCmd)
		Flags("", false, namedPipeCmd, func(f *pflag.FlagSet) {
			f.StringP("bind", "b", "", "name of the named pipe to bind pivot listener")
			f.BoolP("allow-all", "a", false, "allow all users to connect")
		})

		tcpListenerCmd := &cobra.Command{
			Use:   consts.TCPListenerStr,
			Short: "Start a TCP pivot listener",
			Long:  help.GetHelpFor([]string{consts.PivotsStr, consts.TCPListenerStr}),
			Run: func(cmd *cobra.Command, args []string) {
				pivots.StartTCPListenerCmd(cmd, con, args)
			},
		}
		pivotsCmd.AddCommand(tcpListenerCmd)
		Flags("", false, tcpListenerCmd, func(f *pflag.FlagSet) {
			f.StringP("bind", "b", "", "remote interface to bind pivot listener")
			f.Uint16P("lport", "l", generate.DefaultTCPPivotPort, "tcp pivot listener port")
		})

		pivotStopCmd := &cobra.Command{
			Use:   consts.StopStr,
			Short: "Stop a pivot listener",
			Long:  help.GetHelpFor([]string{consts.PivotsStr, consts.StopStr}),
			Run: func(cmd *cobra.Command, args []string) {
				pivots.StopPivotListenerCmd(cmd, con, args)
			},
		}
		pivotsCmd.AddCommand(pivotStopCmd)
		Flags("", false, pivotStopCmd, func(f *pflag.FlagSet) {
			f.Uint32P("id", "i", 0, "id of the pivot listener to stop")
		})
		FlagComps(pivotStopCmd, func(comp *carapace.ActionMap) {
			(*comp)["id"] = pivots.PivotIDCompleter(con)
		})

		pivotDetailsCmd := &cobra.Command{
			Use:   consts.DetailsStr,
			Short: "Get details of a pivot listener",
			Long:  help.GetHelpFor([]string{consts.PivotsStr, consts.StopStr}),
			Run: func(cmd *cobra.Command, args []string) {
				pivots.PivotDetailsCmd(cmd, con, args)
			},
		}
		pivotsCmd.AddCommand(pivotDetailsCmd)
		Flags("", false, pivotDetailsCmd, func(f *pflag.FlagSet) {
			f.IntP("id", "i", 0, "id of the pivot listener to get details for")
		})
		FlagComps(pivotDetailsCmd, func(comp *carapace.ActionMap) {
			(*comp)["id"] = pivots.PivotIDCompleter(con)
		})

		graphCmd := &cobra.Command{
			Use:   consts.GraphStr,
			Short: "Get pivot listeners graph",
			Long:  help.GetHelpFor([]string{consts.PivotsStr, "graph"}),
			Run: func(cmd *cobra.Command, args []string) {
				pivots.PivotsGraphCmd(cmd, con, args)
			},
		}
		pivotsCmd.AddCommand(graphCmd)

		// [ Portfwd ] --------------------------------------------------------------

		portfwdCmd := &cobra.Command{
			Use:   consts.PortfwdStr,
			Short: "In-band TCP port forwarding",
			Long:  help.GetHelpFor([]string{consts.PortfwdStr}),
			Run: func(cmd *cobra.Command, args []string) {
				portfwd.PortfwdCmd(cmd, con, args)
			},
			GroupID: consts.NetworkHelpGroup,
		}
		sliver.AddCommand(portfwdCmd)
		Flags("", true, portfwdCmd, func(f *pflag.FlagSet) {
			f.Int64P("timeout", "t", defaultTimeout, "grpc timeout in seconds")
		})

		addCmd := &cobra.Command{
			Use:   consts.AddStr,
			Short: "Create a new port forwarding tunnel",
			Long:  help.GetHelpFor([]string{consts.PortfwdStr}),
			Run: func(cmd *cobra.Command, args []string) {
				portfwd.PortfwdAddCmd(cmd, con, args)
			},
		}
		portfwdCmd.AddCommand(addCmd)
		Flags("", false, addCmd, func(f *pflag.FlagSet) {
			f.StringP("remote", "r", "", "remote target host:port (e.g., 10.0.0.1:445)")
			f.StringP("bind", "b", "127.0.0.1:8080", "bind port forward to interface")
		})
		FlagComps(addCmd, func(comp *carapace.ActionMap) {
			(*comp)["bind"] = completers.ClientInterfacesCompleter()
		})

		portfwdRmCmd := &cobra.Command{
			Use:   consts.RmStr,
			Short: "Remove a port forwarding tunnel",
			Long:  help.GetHelpFor([]string{consts.PortfwdStr}),
			Run: func(cmd *cobra.Command, args []string) {
				portfwd.PortfwdRmCmd(cmd, con, args)
			},
		}
		portfwdCmd.AddCommand(portfwdRmCmd)
		Flags("", false, portfwdRmCmd, func(f *pflag.FlagSet) {
			f.IntP("id", "i", 0, "id of portfwd to remove")
		})
		FlagComps(portfwdRmCmd, func(comp *carapace.ActionMap) {
			(*comp)["id"] = portfwd.PortfwdIDCompleter(con)
		})

		// [ Socks ] --------------------------------------------------------------

		socksCmd := &cobra.Command{
			Use:   consts.Socks5Str,
			Short: "In-band SOCKS5 Proxy",
			Long:  help.GetHelpFor([]string{consts.Socks5Str}),
			Run: func(cmd *cobra.Command, args []string) {
				socks.SocksCmd(cmd, con, args)
			},
			GroupID: consts.NetworkHelpGroup,
		}
		sliver.AddCommand(socksCmd)
		Flags("", true, socksCmd, func(f *pflag.FlagSet) {
			f.Int64P("timeout", "t", defaultTimeout, "grpc timeout in seconds")
		})

		socksStartCmd := &cobra.Command{
			Use:   consts.StartStr,
			Short: "Start an in-band SOCKS5 proxy",
			Long:  help.GetHelpFor([]string{consts.Socks5Str}),
			Run: func(cmd *cobra.Command, args []string) {
				socks.SocksStartCmd(cmd, con, args)
			},
		}
		socksCmd.AddCommand(socksStartCmd)
		Flags("", false, socksStartCmd, func(f *pflag.FlagSet) {
			f.StringP("host", "H", "127.0.0.1", "Bind a Socks5 Host")
			f.StringP("port", "P", "1081", "Bind a Socks5 Port")
			f.StringP("user", "u", "", "socks5 auth username (will generate random password)")
		})
		FlagComps(socksStartCmd, func(comp *carapace.ActionMap) {
			(*comp)["host"] = completers.ClientInterfacesCompleter()
		})

		socksStopCmd := &cobra.Command{
			Use:   consts.StopStr,
			Short: "Stop a SOCKS5 proxy",
			Long:  help.GetHelpFor([]string{consts.Socks5Str}),
			Run: func(cmd *cobra.Command, args []string) {
				socks.SocksStopCmd(cmd, con, args)
			},
		}
		socksCmd.AddCommand(socksStopCmd)
		Flags("", false, socksStopCmd, func(f *pflag.FlagSet) {
			f.Uint64P("id", "i", 0, "id of portfwd to remove")
		})
		FlagComps(socksStopCmd, func(comp *carapace.ActionMap) {
			(*comp)["id"] = socks.SocksIDCompleter(con)
		})

		// [ WireGuard ] --------------------------------------------------------------

		wgPortFwdCmd := &cobra.Command{
			Use:   consts.WgPortFwdStr,
			Short: "List ports forwarded by the WireGuard tun interface",
			Long:  help.GetHelpFor([]string{consts.WgPortFwdStr}),
			Run: func(cmd *cobra.Command, args []string) {
				wireguard.WGPortFwdListCmd(cmd, con, args)
			},
			GroupID:     consts.NetworkHelpGroup,
			Annotations: hideCommand(consts.WireguardCmdsFilter),
		}
		Flags("wg portforward", true, wgPortFwdCmd, func(f *pflag.FlagSet) {
			f.Int64P("timeout", "t", defaultTimeout, "grpc timeout in seconds")
		})
		sliver.AddCommand(wgPortFwdCmd)

		wgPortFwdAddCmd := &cobra.Command{
			Use:   consts.AddStr,
			Short: "Add a port forward from the WireGuard tun interface to a host on the target network",
			Long:  help.GetHelpFor([]string{consts.WgPortFwdStr, consts.AddStr}),
			Run: func(cmd *cobra.Command, args []string) {
				wireguard.WGPortFwdAddCmd(cmd, con, args)
			},
		}
		Flags("wg portforward", false, wgPortFwdAddCmd, func(f *pflag.FlagSet) {
			f.Int32P("bind", "b", 1080, "port to listen on the WireGuard tun interface")
			f.StringP("remote", "r", "", "remote target host:port (e.g., 10.0.0.1:445)")
		})
		wgPortFwdCmd.AddCommand(wgPortFwdAddCmd)

		wgPortFwdRmCmd := &cobra.Command{
			Use:   consts.RmStr,
			Short: "Remove a port forward from the WireGuard tun interface",
			Long:  help.GetHelpFor([]string{consts.WgPortFwdStr, consts.RmStr}),
			Args:  cobra.ExactArgs(1),
			Run: func(cmd *cobra.Command, args []string) {
				wireguard.WGPortFwdRmCmd(cmd, con, args)
			},
		}
		wgPortFwdCmd.AddCommand(wgPortFwdRmCmd)

		carapace.Gen(wgPortFwdRmCmd).PositionalCompletion(wireguard.PortfwdIDCompleter(con).Usage("forwarder ID"))

		wgSocksCmd := &cobra.Command{
			Use:   consts.WgSocksStr,
			Short: "List socks servers listening on the WireGuard tun interface",
			Long:  help.GetHelpFor([]string{consts.WgSocksStr}),
			Run: func(cmd *cobra.Command, args []string) {
				wireguard.WGSocksListCmd(cmd, con, args)
			},
			GroupID:     consts.NetworkHelpGroup,
			Annotations: hideCommand(consts.WireguardCmdsFilter),
		}
		sliver.AddCommand(wgSocksCmd)
		Flags("wg socks", true, wgSocksCmd, func(f *pflag.FlagSet) {
			f.Int64P("timeout", "t", defaultTimeout, "grpc timeout in seconds")
		})

		wgSocksStartCmd := &cobra.Command{
			Use:   consts.StartStr,
			Short: "Start a socks5 listener on the WireGuard tun interface",
			Long:  help.GetHelpFor([]string{consts.WgSocksStr, consts.StartStr}),
			Run: func(cmd *cobra.Command, args []string) {
				wireguard.WGSocksStartCmd(cmd, con, args)
			},
		}
		wgSocksCmd.AddCommand(wgSocksStartCmd)
		Flags("wg socks", false, wgSocksStartCmd, func(f *pflag.FlagSet) {
			f.Int32P("bind", "b", 3090, "port to listen on the WireGuard tun interface")
		})

		wgSocksStopCmd := &cobra.Command{
			Use:   consts.StopStr,
			Short: "Stop a socks5 listener on the WireGuard tun interface",
			Long:  help.GetHelpFor([]string{consts.WgSocksStr, consts.StopStr}),
			Run: func(cmd *cobra.Command, args []string) {
				wireguard.WGSocksStopCmd(cmd, con, args)
			},
			Args: cobra.ExactArgs(1),
		}
		wgSocksCmd.AddCommand(wgSocksStopCmd)
		carapace.Gen(wgSocksStopCmd).PositionalCompletion(wireguard.SocksIDCompleter(con).Usage("Socks server ID"))

		// [ Curse Commands ] ------------------------------------------------------------

		cursedCmd := &cobra.Command{
			Use:     consts.Cursed,
			Short:   "Chrome/electron post-exploitation tool kit (∩｀-´)⊃━☆ﾟ.*･｡ﾟ",
			Long:    help.GetHelpFor([]string{consts.Cursed}),
			GroupID: consts.ExecutionHelpGroup,
			Run: func(cmd *cobra.Command, args []string) {
				cursed.CursedCmd(cmd, con, args)
			},
		}
		sliver.AddCommand(cursedCmd)
		Flags("", true, cursedCmd, func(f *pflag.FlagSet) {
			f.Int64P("timeout", "t", defaultTimeout, "grpc timeout in seconds")
		})

		cursedRmCmd := &cobra.Command{
			Use:   consts.RmStr,
			Short: "Remove a Curse from a process",
			Long:  help.GetHelpFor([]string{consts.Cursed, consts.CursedConsole}),
			Args:  cobra.ExactArgs(1),
			Run: func(cmd *cobra.Command, args []string) {
				cursed.CursedRmCmd(cmd, con, args)
			},
		}
		cursedCmd.AddCommand(cursedRmCmd)
		Flags("", false, cursedRmCmd, func(f *pflag.FlagSet) {
			f.BoolP("kill", "k", false, "kill the process after removing the curse")
		})
		carapace.Gen(cursedRmCmd).PositionalCompletion(carapace.ActionValues().Usage("bind port of the Cursed process to stop"))

		cursedConsoleCmd := &cobra.Command{
			Use:   consts.CursedConsole,
			Short: "Start a JavaScript console connected to a debug target",
			Long:  help.GetHelpFor([]string{consts.Cursed, consts.CursedConsole}),
			Run: func(cmd *cobra.Command, args []string) {
				cursed.CursedConsoleCmd(cmd, con, args)
			},
		}
		cursedCmd.AddCommand(cursedConsoleCmd)
		Flags("", false, cursedConsoleCmd, func(f *pflag.FlagSet) {
			f.IntP("remote-debugging-port", "r", 0, "remote debugging tcp port (0 = random)`")
		})

		cursedChromeCmd := &cobra.Command{
			Use:   consts.CursedChrome,
			Short: "Automatically inject a Cursed Chrome payload into a remote Chrome extension",
			Long:  help.GetHelpFor([]string{consts.Cursed, consts.CursedChrome}),
			Run: func(cmd *cobra.Command, args []string) {
				cursed.CursedChromeCmd(cmd, con, args)
			},
		}
		cursedCmd.AddCommand(cursedChromeCmd)
		Flags("", false, cursedChromeCmd, func(f *pflag.FlagSet) {
			f.IntP("remote-debugging-port", "r", 0, "remote debugging tcp port (0 = random)")
			f.BoolP("restore", "R", true, "restore the user's session after process termination")
			f.StringP("exe", "e", "", "chrome/chromium browser executable path (blank string = auto)")
			f.StringP("user-data", "u", "", "user data directory (blank string = auto)")
			f.StringP("payload", "p", "", "cursed chrome payload file path (.js)")
			f.BoolP("keep-alive", "k", false, "keeps browser alive after last browser window closes")
			f.BoolP("headless", "H", false, "start browser process in headless mode")
		})
		FlagComps(cursedChromeCmd, func(comp *carapace.ActionMap) {
			(*comp)["payload"] = carapace.ActionFiles("js").Tag("javascript files")
		})
		cursedChromeCmd.Flags().ParseErrorsWhitelist.UnknownFlags = true
		carapace.Gen(cursedChromeCmd).PositionalAnyCompletion(carapace.ActionValues().Usage("additional Chrome CLI arguments"))

		cursedEdgeCmd := &cobra.Command{
			Use:   consts.CursedEdge,
			Short: "Automatically inject a Cursed Chrome payload into a remote Edge extension",
			Long:  help.GetHelpFor([]string{consts.Cursed, consts.CursedEdge}),
			Run: func(cmd *cobra.Command, args []string) {
				cursed.CursedEdgeCmd(cmd, con, args)
			},
		}
		cursedCmd.AddCommand(cursedEdgeCmd)
		Flags("", false, cursedEdgeCmd, func(f *pflag.FlagSet) {
			f.IntP("remote-debugging-port", "r", 0, "remote debugging tcp port (0 = random)")
			f.BoolP("restore", "R", true, "restore the user's session after process termination")
			f.StringP("exe", "e", "", "edge browser executable path (blank string = auto)")
			f.StringP("user-data", "u", "", "user data directory (blank string = auto)")
			f.StringP("payload", "p", "", "cursed chrome payload file path (.js)")
			f.BoolP("keep-alive", "k", false, "keeps browser alive after last browser window closes")
			f.BoolP("headless", "H", false, "start browser process in headless mode")
		})
		FlagComps(cursedEdgeCmd, func(comp *carapace.ActionMap) {
			(*comp)["payload"] = carapace.ActionFiles("js").Tag("javascript files")
		})
		cursedEdgeCmd.Flags().ParseErrorsWhitelist.UnknownFlags = true
		carapace.Gen(cursedEdgeCmd).PositionalAnyCompletion(carapace.ActionValues().Usage("additional Edge CLI arguments"))

		cursedElectronCmd := &cobra.Command{
			Use:   consts.CursedElectron,
			Short: "Curse a remote Electron application",
			Long:  help.GetHelpFor([]string{consts.Cursed, consts.CursedElectron}),
			Run: func(cmd *cobra.Command, args []string) {
				cursed.CursedElectronCmd(cmd, con, args)
			},
		}
		cursedCmd.AddCommand(cursedElectronCmd)
		Flags("", false, cursedElectronCmd, func(f *pflag.FlagSet) {
			f.StringP("exe", "e", "", "remote electron executable absolute path")
			f.IntP("remote-debugging-port", "r", 0, "remote debugging tcp port (0 = random)")
		})
		cursedElectronCmd.Flags().ParseErrorsWhitelist.UnknownFlags = true
		carapace.Gen(cursedElectronCmd).PositionalAnyCompletion(carapace.ActionValues().Usage("additional Electron CLI arguments"))

		CursedCookiesCmd := &cobra.Command{
			Use:   consts.CursedCookies,
			Short: "Dump all cookies from cursed process",
			Long:  help.GetHelpFor([]string{consts.Cursed, consts.CursedCookies}),
			Run: func(cmd *cobra.Command, args []string) {
				cursed.CursedCookiesCmd(cmd, con, args)
			},
		}
		cursedCmd.AddCommand(CursedCookiesCmd)
		Flags("", false, CursedCookiesCmd, func(f *pflag.FlagSet) {
			f.StringP("save", "s", "", "save to file")
		})

		cursedScreenshotCmd := &cobra.Command{
			Use:   consts.ScreenshotStr,
			Short: "Take a screenshot of a cursed process debug target",
			Long:  help.GetHelpFor([]string{consts.Cursed, consts.ScreenshotStr}),
			Run: func(cmd *cobra.Command, args []string) {
				cursed.CursedScreenshotCmd(cmd, con, args)
			},
		}
		cursedCmd.AddCommand(cursedScreenshotCmd)
		Flags("", false, cursedScreenshotCmd, func(f *pflag.FlagSet) {
			f.Int64P("quality", "q", 100, "screenshot quality (1 - 100)")
			f.StringP("save", "s", "", "save to file")
		})

		// [ Wasm ] -----------------------------------------------------------------

		wasmCmd := &cobra.Command{
			Use:     consts.WasmStr,
			Short:   "Execute a Wasm Module Extension",
			Long:    help.GetHelpFor([]string{consts.WasmStr}),
			GroupID: consts.ExecutionHelpGroup,
			Run: func(cmd *cobra.Command, args []string) {
				wasm.WasmCmd(cmd, con, args)
			},
		}
		sliver.AddCommand(wasmCmd)
		Flags("", true, wasmCmd, func(f *pflag.FlagSet) {
			f.Int64P("timeout", "t", defaultTimeout, "grpc timeout in seconds")
		})
		Flags("", false, wasmCmd, func(f *pflag.FlagSet) {
			f.BoolP("pipe", "P", false, "pipe module stdin/stdout/stderr to the current terminal (session only)")
			f.StringP("file", "f", "", "include local file(s) in wasm module's /memfs (glob pattern) ")
			f.StringP("dir", "d", "", "recursively include local directory in wasm module's /memfs (glob pattern)")
			f.BoolP("skip-registration", "s", false, "assume the extension is already registered")
			f.BoolP("loot", "X", false, "save output as loot, incompatible with --pipe")
		})
		FlagComps(wasmCmd, func(comp *carapace.ActionMap) {
			(*comp)["file"] = carapace.ActionFiles()
			(*comp)["dir"] = carapace.ActionDirectories()
		})
		wasmComp := carapace.Gen(wasmCmd)
		wasmComp.PositionalCompletion(carapace.ActionFiles().Usage("wasm/wasi module file (.wasm)"))
		wasmComp.PositionalAnyCompletion(carapace.ActionValues().Usage("arguments to pass to the wasm module (optional)"))

		wasmLsCmd := &cobra.Command{
			Use:   consts.LsStr,
			Short: "List registered wasm extensions with current session/beacon",
			Long:  help.GetHelpFor([]string{consts.WasmStr, consts.LsStr}),
			Run: func(cmd *cobra.Command, args []string) {
				wasm.WasmLsCmd(cmd, con, args)
			},
		}
		wasmCmd.AddCommand(wasmLsCmd)

		// [ Post-command declaration setup ]----------------------------------------

>>>>>>> a1c19bc7
		// Everything below this line should preferably not be any command binding
		// (although you can do so without fear). If there are any final modifications
		// to make to the server menu command tree, it time to do them here.

		sliver.InitDefaultHelpCmd()
		sliver.SetHelpCommandGroupID(consts.SliverCoreHelpGroup)

		// Compute which commands should be available based on the current session/beacon.
		con.ExposeCommands()

		return sliver
	}

	return sliverCommands
}<|MERGE_RESOLUTION|>--- conflicted
+++ resolved
@@ -148,1899 +148,8 @@
 			extensions.ExtensionRegisterCommand(ext, sliver, con)
 		}
 
-<<<<<<< HEAD
-=======
-		// [ Reconfig ] ---------------------------------------------------------------
-
-		reconfigCmd := &cobra.Command{
-			Use:   consts.ReconfigStr,
-			Short: "Reconfigure the active beacon/session",
-			Long:  help.GetHelpFor([]string{consts.ReconfigStr}),
-			Run: func(cmd *cobra.Command, args []string) {
-				reconfig.ReconfigCmd(cmd, con, args)
-			},
-			GroupID:     consts.SliverCoreHelpGroup,
-			Annotations: hideCommand(consts.BeaconCmdsFilter),
-		}
-		sliver.AddCommand(reconfigCmd)
-		Flags("reconfig", false, reconfigCmd, func(f *pflag.FlagSet) {
-			f.StringP("reconnect-interval", "r", "", "reconnect interval for implant")
-			f.StringP("beacon-interval", "i", "", "beacon callback interval")
-			f.StringP("beacon-jitter", "j", "", "beacon callback jitter (random up to)")
-			f.Int64P("timeout", "t", defaultTimeout, "grpc timeout in seconds")
-		})
-
-		renameCmd := &cobra.Command{
-			Use:   consts.RenameStr,
-			Short: "Rename the active beacon/session",
-			Long:  help.GetHelpFor([]string{consts.RenameStr}),
-			Run: func(cmd *cobra.Command, args []string) {
-				reconfig.RenameCmd(cmd, con, args)
-			},
-			GroupID: consts.SliverCoreHelpGroup,
-		}
-		sliver.AddCommand(renameCmd)
-		Flags("rename", false, renameCmd, func(f *pflag.FlagSet) {
-			f.StringP("name", "n", "", "change implant name to")
-			f.Int64P("timeout", "t", defaultTimeout, "grpc timeout in seconds")
-		})
-
-		// [ Sessions ] --------------------------------------------------------------
-
-		sessionsCmd := &cobra.Command{
-			Use:   consts.SessionsStr,
-			Short: "Session management",
-			Long:  help.GetHelpFor([]string{consts.SessionsStr}),
-			Run: func(cmd *cobra.Command, args []string) {
-				sessions.SessionsCmd(cmd, con, args)
-			},
-			GroupID: consts.SliverCoreHelpGroup,
-		}
-		Flags("sessions", true, sessionsCmd, func(f *pflag.FlagSet) {
-			f.IntP("timeout", "t", defaultTimeout, "grpc timeout in seconds")
-		})
-		Flags("sessions", false, sessionsCmd, func(f *pflag.FlagSet) {
-			f.StringP("interact", "i", "", "interact with a session")
-			f.StringP("kill", "k", "", "kill the designated session")
-			f.BoolP("kill-all", "K", false, "kill all the sessions")
-			f.BoolP("clean", "C", false, "clean out any sessions marked as [DEAD]")
-			f.BoolP("force", "F", false, "force session action without waiting for results")
-
-			f.StringP("filter", "f", "", "filter sessions by substring")
-			f.StringP("filter-re", "e", "", "filter sessions by regular expression")
-		})
-		FlagComps(sessionsCmd, func(comp *carapace.ActionMap) {
-			(*comp)["interact"] = use.BeaconAndSessionIDCompleter(con)
-			(*comp)["kill"] = use.BeaconAndSessionIDCompleter(con)
-		})
-		sliver.AddCommand(sessionsCmd)
-
-		sessionsPruneCmd := &cobra.Command{
-			Use:   consts.PruneStr,
-			Short: "Kill all stale/dead sessions",
-			Long:  help.GetHelpFor([]string{consts.SessionsStr, consts.PruneStr}),
-			Run: func(cmd *cobra.Command, args []string) {
-				sessions.SessionsPruneCmd(cmd, con, args)
-			},
-		}
-		Flags("prune", false, sessionsPruneCmd, func(f *pflag.FlagSet) {
-			f.BoolP("force", "F", false, "Force the killing of stale/dead sessions")
-		})
-		sessionsCmd.AddCommand(sessionsPruneCmd)
-
-		backgroundCmd := &cobra.Command{
-			Use:   consts.BackgroundStr,
-			Short: "Background an active session",
-			Long:  help.GetHelpFor([]string{consts.BackgroundStr}),
-			Run: func(cmd *cobra.Command, args []string) {
-				sessions.BackgroundCmd(cmd, con, args)
-			},
-			GroupID: consts.SliverCoreHelpGroup,
-		}
-		Flags("use", false, backgroundCmd, func(f *pflag.FlagSet) {
-			f.Int64P("timeout", "t", defaultTimeout, "grpc timeout in seconds")
-		})
-		sliver.AddCommand(backgroundCmd)
-
-		killCmd := &cobra.Command{
-			Use:   consts.KillStr,
-			Short: "Kill a session",
-			Long:  help.GetHelpFor([]string{consts.KillStr}),
-			Run: func(cmd *cobra.Command, args []string) {
-				kill.KillCmd(cmd, con, args)
-			},
-			GroupID: consts.SliverCoreHelpGroup,
-		}
-		sliver.AddCommand(killCmd)
-		Flags("use", false, backgroundCmd, func(f *pflag.FlagSet) {
-			f.BoolP("force", "F", false, "Force kill,  does not clean up")
-			f.Int64P("timeout", "t", defaultTimeout, "grpc timeout in seconds")
-		})
-
-		openSessionCmd := &cobra.Command{
-			Use:   consts.InteractiveStr,
-			Short: "Task a beacon to open an interactive session (Beacon only)",
-			Long:  help.GetHelpFor([]string{consts.InteractiveStr}),
-			Run: func(cmd *cobra.Command, args []string) {
-				sessions.InteractiveCmd(cmd, con, args)
-			},
-			GroupID:     consts.SliverCoreHelpGroup,
-			Annotations: hideCommand(consts.BeaconCmdsFilter),
-		}
-		sliver.AddCommand(openSessionCmd)
-		Flags("interactive", false, openSessionCmd, func(f *pflag.FlagSet) {
-			f.StringP("mtls", "m", "", "mtls connection strings")
-			f.StringP("wg", "g", "", "wg connection strings")
-			f.StringP("http", "b", "", "http(s) connection strings")
-			f.StringP("dns", "n", "", "dns connection strings")
-			f.StringP("named-pipe", "p", "", "namedpipe connection strings")
-			f.StringP("tcp-pivot", "i", "", "tcppivot connection strings")
-
-			f.StringP("delay", "d", "0s", "delay opening the session (after checkin) for a given period of time")
-
-			f.Int64P("timeout", "t", defaultTimeout, "grpc timeout in seconds")
-		})
-
-		// [ Use ] --------------------------------------------------------------
-
-		useCmd := &cobra.Command{
-			Use:   consts.UseStr,
-			Short: "Switch the active session or beacon",
-			Long:  help.GetHelpFor([]string{consts.UseStr}),
-			Run: func(cmd *cobra.Command, args []string) {
-				use.UseCmd(cmd, con, args)
-			},
-			GroupID: consts.SliverCoreHelpGroup,
-		}
-		Flags("use", true, useCmd, func(f *pflag.FlagSet) {
-			f.Int64P("timeout", "t", defaultTimeout, "grpc timeout in seconds")
-		})
-		carapace.Gen(useCmd).PositionalCompletion(use.BeaconAndSessionIDCompleter(con))
-
-		if !con.IsCLI {
-			sliver.AddCommand(useCmd)
-		}
-
-		useSessionCmd := &cobra.Command{
-			Use:   consts.SessionsStr,
-			Short: "Switch the active session",
-			Long:  help.GetHelpFor([]string{consts.UseStr, consts.SessionsStr}),
-			Run: func(cmd *cobra.Command, args []string) {
-				use.UseSessionCmd(cmd, con, args)
-			},
-		}
-		carapace.Gen(useSessionCmd).PositionalCompletion(use.SessionIDCompleter(con))
-		useCmd.AddCommand(useSessionCmd)
-
-		useBeaconCmd := &cobra.Command{
-			Use:   consts.BeaconsStr,
-			Short: "Switch the active beacon",
-			Long:  help.GetHelpFor([]string{consts.UseStr, consts.BeaconsStr}),
-			Run: func(cmd *cobra.Command, args []string) {
-				use.UseBeaconCmd(cmd, con, args)
-			},
-		}
-		carapace.Gen(useBeaconCmd).PositionalCompletion(use.BeaconIDCompleter(con))
-		useCmd.AddCommand(useBeaconCmd)
-
-		// [ Close ] --------------------------------------------------------------
-		closeSessionCmd := &cobra.Command{
-			Use:   consts.CloseStr,
-			Short: "Close an interactive session without killing the remote process",
-			Long:  help.GetHelpFor([]string{consts.CloseStr}),
-			Run: func(cmd *cobra.Command, args []string) {
-				sessions.CloseSessionCmd(cmd, con, args)
-			},
-			GroupID: consts.SliverCoreHelpGroup,
-		}
-		sliver.AddCommand(closeSessionCmd)
-		Flags("", false, closeSessionCmd, func(f *pflag.FlagSet) {
-			f.Int64P("timeout", "t", defaultTimeout, "grpc timeout in seconds")
-		})
-
-		// [ Tasks ] --------------------------------------------------------------
-
-		tasksCmd := &cobra.Command{
-			Use:   consts.TasksStr,
-			Short: "Beacon task management",
-			Long:  help.GetHelpFor([]string{consts.TasksStr}),
-			Run: func(cmd *cobra.Command, args []string) {
-				tasks.TasksCmd(cmd, con, args)
-			},
-			GroupID:     consts.SliverCoreHelpGroup,
-			Annotations: hideCommand(consts.BeaconCmdsFilter),
-		}
-		Flags("tasks", true, tasksCmd, func(f *pflag.FlagSet) {
-			f.IntP("timeout", "t", defaultTimeout, "grpc timeout in seconds")
-			f.BoolP("overflow", "O", false, "overflow terminal width (display truncated rows)")
-			f.IntP("skip-pages", "S", 0, "skip the first n page(s)")
-			f.StringP("filter", "f", "", "filter based on task type (case-insensitive prefix matching)")
-		})
-		sliver.AddCommand(tasksCmd)
-
-		fetchCmd := &cobra.Command{
-			Use:   consts.FetchStr,
-			Short: "Fetch the details of a beacon task",
-			Long:  help.GetHelpFor([]string{consts.TasksStr, consts.FetchStr}),
-			Args:  cobra.RangeArgs(0, 1),
-			Run: func(cmd *cobra.Command, args []string) {
-				tasks.TasksFetchCmd(cmd, con, args)
-			},
-		}
-		tasksCmd.AddCommand(fetchCmd)
-		carapace.Gen(fetchCmd).PositionalCompletion(tasks.BeaconTaskIDCompleter(con).Usage("beacon task ID"))
-
-		cancelCmd := &cobra.Command{
-			Use:   consts.CancelStr,
-			Short: "Cancel a pending beacon task",
-			Long:  help.GetHelpFor([]string{consts.TasksStr, consts.CancelStr}),
-			Args:  cobra.RangeArgs(0, 1),
-			Run: func(cmd *cobra.Command, args []string) {
-				tasks.TasksCancelCmd(cmd, con, args)
-			},
-		}
-		tasksCmd.AddCommand(cancelCmd)
-		carapace.Gen(cancelCmd).PositionalCompletion(tasks.BeaconPendingTasksCompleter(con).Usage("beacon task ID"))
-
-		// [ Info ] --------------------------------------------------------------
-
-		infoCmd := &cobra.Command{
-			Use:   consts.InfoStr,
-			Short: "Get info about session",
-			Long:  help.GetHelpFor([]string{consts.InfoStr}),
-			Run: func(cmd *cobra.Command, args []string) {
-				info.InfoCmd(cmd, con, args)
-			},
-			GroupID: consts.InfoHelpGroup,
-		}
-		Flags("use", false, infoCmd, func(f *pflag.FlagSet) {
-			f.Int64P("timeout", "t", defaultTimeout, "grpc timeout in seconds")
-		})
-		carapace.Gen(infoCmd).PositionalCompletion(use.BeaconAndSessionIDCompleter(con))
-		sliver.AddCommand(infoCmd)
-
-		pingCmd := &cobra.Command{
-			Use:   consts.PingStr,
-			Short: "Send round trip message to implant (does not use ICMP)",
-			Long:  help.GetHelpFor([]string{consts.PingStr}),
-			Run: func(cmd *cobra.Command, args []string) {
-				info.PingCmd(cmd, con, args)
-			},
-			GroupID: consts.InfoHelpGroup,
-		}
-		sliver.AddCommand(pingCmd)
-		Flags("", false, pingCmd, func(f *pflag.FlagSet) {
-			f.Int64P("timeout", "t", defaultTimeout, "grpc timeout in seconds")
-		})
-
-		getPIDCmd := &cobra.Command{
-			Use:   consts.GetPIDStr,
-			Short: "Get session pid",
-			Long:  help.GetHelpFor([]string{consts.GetPIDStr}),
-			Run: func(cmd *cobra.Command, args []string) {
-				info.PIDCmd(cmd, con, args)
-			},
-			GroupID: consts.InfoHelpGroup,
-		}
-		sliver.AddCommand(getPIDCmd)
-		Flags("", false, getPIDCmd, func(f *pflag.FlagSet) {
-			f.Int64P("timeout", "t", defaultTimeout, "grpc timeout in seconds")
-		})
-
-		getUIDCmd := &cobra.Command{
-			Use:   consts.GetUIDStr,
-			Short: "Get session process UID",
-			Long:  help.GetHelpFor([]string{consts.GetUIDStr}),
-			Run: func(cmd *cobra.Command, args []string) {
-				info.UIDCmd(cmd, con, args)
-			},
-			GroupID: consts.InfoHelpGroup,
-		}
-		sliver.AddCommand(getUIDCmd)
-		Flags("", false, getUIDCmd, func(f *pflag.FlagSet) {
-			f.Int64P("timeout", "t", defaultTimeout, "grpc timeout in seconds")
-		})
-
-		getGIDCmd := &cobra.Command{
-			Use:   consts.GetGIDStr,
-			Short: "Get session process GID",
-			Long:  help.GetHelpFor([]string{consts.GetGIDStr}),
-			Run: func(cmd *cobra.Command, args []string) {
-				info.GIDCmd(cmd, con, args)
-			},
-			GroupID: consts.InfoHelpGroup,
-		}
-		sliver.AddCommand(getGIDCmd)
-		Flags("", false, getGIDCmd, func(f *pflag.FlagSet) {
-			f.Int64P("timeout", "t", defaultTimeout, "grpc timeout in seconds")
-		})
-
-		whoamiCmd := &cobra.Command{
-			Use:   consts.WhoamiStr,
-			Short: "Get session user execution context",
-			Long:  help.GetHelpFor([]string{consts.WhoamiStr}),
-			Run: func(cmd *cobra.Command, args []string) {
-				info.WhoamiCmd(cmd, con, args)
-			},
-			GroupID: consts.InfoHelpGroup,
-		}
-		sliver.AddCommand(whoamiCmd)
-		Flags("", false, whoamiCmd, func(f *pflag.FlagSet) {
-			f.Int64P("timeout", "t", defaultTimeout, "grpc timeout in seconds")
-		})
-
-		// [ Shell ] --------------------------------------------------------------
-
-		shellCmd := &cobra.Command{
-			Use:   consts.ShellStr,
-			Short: "Start an interactive shell",
-			Long:  help.GetHelpFor([]string{consts.ShellStr}),
-			Run: func(cmd *cobra.Command, args []string) {
-				shell.ShellCmd(cmd, con, args)
-			},
-			GroupID:     consts.ExecutionHelpGroup,
-			Annotations: hideCommand(consts.SessionCmdsFilter),
-		}
-		sliver.AddCommand(shellCmd)
-		Flags("", false, shellCmd, func(f *pflag.FlagSet) {
-			f.BoolP("no-pty", "y", false, "disable use of pty on macos/linux")
-			f.StringP("shell-path", "s", "", "path to shell interpreter")
-
-			f.Int64P("timeout", "t", defaultTimeout, "grpc timeout in seconds")
-		})
-
-		// [ Exec ] --------------------------------------------------------------
-
-		executeCmd := &cobra.Command{
-			Use:   consts.ExecuteStr,
-			Short: "Execute a program on the remote system",
-			Long:  help.GetHelpFor([]string{consts.ExecuteStr}),
-			Args:  cobra.MinimumNArgs(1),
-			Run: func(cmd *cobra.Command, args []string) {
-				exec.ExecuteCmd(cmd, con, args)
-			},
-			GroupID: consts.ExecutionHelpGroup,
-		}
-		sliver.AddCommand(executeCmd)
-		Flags("", false, executeCmd, func(f *pflag.FlagSet) {
-			f.BoolP("token", "T", false, "execute command with current token (Windows only)")
-			f.BoolP("output", "o", false, "capture command output")
-			f.BoolP("save", "s", false, "save output to a file")
-			f.BoolP("loot", "X", false, "save output as loot")
-			f.BoolP("ignore-stderr", "S", false, "don't print STDERR output")
-			f.StringP("stdout", "O", "", "remote path to redirect STDOUT to")
-			f.StringP("stderr", "E", "", "remote path to redirect STDERR to")
-			f.StringP("name", "n", "", "name to assign loot (optional)")
-			f.Uint32P("ppid", "P", 0, "parent process id (optional, Windows only)")
-			f.BoolP("hidden", "H", false, "hide the window of the spawned process (Windows only)")
-
-			f.Int64P("timeout", "t", defaultTimeout, "grpc timeout in seconds")
-		})
-		executeCmd.Flags().ParseErrorsWhitelist.UnknownFlags = true
-
-		carapace.Gen(executeCmd).PositionalCompletion(carapace.ActionValues().Usage("command to execute (required)"))
-		carapace.Gen(executeCmd).PositionalAnyCompletion(carapace.ActionValues().Usage("arguments to the command (optional)"))
-
-		executeAssemblyCmd := &cobra.Command{
-			Use:   consts.ExecuteAssemblyStr,
-			Short: "Loads and executes a .NET assembly in a child process (Windows Only)",
-			Long:  help.GetHelpFor([]string{consts.ExecuteAssemblyStr}),
-			Args:  cobra.MinimumNArgs(1),
-			Run: func(cmd *cobra.Command, args []string) {
-				exec.ExecuteAssemblyCmd(cmd, con, args)
-			},
-			GroupID:     consts.ExecutionHelpGroup,
-			Annotations: hideCommand(consts.WindowsCmdsFilter),
-		}
-		sliver.AddCommand(executeAssemblyCmd)
-		Flags("", false, executeAssemblyCmd, func(f *pflag.FlagSet) {
-			f.StringP("process", "p", "notepad.exe", "hosting process to inject into")
-			f.StringP("method", "m", "", "Optional method (a method is required for a .NET DLL)")
-			f.StringP("class", "c", "", "Optional class name (required for .NET DLL)")
-			f.StringP("app-domain", "d", "", "AppDomain name to create for .NET assembly. Generated randomly if not set.")
-			f.StringP("arch", "a", "x84", "Assembly target architecture: x86, x64, x84 (x86+x64)")
-			f.BoolP("in-process", "i", false, "Run in the current sliver process")
-			f.StringP("runtime", "r", "", "Runtime to use for running the assembly (only supported when used with --in-process)")
-			f.BoolP("save", "s", false, "save output to file")
-			f.BoolP("loot", "X", false, "save output as loot")
-			f.StringP("name", "n", "", "name to assign loot (optional)")
-			f.Uint32P("ppid", "P", 0, "parent process id (optional)")
-			f.StringP("process-arguments", "A", "", "arguments to pass to the hosting process")
-			f.BoolP("amsi-bypass", "M", false, "Bypass AMSI on Windows (only supported when used with --in-process)")
-			f.BoolP("etw-bypass", "E", false, "Bypass ETW on Windows (only supported when used with --in-process)")
-
-			f.Int64P("timeout", "t", defaultTimeout, "grpc timeout in seconds")
-		})
-		executeAssemblyCmd.Flags().ParseErrorsWhitelist.UnknownFlags = true
-
-		carapace.Gen(executeAssemblyCmd).PositionalCompletion(carapace.ActionFiles().Usage("path to assembly file (required)"))
-		carapace.Gen(executeAssemblyCmd).PositionalAnyCompletion(carapace.ActionValues().Usage("arguments to pass to the assembly entrypoint (optional)"))
-
-		executeShellcodeCmd := &cobra.Command{
-			Use:   consts.ExecuteShellcodeStr,
-			Short: "Executes the given shellcode in the sliver process",
-			Long:  help.GetHelpFor([]string{consts.ExecuteShellcodeStr}),
-			Args:  cobra.ExactArgs(1),
-			Run: func(cmd *cobra.Command, args []string) {
-				exec.ExecuteShellcodeCmd(cmd, con, args)
-			},
-			GroupID: consts.ExecutionHelpGroup,
-		}
-		sliver.AddCommand(executeShellcodeCmd)
-		Flags("", false, executeShellcodeCmd, func(f *pflag.FlagSet) {
-			f.BoolP("rwx-pages", "r", false, "Use RWX permissions for memory pages")
-			f.Uint32P("pid", "p", 0, "Pid of process to inject into (0 means injection into ourselves)")
-			f.StringP("process", "n", `c:\windows\system32\notepad.exe`, "Process to inject into when running in interactive mode")
-			f.BoolP("interactive", "i", false, "Inject into a new process and interact with it")
-			f.BoolP("shikata-ga-nai", "S", false, "encode shellcode using shikata ga nai prior to execution")
-			f.StringP("architecture", "A", "amd64", "architecture of the shellcode: 386, amd64 (used with --shikata-ga-nai flag)")
-			f.Uint32P("iterations", "I", 1, "number of encoding iterations (used with --shikata-ga-nai flag)")
-
-			f.Int64P("timeout", "t", defaultTimeout, "grpc timeout in seconds")
-		})
-		FlagComps(executeShellcodeCmd, func(comp *carapace.ActionMap) {
-			(*comp)["shikata-ga-nai"] = carapace.ActionValues("386", "amd64").Tag("shikata-ga-nai architectures")
-		})
-		carapace.Gen(executeShellcodeCmd).PositionalCompletion(carapace.ActionFiles().Usage("path to shellcode file (required)"))
-
-		sideloadCmd := &cobra.Command{
-			Use:   consts.SideloadStr,
-			Short: "Load and execute a shared object (shared library/DLL) in a remote process",
-			Long:  help.GetHelpFor([]string{consts.SideloadStr}),
-			Args:  cobra.MinimumNArgs(1),
-			Run: func(cmd *cobra.Command, args []string) {
-				exec.SideloadCmd(cmd, con, args)
-			},
-			GroupID: consts.ExecutionHelpGroup,
-		}
-		sliver.AddCommand(sideloadCmd)
-		Flags("", false, sideloadCmd, func(f *pflag.FlagSet) {
-			f.StringP("entry-point", "e", "", "Entrypoint for the DLL (Windows only)")
-			f.StringP("process", "p", `c:\windows\system32\notepad.exe`, "Path to process to host the shellcode")
-			f.BoolP("unicode", "w", false, "Command line is passed to unmanaged DLL function in UNICODE format. (default is ANSI)")
-			f.BoolP("save", "s", false, "save output to file")
-			f.BoolP("loot", "X", false, "save output as loot")
-			f.StringP("name", "n", "", "name to assign loot (optional)")
-			f.BoolP("keep-alive", "k", false, "don't terminate host process once the execution completes")
-			f.Uint32P("ppid", "P", 0, "parent process id (optional)")
-			f.StringP("process-arguments", "A", "", "arguments to pass to the hosting process")
-
-			f.Int64P("timeout", "t", defaultTimeout, "grpc timeout in seconds")
-		})
-		sideloadCmd.Flags().ParseErrorsWhitelist.UnknownFlags = true
-
-		carapace.Gen(sideloadCmd).PositionalCompletion(carapace.ActionFiles().Usage("path to shared library file (required)"))
-		carapace.Gen(sideloadCmd).PositionalAnyCompletion(carapace.ActionValues().Usage("arguments to pass to the binary (optional)"))
-
-		spawnDllCmd := &cobra.Command{
-			Use:   consts.SpawnDllStr,
-			Short: "Load and execute a Reflective DLL in a remote process",
-			Long:  help.GetHelpFor([]string{consts.SpawnDllStr}),
-			Args:  cobra.MinimumNArgs(1),
-			Run: func(cmd *cobra.Command, args []string) {
-				exec.SpawnDllCmd(cmd, con, args)
-			},
-			GroupID:     consts.ExecutionHelpGroup,
-			Annotations: hideCommand(consts.WindowsCmdsFilter),
-		}
-		sliver.AddCommand(spawnDllCmd)
-		Flags("", false, spawnDllCmd, func(f *pflag.FlagSet) {
-			f.StringP("process", "p", `c:\windows\system32\notepad.exe`, "Path to process to host the shellcode")
-			f.StringP("export", "e", "ReflectiveLoader", "Entrypoint of the Reflective DLL")
-			f.BoolP("save", "s", false, "save output to file")
-			f.BoolP("loot", "X", false, "save output as loot")
-			f.StringP("name", "n", "", "name to assign loot (optional)")
-			f.BoolP("keep-alive", "k", false, "don't terminate host process once the execution completes")
-			f.UintP("ppid", "P", 0, "parent process id (optional)")
-			f.StringP("process-arguments", "A", "", "arguments to pass to the hosting process")
-
-			f.Int64P("timeout", "t", defaultTimeout, "grpc timeout in seconds")
-		})
-		spawnDllCmd.Flags().ParseErrorsWhitelist.UnknownFlags = true
-
-		carapace.Gen(spawnDllCmd).PositionalCompletion(carapace.ActionFiles().Usage("path to DLL file (required)"))
-		carapace.Gen(spawnDllCmd).PositionalAnyCompletion(carapace.ActionValues().Usage("arguments to pass to the DLL entrypoint (optional)"))
-
-		migrateCmd := &cobra.Command{
-			Use:   consts.MigrateStr,
-			Short: "Migrate into a remote process",
-			Long:  help.GetHelpFor([]string{consts.MigrateStr}),
-			Args:  cobra.ExactArgs(1),
-			Run: func(cmd *cobra.Command, args []string) {
-				exec.MigrateCmd(cmd, con, args)
-			},
-			GroupID:     consts.ExecutionHelpGroup,
-			Annotations: hideCommand(consts.WindowsCmdsFilter),
-		}
-		sliver.AddCommand(migrateCmd)
-		Flags("", false, migrateCmd, func(f *pflag.FlagSet) {
-			f.BoolP("disable-sgn", "S", true, "disable shikata ga nai shellcode encoder")
-			f.Uint32P("pid", "p", 0, "process id to migrate into")
-			f.StringP("process-name", "n", "", "name of the process to migrate into")
-			f.Int64P("timeout", "t", defaultTimeout, "grpc timeout in seconds")
-		})
-		carapace.Gen(migrateCmd).PositionalCompletion(carapace.ActionValues().Usage("PID of process to migrate into"))
-
-		msfCmd := &cobra.Command{
-			Use:   consts.MsfStr,
-			Short: "Execute an MSF payload in the current process",
-			Long:  help.GetHelpFor([]string{consts.MsfStr}),
-			Run: func(cmd *cobra.Command, args []string) {
-				exec.MsfCmd(cmd, con, args)
-			},
-			GroupID: consts.ExecutionHelpGroup,
-		}
-		sliver.AddCommand(msfCmd)
-		Flags("", false, msfCmd, func(f *pflag.FlagSet) {
-			f.StringP("payload", "m", "meterpreter_reverse_https", "msf payload")
-			f.StringP("lhost", "L", "", "listen host")
-			f.IntP("lport", "l", 4444, "listen port")
-			f.StringP("encoder", "e", "", "msf encoder")
-			f.IntP("iterations", "i", 1, "iterations of the encoder")
-
-			f.Int64P("timeout", "t", defaultTimeout, "grpc timeout in seconds")
-		})
-
-		msfInjectCmd := &cobra.Command{
-			Use:   consts.MsfInjectStr,
-			Short: "Inject an MSF payload into a process",
-			Long:  help.GetHelpFor([]string{consts.MsfInjectStr}),
-			Run: func(cmd *cobra.Command, args []string) {
-				exec.MsfInjectCmd(cmd, con, args)
-			},
-			GroupID: consts.ExecutionHelpGroup,
-		}
-		sliver.AddCommand(msfInjectCmd)
-		Flags("", false, msfInjectCmd, func(f *pflag.FlagSet) {
-			f.IntP("pid", "p", -1, "pid to inject into")
-			f.StringP("payload", "m", "meterpreter_reverse_https", "msf payload")
-			f.StringP("lhost", "L", "", "listen host")
-			f.IntP("lport", "l", 4444, "listen port")
-			f.StringP("encoder", "e", "", "msf encoder")
-			f.IntP("iterations", "i", 1, "iterations of the encoder")
-
-			f.Int64P("timeout", "t", defaultTimeout, "grpc timeout in seconds")
-		})
-
-		psExecCmd := &cobra.Command{
-			Use:   consts.PsExecStr,
-			Short: "Start a sliver service on a remote target",
-			Long:  help.GetHelpFor([]string{consts.PsExecStr}),
-			Args:  cobra.ExactArgs(1),
-			Run: func(cmd *cobra.Command, args []string) {
-				exec.PsExecCmd(cmd, con, args)
-			},
-			GroupID:     consts.ExecutionHelpGroup,
-			Annotations: hideCommand(consts.WindowsCmdsFilter),
-		}
-		sliver.AddCommand(psExecCmd)
-		Flags("", false, psExecCmd, func(f *pflag.FlagSet) {
-			f.StringP("service-name", "s", "Sliver", "name that will be used to register the service")
-			f.StringP("service-description", "d", "Sliver implant", "description of the service")
-			f.StringP("profile", "p", "", "profile to use for service binary")
-			f.StringP("binpath", "b", "c:\\windows\\temp", "directory to which the executable will be uploaded")
-			f.StringP("custom-exe", "c", "", "custom service executable to use instead of generating a new Sliver")
-
-			f.Int64P("timeout", "t", defaultTimeout, "grpc timeout in seconds")
-		})
-		FlagComps(psExecCmd, func(comp *carapace.ActionMap) {
-			(*comp)["custom-exe"] = carapace.ActionFiles()
-		})
-		carapace.Gen(psExecCmd).PositionalCompletion(carapace.ActionValues().Usage("hostname (required)"))
-
-		sshCmd := &cobra.Command{
-			Use:   consts.SSHStr,
-			Short: "Run a SSH command on a remote host",
-			Long:  help.GetHelpFor([]string{consts.SSHStr}),
-			Args:  cobra.MinimumNArgs(1),
-			Run: func(cmd *cobra.Command, args []string) {
-				exec.SSHCmd(cmd, con, args)
-			},
-			GroupID: consts.ExecutionHelpGroup,
-		}
-		sliver.AddCommand(sshCmd)
-		Flags("", false, sshCmd, func(f *pflag.FlagSet) {
-			f.UintP("port", "p", 22, "SSH port")
-			f.StringP("private-key", "i", "", "path to private key file")
-			f.StringP("password", "P", "", "SSH user password")
-			f.StringP("login", "l", "", "username to use to connect")
-			f.BoolP("skip-loot", "s", false, "skip the prompt to use loot credentials")
-			f.StringP("kerberos-config", "c", "/etc/krb5.conf", "path to remote Kerberos config file")
-			f.StringP("kerberos-keytab", "k", "", "path to Kerberos keytab file")
-			f.StringP("kerberos-realm", "r", "", "Kerberos realm")
-
-			f.Int64P("timeout", "t", defaultTimeout, "grpc timeout in seconds")
-		})
-		sshCmd.Flags().ParseErrorsWhitelist.UnknownFlags = true
-
-		FlagComps(sshCmd, func(comp *carapace.ActionMap) {
-			(*comp)["private-key"] = carapace.ActionFiles()
-			(*comp)["kerberos-keytab"] = carapace.ActionFiles()
-		})
-
-		carapace.Gen(sshCmd).PositionalCompletion(carapace.ActionValues().Usage("remote host to SSH to (required)"))
-		carapace.Gen(sshCmd).PositionalAnyCompletion(carapace.ActionValues().Usage("command line with arguments"))
-
-		// [ Extensions ] -----------------------------------------------------------------
-		extensionCmd := &cobra.Command{
-			Use:     consts.ExtensionsStr,
-			Short:   "Manage extensions",
-			Long:    help.GetHelpFor([]string{consts.ExtensionsStr}),
-			GroupID: consts.ExtensionHelpGroup,
-			Run: func(cmd *cobra.Command, _ []string) {
-				extensions.ExtensionsCmd(cmd, con)
-			},
-		}
-		sliver.AddCommand(extensionCmd)
-
-		extensionCmd.AddCommand(&cobra.Command{
-			Use:   consts.ListStr,
-			Short: "List extensions loaded in the current session or beacon",
-			Long:  help.GetHelpFor([]string{consts.ExtensionsStr, consts.ListStr}),
-			Run: func(cmd *cobra.Command, args []string) {
-				extensions.ExtensionsListCmd(cmd, con, args)
-			},
-		})
-
-		extensionLoadCmd := &cobra.Command{
-			Use:   consts.LoadStr,
-			Short: "Temporarily load an extension from a local directory",
-			Long:  help.GetHelpFor([]string{consts.ExtensionsStr, consts.LoadStr}),
-			Run: func(cmd *cobra.Command, args []string) {
-				extensions.ExtensionLoadCmd(cmd, con, args)
-			},
-		}
-		extensionCmd.AddCommand(extensionLoadCmd)
-		carapace.Gen(extensionLoadCmd).PositionalCompletion(carapace.ActionDirectories().Usage("path to the extension directory"))
-
-		extensionInstallCmd := &cobra.Command{
-			Use:   consts.InstallStr,
-			Short: "Install an extension from a local directory or .tar.gz file",
-			Long:  help.GetHelpFor([]string{consts.ExtensionsStr, consts.InstallStr}),
-			Args:  cobra.ExactArgs(1),
-			Run: func(cmd *cobra.Command, args []string) {
-				extensions.ExtensionsInstallCmd(cmd, con, args)
-			},
-		}
-		extensionCmd.AddCommand(extensionInstallCmd)
-		carapace.Gen(extensionInstallCmd).PositionalCompletion(carapace.ActionFiles().Usage("path to the extension .tar.gz or directory"))
-
-		extensionRmCmd := &cobra.Command{
-			Use:   consts.RmStr,
-			Short: "Remove an installed extension",
-			Args:  cobra.ExactArgs(1),
-			Long:  help.GetHelpFor([]string{consts.ExtensionsStr, consts.RmStr}),
-			Run: func(cmd *cobra.Command, args []string) {
-				extensions.ExtensionsRemoveCmd(cmd, con, args)
-			},
-		}
-		extensionCmd.AddCommand(extensionRmCmd)
-		carapace.Gen(extensionRmCmd).PositionalCompletion(extensions.ExtensionsCommandNameCompleter(con).Usage("the command name of the extension to remove"))
-
-		// [ Filesystem ] ---------------------------------------------
-
-		mvCmd := &cobra.Command{
-			Use:   consts.MvStr,
-			Short: "Move or rename a file",
-			Long:  help.GetHelpFor([]string{consts.MvStr}),
-			Args:  cobra.ExactArgs(2),
-			Run: func(cmd *cobra.Command, args []string) {
-				filesystem.MvCmd(cmd, con, args)
-			},
-			GroupID: consts.FilesystemHelpGroup,
-		}
-		sliver.AddCommand(mvCmd)
-		Flags("", false, mvCmd, func(f *pflag.FlagSet) {
-			f.Int64P("timeout", "t", defaultTimeout, "grpc timeout in seconds")
-		})
-		carapace.Gen(mvCmd).PositionalCompletion(
-			carapace.ActionValues().Usage("path to source file (required)"),
-			carapace.ActionValues().Usage("path to dest file (required)"),
-		)
-
-		cpCmd := &cobra.Command{
-			Use:   consts.CpStr,
-			Short: "Copy a file",
-			Long:  help.GetHelpFor([]string{consts.CpStr}),
-			Args:  cobra.ExactArgs(2),
-			Run: func(cmd *cobra.Command, args []string) {
-				filesystem.CpCmd(cmd, con, args)
-			},
-			GroupID: consts.FilesystemHelpGroup,
-		}
-		sliver.AddCommand(cpCmd)
-		Flags("", false, cpCmd, func(f *pflag.FlagSet) {
-			f.Int64P("timeout", "t", defaultTimeout, "grpc timeout in seconds")
-		})
-		carapace.Gen(cpCmd).PositionalCompletion(
-			carapace.ActionValues().Usage("path to source file (required)"),
-			carapace.ActionValues().Usage("path to dest file (required)"),
-		)
-
-		lsCmd := &cobra.Command{
-			Use:   consts.LsStr,
-			Short: "List current directory",
-			Long:  help.GetHelpFor([]string{consts.LsStr}),
-			Args:  cobra.RangeArgs(0, 1),
-			Run: func(cmd *cobra.Command, args []string) {
-				filesystem.LsCmd(cmd, con, args)
-			},
-			GroupID: consts.FilesystemHelpGroup,
-		}
-		sliver.AddCommand(lsCmd)
-		Flags("", false, lsCmd, func(f *pflag.FlagSet) {
-			f.BoolP("reverse", "r", false, "reverse sort order")
-			f.BoolP("modified", "m", false, "sort by modified time")
-			f.BoolP("size", "s", false, "sort by size")
-			f.Int64P("timeout", "t", defaultTimeout, "grpc timeout in seconds")
-		})
-		carapace.Gen(lsCmd).PositionalCompletion(carapace.ActionValues().Usage("path to enumerate (optional)"))
-
-		rmCmd := &cobra.Command{
-			Use:   consts.RmStr,
-			Short: "Remove a file or directory",
-			Long:  help.GetHelpFor([]string{consts.RmStr}),
-			Args:  cobra.ExactArgs(1),
-			Run: func(cmd *cobra.Command, args []string) {
-				filesystem.RmCmd(cmd, con, args)
-			},
-			GroupID: consts.FilesystemHelpGroup,
-		}
-		sliver.AddCommand(rmCmd)
-		Flags("", false, rmCmd, func(f *pflag.FlagSet) {
-			f.BoolP("recursive", "r", false, "recursively remove files")
-			f.BoolP("force", "F", false, "ignore safety and forcefully remove files")
-			f.Int64P("timeout", "t", defaultTimeout, "grpc timeout in seconds")
-		})
-		carapace.Gen(rmCmd).PositionalCompletion(carapace.ActionValues().Usage("path to the file to remove"))
-
-		mkdirCmd := &cobra.Command{
-			Use:   consts.MkdirStr,
-			Short: "Make a directory",
-			Long:  help.GetHelpFor([]string{consts.MkdirStr}),
-			Args:  cobra.ExactArgs(1),
-			Run: func(cmd *cobra.Command, args []string) {
-				filesystem.MkdirCmd(cmd, con, args)
-			},
-			GroupID: consts.FilesystemHelpGroup,
-		}
-		sliver.AddCommand(mkdirCmd)
-		Flags("", false, mkdirCmd, func(f *pflag.FlagSet) {
-			f.Int64P("timeout", "t", defaultTimeout, "grpc timeout in seconds")
-		})
-		carapace.Gen(mkdirCmd).PositionalCompletion(carapace.ActionValues().Usage("path to the directory to create"))
-
-		cdCmd := &cobra.Command{
-			Use:   consts.CdStr,
-			Short: "Change directory",
-			Long:  help.GetHelpFor([]string{consts.CdStr}),
-			Args:  cobra.RangeArgs(0, 1),
-			Run: func(cmd *cobra.Command, args []string) {
-				filesystem.CdCmd(cmd, con, args)
-			},
-			GroupID: consts.FilesystemHelpGroup,
-		}
-		sliver.AddCommand(cdCmd)
-		Flags("", false, cdCmd, func(f *pflag.FlagSet) {
-			f.Int64P("timeout", "t", defaultTimeout, "grpc timeout in seconds")
-		})
-		carapace.Gen(cdCmd).PositionalCompletion(carapace.ActionValues().Usage("path to the directory"))
-
-		pwdCmd := &cobra.Command{
-			Use:   consts.PwdStr,
-			Short: "Print working directory",
-			Long:  help.GetHelpFor([]string{consts.PwdStr}),
-			Run: func(cmd *cobra.Command, args []string) {
-				filesystem.PwdCmd(cmd, con, args)
-			},
-			GroupID: consts.FilesystemHelpGroup,
-		}
-		sliver.AddCommand(pwdCmd)
-		Flags("", false, pwdCmd, func(f *pflag.FlagSet) {
-			f.Int64P("timeout", "t", defaultTimeout, "grpc timeout in seconds")
-		})
-
-		catCmd := &cobra.Command{
-			Use:   consts.CatStr,
-			Short: "Dump file to stdout",
-			Long:  help.GetHelpFor([]string{consts.CatStr}),
-			Args:  cobra.ExactArgs(1),
-			Run: func(cmd *cobra.Command, args []string) {
-				filesystem.CatCmd(cmd, con, args)
-			},
-			GroupID: consts.FilesystemHelpGroup,
-		}
-		sliver.AddCommand(catCmd)
-		Flags("", false, catCmd, func(f *pflag.FlagSet) {
-			f.BoolP("colorize-output", "c", false, "colorize output")
-			f.BoolP("hex", "x", false, "display as a hex dump")
-			f.BoolP("loot", "X", false, "save output as loot")
-			f.StringP("name", "n", "", "name to assign loot (optional)")
-			f.StringP("type", "T", "", "force a specific loot type (file/cred) if looting (optional)")
-			f.StringP("file-type", "F", "", "force a specific file type (binary/text) if looting (optional)")
-			f.Int64P("timeout", "t", defaultTimeout, "grpc timeout in seconds")
-		})
-		carapace.Gen(catCmd).PositionalCompletion(carapace.ActionValues().Usage("path to the file to print"))
-
-		downloadCmd := &cobra.Command{
-			Use:   consts.DownloadStr,
-			Short: "Download a file",
-			Long:  help.GetHelpFor([]string{consts.DownloadStr}),
-			Args:  cobra.RangeArgs(1, 2),
-			Run: func(cmd *cobra.Command, args []string) {
-				filesystem.DownloadCmd(cmd, con, args)
-			},
-			GroupID: consts.FilesystemHelpGroup,
-		}
-		sliver.AddCommand(downloadCmd)
-		Flags("", false, downloadCmd, func(f *pflag.FlagSet) {
-			f.BoolP("loot", "X", false, "save output as loot")
-			f.StringP("type", "T", "", "force a specific loot type (file/cred) if looting")
-			f.StringP("file-type", "F", "", "force a specific file type (binary/text) if looting")
-			f.StringP("name", "n", "", "name to assign the download if looting")
-			f.BoolP("recurse", "r", false, "recursively download all files in a directory")
-			f.Int64P("timeout", "t", defaultTimeout, "grpc timeout in seconds")
-		})
-		carapace.Gen(downloadCmd).PositionalCompletion(
-			carapace.ActionValues().Usage("path to the file or directory to download"),
-			carapace.ActionFiles().Usage("local path where the downloaded file will be saved (optional)"),
-		)
-
-		uploadCmd := &cobra.Command{
-			Use:   consts.UploadStr,
-			Short: "Upload a file",
-			Long:  help.GetHelpFor([]string{consts.UploadStr}),
-			Args:  cobra.RangeArgs(1, 2),
-			Run: func(cmd *cobra.Command, args []string) {
-				filesystem.UploadCmd(cmd, con, args)
-			},
-			GroupID: consts.FilesystemHelpGroup,
-		}
-		sliver.AddCommand(uploadCmd)
-		Flags("", false, uploadCmd, func(f *pflag.FlagSet) {
-			f.BoolP("ioc", "i", false, "track uploaded file as an ioc")
-			f.Int64P("timeout", "t", defaultTimeout, "grpc timeout in seconds")
-		})
-		carapace.Gen(uploadCmd).PositionalCompletion(
-			carapace.ActionFiles().Usage("local path to the file to upload"),
-			carapace.ActionValues().Usage("path to the file or directory to upload to (optional)"),
-		)
-
-		memfilesCmd := &cobra.Command{
-			Use:     consts.MemfilesStr,
-			Short:   "List current memfiles",
-			Long:    help.GetHelpFor([]string{consts.MemfilesStr}),
-			GroupID: consts.FilesystemHelpGroup,
-			Run: func(cmd *cobra.Command, args []string) {
-				filesystem.MemfilesListCmd(cmd, con, args)
-			},
-		}
-		Flags("", true, memfilesCmd, func(f *pflag.FlagSet) {
-			f.Int64P("timeout", "t", defaultTimeout, "grpc timeout in seconds")
-		})
-		sliver.AddCommand(memfilesCmd)
-
-		memfilesAddCmd := &cobra.Command{
-			Use:   consts.AddStr,
-			Short: "Add a memfile",
-			Long:  help.GetHelpFor([]string{consts.MemfilesStr, consts.AddStr}),
-			Run: func(cmd *cobra.Command, args []string) {
-				filesystem.MemfilesAddCmd(cmd, con, args)
-			},
-		}
-		memfilesCmd.AddCommand(memfilesAddCmd)
-
-		memfilesRmCmd := &cobra.Command{
-			Use:   consts.RmStr,
-			Short: "Remove a memfile",
-			Long:  help.GetHelpFor([]string{consts.MemfilesStr, consts.RmStr}),
-			Args:  cobra.ExactArgs(1),
-			Run: func(cmd *cobra.Command, args []string) {
-				filesystem.MemfilesRmCmd(cmd, con, args)
-			},
-		}
-		memfilesCmd.AddCommand(memfilesRmCmd)
-
-		carapace.Gen(memfilesRmCmd).PositionalCompletion(carapace.ActionValues().Usage("memfile file descriptor"))
-
-		// [ Network ] ---------------------------------------------
-
-		ifconfigCmd := &cobra.Command{
-			Use:   consts.IfconfigStr,
-			Short: "View network interface configurations",
-			Long:  help.GetHelpFor([]string{consts.IfconfigStr}),
-			Run: func(cmd *cobra.Command, args []string) {
-				network.IfconfigCmd(cmd, con, args)
-			},
-			GroupID: consts.NetworkHelpGroup,
-		}
-		sliver.AddCommand(ifconfigCmd)
-		Flags("", false, ifconfigCmd, func(f *pflag.FlagSet) {
-			f.BoolP("all", "A", false, "show all network adapters (default only shows IPv4)")
-			f.Int64P("timeout", "t", defaultTimeout, "grpc timeout in seconds")
-		})
-
-		netstatCmd := &cobra.Command{
-			Use:   consts.NetstatStr,
-			Short: "Print network connection information",
-			Long:  help.GetHelpFor([]string{consts.NetstatStr}),
-			Run: func(cmd *cobra.Command, args []string) {
-				network.NetstatCmd(cmd, con, args)
-			},
-			GroupID: consts.NetworkHelpGroup,
-		}
-		sliver.AddCommand(netstatCmd)
-		Flags("", false, netstatCmd, func(f *pflag.FlagSet) {
-			f.BoolP("tcp", "T", true, "display information about TCP sockets")
-			f.BoolP("udp", "u", false, "display information about UDP sockets")
-			f.BoolP("ip4", "4", true, "display information about IPv4 sockets")
-			f.BoolP("ip6", "6", false, "display information about IPv6 sockets")
-			f.BoolP("listen", "l", false, "display information about listening sockets")
-			f.BoolP("numeric", "n", false, "display numeric addresses (disable hostname resolution)")
-			f.Int64P("timeout", "t", defaultTimeout, "grpc timeout in seconds")
-		})
-
-		// [ Processes ] ---------------------------------------------
-
-		psCmd := &cobra.Command{
-			Use:   consts.PsStr,
-			Short: "List remote processes",
-			Long:  help.GetHelpFor([]string{consts.PsStr}),
-			Run: func(cmd *cobra.Command, args []string) {
-				processes.PsCmd(cmd, con, args)
-			},
-			GroupID: consts.ProcessHelpGroup,
-		}
-		sliver.AddCommand(psCmd)
-		Flags("", false, psCmd, func(f *pflag.FlagSet) {
-			f.IntP("pid", "p", -1, "filter based on pid")
-			f.StringP("exe", "e", "", "filter based on executable name")
-			f.StringP("owner", "o", "", "filter based on owner")
-			f.BoolP("print-cmdline", "c", false, "print command line arguments")
-			f.BoolP("overflow", "O", false, "overflow terminal width (display truncated rows)")
-			f.IntP("skip-pages", "S", 0, "skip the first n page(s)")
-			f.BoolP("tree", "T", false, "print process tree")
-
-			f.Int64P("timeout", "t", defaultTimeout, "grpc timeout in seconds")
-		})
-
-		procdumpCmd := &cobra.Command{
-			Use:   consts.ProcdumpStr,
-			Short: "Dump process memory",
-			Long:  help.GetHelpFor([]string{consts.ProcdumpStr}),
-			Run: func(cmd *cobra.Command, args []string) {
-				processes.ProcdumpCmd(cmd, con, args)
-			},
-			GroupID: consts.ProcessHelpGroup,
-		}
-		sliver.AddCommand(procdumpCmd)
-		Flags("", false, procdumpCmd, func(f *pflag.FlagSet) {
-			f.IntP("pid", "p", -1, "target pid")
-			f.StringP("name", "n", "", "target process name")
-			f.StringP("save", "s", "", "save to file (will overwrite if exists)")
-			f.BoolP("loot", "X", false, "save output as loot")
-			f.StringP("loot-name", "N", "", "name to assign when adding the memory dump to the loot store (optional)")
-
-			f.Int64P("timeout", "t", defaultTimeout, "grpc timeout in seconds")
-		})
-
-		terminateCmd := &cobra.Command{
-			Use:   consts.TerminateStr,
-			Short: "Terminate a process on the remote system",
-			Long:  help.GetHelpFor([]string{consts.TerminateStr}),
-			Args:  cobra.ExactArgs(1),
-			Run: func(cmd *cobra.Command, args []string) {
-				processes.TerminateCmd(cmd, con, args)
-			},
-			GroupID: consts.ProcessHelpGroup,
-		}
-		sliver.AddCommand(terminateCmd)
-		Flags("", false, terminateCmd, func(f *pflag.FlagSet) {
-			f.BoolP("force", "F", false, "disregard safety and kill the PID")
-			f.Int64P("timeout", "t", defaultTimeout, "grpc timeout in seconds")
-		})
-		carapace.Gen(terminateCmd).PositionalCompletion(carapace.ActionValues().Usage("process ID"))
-
-		// [ Privileges ] ---------------------------------------------
-
-		runAsCmd := &cobra.Command{
-			Use:   consts.RunAsStr,
-			Short: "Run a new process in the context of the designated user (Windows Only)",
-			Long:  help.GetHelpFor([]string{consts.RunAsStr}),
-			Run: func(cmd *cobra.Command, args []string) {
-				privilege.RunAsCmd(cmd, con, args)
-			},
-			GroupID:     consts.PrivilegesHelpGroup,
-			Annotations: hideCommand(consts.WindowsCmdsFilter),
-		}
-		sliver.AddCommand(runAsCmd)
-		Flags("", false, runAsCmd, func(f *pflag.FlagSet) {
-			f.StringP("username", "u", "", "user to impersonate")
-			f.StringP("process", "p", "", "process to start")
-			f.StringP("args", "a", "", "arguments for the process")
-			f.StringP("domain", "d", "", "domain of the user")
-			f.StringP("password", "P", "", "password of the user")
-			f.BoolP("show-window", "s", false, `
-			Log on, but use the specified credentials on the network only. The new process uses the same token as the caller, but the system creates a new logon session within LSA, and the process uses the specified credentials as the default credentials.`)
-			f.BoolP("net-only", "n", false, "use ")
-			f.Int64P("timeout", "t", 30, "grpc timeout in seconds")
-		})
-
-		impersonateCmd := &cobra.Command{
-			Use:   consts.ImpersonateStr,
-			Short: "Impersonate a logged in user.",
-			Long:  help.GetHelpFor([]string{consts.ImpersonateStr}),
-			Args:  cobra.ExactArgs(1),
-			Run: func(cmd *cobra.Command, args []string) {
-				privilege.ImpersonateCmd(cmd, con, args)
-			},
-			GroupID:     consts.PrivilegesHelpGroup,
-			Annotations: hideCommand(consts.WindowsCmdsFilter),
-		}
-		sliver.AddCommand(impersonateCmd)
-		Flags("", false, impersonateCmd, func(f *pflag.FlagSet) {
-			f.Int64P("timeout", "t", 30, "grpc timeout in seconds")
-		})
-		carapace.Gen(impersonateCmd).PositionalCompletion(carapace.ActionValues().Usage("name of the user account to impersonate"))
-
-		revToSelfCmd := &cobra.Command{
-			Use:   consts.RevToSelfStr,
-			Short: "Revert to self: lose stolen Windows token",
-			Long:  help.GetHelpFor([]string{consts.RevToSelfStr}),
-			Run: func(cmd *cobra.Command, args []string) {
-				privilege.RevToSelfCmd(cmd, con, args)
-			},
-			GroupID:     consts.PrivilegesHelpGroup,
-			Annotations: hideCommand(consts.WindowsCmdsFilter),
-		}
-		sliver.AddCommand(revToSelfCmd)
-		Flags("", false, revToSelfCmd, func(f *pflag.FlagSet) {
-			f.Int64P("timeout", "t", 30, "grpc timeout in seconds")
-		})
-
-		getSystemCmd := &cobra.Command{
-			Use:   consts.GetSystemStr,
-			Short: "Spawns a new sliver session as the NT AUTHORITY\\SYSTEM user (Windows Only)",
-			Long:  help.GetHelpFor([]string{consts.GetSystemStr}),
-			Run: func(cmd *cobra.Command, args []string) {
-				privilege.GetSystemCmd(cmd, con, args)
-			},
-			GroupID:     consts.PrivilegesHelpGroup,
-			Annotations: hideCommand(consts.WindowsCmdsFilter),
-		}
-		sliver.AddCommand(getSystemCmd)
-		Flags("", false, getSystemCmd, func(f *pflag.FlagSet) {
-			f.StringP("process", "p", "spoolsv.exe", "SYSTEM process to inject into")
-			f.Int64P("timeout", "t", defaultTimeout, "grpc timeout in seconds")
-		})
-
-		makeTokenCmd := &cobra.Command{
-			Use:         consts.MakeTokenStr,
-			Short:       "Create a new Logon Session with the specified credentials",
-			Long:        help.GetHelpFor([]string{consts.MakeTokenStr}),
-			GroupID:     consts.PrivilegesHelpGroup,
-			Annotations: hideCommand(consts.WindowsCmdsFilter),
-			Run: func(cmd *cobra.Command, args []string) {
-				privilege.MakeTokenCmd(cmd, con, args)
-			},
-		}
-		sliver.AddCommand(makeTokenCmd)
-		Flags("", false, makeTokenCmd, func(f *pflag.FlagSet) {
-			f.StringP("username", "u", "", "username of the user to impersonate")
-			f.StringP("password", "p", "", "password of the user to impersonate")
-			f.StringP("domain", "d", "", "domain of the user to impersonate")
-			f.StringP("logon-type", "T", "LOGON_NEW_CREDENTIALS", "logon type to use")
-			f.Int64P("timeout", "t", defaultTimeout, "grpc timeout in seconds")
-		})
-
-		chmodCmd := &cobra.Command{
-			Use:   consts.ChmodStr,
-			Short: "Change permissions on a file or directory",
-			Long:  help.GetHelpFor([]string{consts.ChmodStr}),
-			Args:  cobra.ExactArgs(2),
-			Run: func(cmd *cobra.Command, args []string) {
-				filesystem.ChmodCmd(cmd, con, args)
-			},
-			GroupID: consts.PrivilegesHelpGroup,
-		}
-		sliver.AddCommand(chmodCmd)
-		Flags("", false, chmodCmd, func(f *pflag.FlagSet) {
-			f.BoolP("recursive", "r", false, "recursively change permissions on files")
-			f.Int64P("timeout", "t", defaultTimeout, "grpc timeout in seconds")
-		})
-		carapace.Gen(chmodCmd).PositionalCompletion(
-			carapace.ActionValues().Usage("path to file to change mod perms"),
-			carapace.ActionValues().Usage("file permissions in octal (eg. 0644)"),
-		)
-
-		chownCmd := &cobra.Command{
-			Use:   consts.ChownStr,
-			Short: "Change owner on a file or directory",
-			Long:  help.GetHelpFor([]string{consts.ChownStr}),
-			Args:  cobra.ExactArgs(3),
-			Run: func(cmd *cobra.Command, args []string) {
-				filesystem.ChownCmd(cmd, con, args)
-			},
-			GroupID: consts.PrivilegesHelpGroup,
-		}
-		sliver.AddCommand(chownCmd)
-		Flags("", false, chownCmd, func(f *pflag.FlagSet) {
-			f.BoolP("recursive", "r", false, "recursively change permissions on files")
-			f.Int64P("timeout", "t", defaultTimeout, "grpc timeout in seconds")
-		})
-		carapace.Gen(chownCmd).PositionalCompletion(
-			carapace.ActionValues().Usage("path to file to change owner for"),
-			carapace.ActionValues().Usage("user ID"),
-			carapace.ActionValues().Usage("group ID (required)"),
-		)
-
-		chtimesCmd := &cobra.Command{
-			Use:   consts.ChtimesStr,
-			Short: "Change access and modification times on a file (timestomp)",
-			Long:  help.GetHelpFor([]string{consts.ChtimesStr}),
-			Args:  cobra.ExactArgs(3),
-			Run: func(cmd *cobra.Command, args []string) {
-				filesystem.ChtimesCmd(cmd, con, args)
-			},
-			GroupID: consts.PrivilegesHelpGroup,
-		}
-		sliver.AddCommand(chtimesCmd)
-		Flags("", false, chtimesCmd, func(f *pflag.FlagSet) {
-			f.Int64P("timeout", "t", defaultTimeout, "grpc timeout in seconds")
-		})
-		carapace.Gen(chtimesCmd).PositionalCompletion(
-			carapace.ActionValues().Usage("path to file to change access timestamps"),
-			carapace.ActionValues().Usage("last accessed time in DateTime format, i.e. 2006-01-02 15:04:05"),
-			carapace.ActionValues().Usage("last modified time in DateTime format, i.e. 2006-01-02 15:04:05"),
-		)
-
-		// [ Screenshot ] ---------------------------------------------
-
-		screenshotCmd := &cobra.Command{
-			Use:   consts.ScreenshotStr,
-			Short: "Take a screenshot",
-			Long:  help.GetHelpFor([]string{consts.ScreenshotStr}),
-			Run: func(cmd *cobra.Command, args []string) {
-				screenshot.ScreenshotCmd(cmd, con, args)
-			},
-			GroupID: consts.InfoHelpGroup,
-		}
-		sliver.AddCommand(screenshotCmd)
-		Flags("", false, screenshotCmd, func(f *pflag.FlagSet) {
-			f.StringP("save", "s", "", "save to file (will overwrite if exists)")
-			f.BoolP("loot", "X", false, "save output as loot")
-			f.StringP("name", "n", "", "name to assign loot (optional)")
-
-			f.Int64P("timeout", "t", defaultTimeout, "grpc timeout in seconds")
-		})
-		FlagComps(screenshotCmd, func(comp *carapace.ActionMap) {
-			(*comp)["save"] = carapace.ActionFiles()
-		})
-
-		// [ Backdoor ] ---------------------------------------------
-
-		backdoorCmd := &cobra.Command{
-			Use:         consts.BackdoorStr,
-			Short:       "Infect a remote file with a sliver shellcode",
-			Long:        help.GetHelpFor([]string{consts.BackdoorStr}),
-			Args:        cobra.ExactArgs(1),
-			GroupID:     consts.ExecutionHelpGroup,
-			Annotations: hideCommand(consts.WindowsCmdsFilter),
-			Run: func(cmd *cobra.Command, args []string) {
-				backdoor.BackdoorCmd(cmd, con, args)
-			},
-		}
-		sliver.AddCommand(backdoorCmd)
-		Flags("", false, backdoorCmd, func(f *pflag.FlagSet) {
-			f.StringP("profile", "p", "", "profile to use for service binary")
-			f.Int64P("timeout", "t", defaultTimeout, "grpc timeout in seconds")
-		})
-		FlagComps(screenshotCmd, func(comp *carapace.ActionMap) {
-			(*comp)["profile"] = generate.ProfileNameCompleter(con)
-		})
-		carapace.Gen(backdoorCmd).PositionalCompletion(carapace.ActionValues().Usage("path to the remote file to backdoor"))
-
-		// // [ DLL Hijack ] -----------------------------------------------------------------
-
-		dllhijackCmd := &cobra.Command{
-			Use:         consts.DLLHijackStr,
-			Short:       "Plant a DLL for a hijack scenario",
-			Long:        help.GetHelpFor([]string{consts.DLLHijackStr}),
-			GroupID:     consts.ExecutionHelpGroup,
-			Annotations: hideCommand(consts.WindowsCmdsFilter),
-			Args:        cobra.ExactArgs(1),
-			Run: func(cmd *cobra.Command, args []string) {
-				dllhijack.DllHijackCmd(cmd, con, args)
-			},
-		}
-		sliver.AddCommand(dllhijackCmd)
-		Flags("", false, dllhijackCmd, func(f *pflag.FlagSet) {
-			f.StringP("reference-path", "r", "", "Path to the reference DLL on the remote system")
-			f.StringP("reference-file", "R", "", "Path to the reference DLL on the local system")
-			f.StringP("file", "f", "", "Local path to the DLL to plant for the hijack")
-			f.StringP("profile", "p", "", "Profile name to use as a base DLL")
-			f.Int64P("timeout", "t", defaultTimeout, "grpc timeout in seconds")
-		})
-		FlagComps(dllhijackCmd, func(comp *carapace.ActionMap) {
-			(*comp)["reference-file"] = carapace.ActionFiles()
-			(*comp)["file"] = carapace.ActionFiles()
-			(*comp)["profile"] = generate.ProfileNameCompleter(con)
-		})
-		carapace.Gen(dllhijackCmd).PositionalCompletion(carapace.ActionValues().Usage("Path to upload the DLL to on the remote system"))
-
-		// [ Get Privs ] -----------------------------------------------------------------
-		getprivsCmd := &cobra.Command{
-			Use:         consts.GetPrivsStr,
-			Short:       "Get current privileges (Windows only)",
-			Long:        help.GetHelpFor([]string{consts.GetPrivsStr}),
-			GroupID:     consts.PrivilegesHelpGroup,
-			Annotations: hideCommand(consts.WindowsCmdsFilter),
-			Run: func(cmd *cobra.Command, args []string) {
-				privilege.GetPrivsCmd(cmd, con, args)
-			},
-		}
-		sliver.AddCommand(getprivsCmd)
-		Flags("", false, getprivsCmd, func(f *pflag.FlagSet) {
-			f.Int64P("timeout", "t", defaultTimeout, "grpc timeout in seconds")
-		})
-		//
-
-		// [ Environment ] ---------------------------------------------
-
-		envCmd := &cobra.Command{
-			Use:   consts.EnvStr,
-			Short: "List environment variables",
-			Long:  help.GetHelpFor([]string{consts.EnvStr}),
-			Args:  cobra.RangeArgs(0, 1),
-			Run: func(cmd *cobra.Command, args []string) {
-				environment.EnvGetCmd(cmd, con, args)
-			},
-			GroupID: consts.InfoHelpGroup,
-		}
-		sliver.AddCommand(envCmd)
-		Flags("", true, envCmd, func(f *pflag.FlagSet) {
-			f.Int64P("timeout", "t", defaultTimeout, "grpc timeout in seconds")
-		})
-		carapace.Gen(envCmd).PositionalCompletion(carapace.ActionValues().Usage("environment variable to fetch (optional)"))
-
-		envSetCmd := &cobra.Command{
-			Use:   consts.SetStr,
-			Short: "Set environment variables",
-			Long:  help.GetHelpFor([]string{consts.EnvStr, consts.SetStr}),
-			Args:  cobra.ExactArgs(2),
-			Run: func(cmd *cobra.Command, args []string) {
-				environment.EnvSetCmd(cmd, con, args)
-			},
-		}
-		envCmd.AddCommand(envSetCmd)
-		carapace.Gen(envSetCmd).PositionalCompletion(
-			carapace.ActionValues().Usage("environment variable name"),
-			carapace.ActionValues().Usage("value to assign"),
-		)
-
-		envUnsetCmd := &cobra.Command{
-			Use:   consts.UnsetStr,
-			Short: "Clear environment variables",
-			Long:  help.GetHelpFor([]string{consts.EnvStr, consts.UnsetStr}),
-			Args:  cobra.ExactArgs(1),
-			Run: func(cmd *cobra.Command, args []string) {
-				environment.EnvUnsetCmd(cmd, con, args)
-			},
-		}
-		envCmd.AddCommand(envUnsetCmd)
-		carapace.Gen(envUnsetCmd).PositionalCompletion(carapace.ActionValues().Usage("environment variable name"))
-
-		// [ Registry ] ---------------------------------------------
-
-		registryCmd := &cobra.Command{
-			Use:         consts.RegistryStr,
-			Short:       "Windows registry operations",
-			Long:        help.GetHelpFor([]string{consts.RegistryStr}),
-			GroupID:     consts.InfoHelpGroup,
-			Annotations: hideCommand(consts.WindowsCmdsFilter),
-		}
-		sliver.AddCommand(registryCmd)
-		Flags("registry", true, registryCmd, func(f *pflag.FlagSet) {
-			f.IntP("timeout", "t", defaultTimeout, "grpc timeout in seconds")
-		})
-
-		registryReadCmd := &cobra.Command{
-			Use:   consts.RegistryReadStr,
-			Short: "Read values from the Windows registry",
-			Long:  help.GetHelpFor([]string{consts.RegistryReadStr}),
-			Args:  cobra.ExactArgs(1),
-			Run: func(cmd *cobra.Command, args []string) {
-				registry.RegReadCmd(cmd, con, args)
-			},
-		}
-		registryCmd.AddCommand(registryReadCmd)
-		Flags("", false, registryReadCmd, func(f *pflag.FlagSet) {
-			f.StringP("hive", "H", "HKCU", "registry hive")
-			f.StringP("hostname", "o", "", "remote host to read values from")
-		})
-		carapace.Gen(registryReadCmd).PositionalCompletion(carapace.ActionValues().Usage("registry path"))
-
-		registryWriteCmd := &cobra.Command{
-			Use:   consts.RegistryWriteStr,
-			Short: "Write values to the Windows registry",
-			Long:  help.GetHelpFor([]string{consts.RegistryWriteStr}),
-			Args:  cobra.ExactArgs(2),
-			Run: func(cmd *cobra.Command, args []string) {
-				registry.RegWriteCmd(cmd, con, args)
-			},
-		}
-		registryCmd.AddCommand(registryWriteCmd)
-		Flags("", false, registryWriteCmd, func(f *pflag.FlagSet) {
-			f.StringP("hive", "H", "HKCU", "registry hive")
-			f.StringP("hostname", "o", "", "remote host to write values to")
-			f.StringP("type", "T", "string", "type of the value to write (string, dword, qword, binary). If binary, you must provide a path to a file with --path")
-			f.StringP("path", "p", "", "path to the binary file to write")
-		})
-		carapace.Gen(registryWriteCmd).PositionalCompletion(
-			carapace.ActionValues().Usage("registry path"),
-			carapace.ActionValues().Usage("value to write"),
-		)
-
-		registryCreateKeyCmd := &cobra.Command{
-			Use:   consts.RegistryCreateKeyStr,
-			Short: "Create a registry key",
-			Long:  help.GetHelpFor([]string{consts.RegistryCreateKeyStr}),
-			Args:  cobra.ExactArgs(1),
-			Run: func(cmd *cobra.Command, args []string) {
-				registry.RegCreateKeyCmd(cmd, con, args)
-			},
-		}
-		registryCmd.AddCommand(registryCreateKeyCmd)
-		Flags("", false, registryCreateKeyCmd, func(f *pflag.FlagSet) {
-			f.StringP("hive", "H", "HKCU", "registry hive")
-			f.StringP("hostname", "o", "", "remote host to write values to")
-		})
-		carapace.Gen(registryCreateKeyCmd).PositionalCompletion(carapace.ActionValues().Usage("registry path"))
-
-		registryDeleteKeyCmd := &cobra.Command{
-			Use:   consts.RegistryDeleteKeyStr,
-			Short: "Remove a registry key",
-			Long:  help.GetHelpFor([]string{consts.RegistryDeleteKeyStr}),
-			Args:  cobra.ExactArgs(1),
-			Run: func(cmd *cobra.Command, args []string) {
-				registry.RegDeleteKeyCmd(cmd, con, args)
-			},
-		}
-		registryCmd.AddCommand(registryDeleteKeyCmd)
-		Flags("", false, registryDeleteKeyCmd, func(f *pflag.FlagSet) {
-			f.StringP("hive", "H", "HKCU", "registry hive")
-			f.StringP("hostname", "o", "", "remote host to remove value from")
-		})
-		carapace.Gen(registryDeleteKeyCmd).PositionalCompletion(carapace.ActionValues().Usage("registry path"))
-
-		registryListSubCmd := &cobra.Command{
-			Use:   consts.RegistryListSubStr,
-			Short: "List the sub keys under a registry key",
-			Long:  help.GetHelpFor([]string{consts.RegistryListSubStr}),
-			Args:  cobra.ExactArgs(1),
-			Run: func(cmd *cobra.Command, args []string) {
-				registry.RegListSubKeysCmd(cmd, con, args)
-			},
-		}
-		registryCmd.AddCommand(registryListSubCmd)
-		Flags("", false, registryListSubCmd, func(f *pflag.FlagSet) {
-			f.StringP("hive", "H", "HKCU", "registry hive")
-			f.StringP("hostname", "o", "", "remote host to write values to")
-		})
-		carapace.Gen(registryListSubCmd).PositionalCompletion(carapace.ActionValues().Usage("registry path"))
-
-		registryListValuesCmd := &cobra.Command{
-			Use:   consts.RegistryListValuesStr,
-			Short: "List the values for a registry key",
-			Long:  help.GetHelpFor([]string{consts.RegistryListValuesStr}),
-			Args:  cobra.ExactArgs(1),
-			Run: func(cmd *cobra.Command, args []string) {
-				registry.RegListValuesCmd(cmd, con, args)
-			},
-		}
-		registryCmd.AddCommand(registryListValuesCmd)
-		Flags("", false, registryListValuesCmd, func(f *pflag.FlagSet) {
-			f.StringP("hive", "H", "HKCU", "registry hive")
-			f.StringP("hostname", "o", "", "remote host to write values to")
-		})
-		carapace.Gen(registryListValuesCmd).PositionalCompletion(carapace.ActionValues().Usage("registry path"))
-
-		// [ Reverse Port Forwarding ] --------------------------------------------------------------
-
-		rportfwdCmd := &cobra.Command{
-			Use:   consts.RportfwdStr,
-			Short: "reverse port forwardings",
-			Long:  help.GetHelpFor([]string{consts.RportfwdStr}),
-			Run: func(cmd *cobra.Command, args []string) {
-				rportfwd.RportFwdListenersCmd(cmd, con, args)
-			},
-			GroupID: consts.NetworkHelpGroup,
-		}
-		sliver.AddCommand(rportfwdCmd)
-		Flags("", true, rportfwdCmd, func(f *pflag.FlagSet) {
-			f.Int64P("timeout", "t", defaultTimeout, "grpc timeout in seconds")
-		})
-
-		rportfwdAddCmd := &cobra.Command{
-			Use:   consts.AddStr,
-			Short: "Add and start reverse port forwarding",
-			Long:  help.GetHelpFor([]string{consts.RportfwdStr}),
-			Run: func(cmd *cobra.Command, args []string) {
-				rportfwd.StartRportFwdListenerCmd(cmd, con, args)
-			},
-		}
-		rportfwdCmd.AddCommand(rportfwdAddCmd)
-		Flags("", false, rportfwdAddCmd, func(f *pflag.FlagSet) {
-			f.StringP("remote", "r", "", "remote address <ip>:<port> connection is forwarded to")
-			f.StringP("bind", "b", "", "bind address <ip>:<port> for implants to listen on")
-		})
-		FlagComps(rportfwdAddCmd, func(comp *carapace.ActionMap) {
-			(*comp)["remote"] = completers.ClientInterfacesCompleter()
-		})
-
-		rportfwdRmCmd := &cobra.Command{
-			Use:   consts.RmStr,
-			Short: "Stop and remove reverse port forwarding",
-			Long:  help.GetHelpFor([]string{consts.RportfwdStr}),
-			Run: func(cmd *cobra.Command, args []string) {
-				rportfwd.StopRportFwdListenerCmd(cmd, con, args)
-			},
-		}
-		rportfwdCmd.AddCommand(rportfwdRmCmd)
-		Flags("", false, rportfwdRmCmd, func(f *pflag.FlagSet) {
-			f.Uint32P("id", "i", 0, "id of portfwd to remove")
-		})
-		FlagComps(rportfwdRmCmd, func(comp *carapace.ActionMap) {
-			(*comp)["id"] = rportfwd.PortfwdIDCompleter(con)
-		})
-
-		// [ Pivots ] --------------------------------------------------------------
-
-		pivotsCmd := &cobra.Command{
-			Use:   consts.PivotsStr,
-			Short: "List pivots for active session",
-			Long:  help.GetHelpFor([]string{consts.PivotsStr}),
-			Run: func(cmd *cobra.Command, args []string) {
-				pivots.PivotsCmd(cmd, con, args)
-			},
-			GroupID: consts.SliverCoreHelpGroup,
-		}
-		sliver.AddCommand(pivotsCmd)
-		Flags("", true, pivotsCmd, func(f *pflag.FlagSet) {
-			f.Int64P("timeout", "t", defaultTimeout, "grpc timeout in seconds")
-		})
-
-		namedPipeCmd := &cobra.Command{
-			Use:   consts.NamedPipeStr,
-			Short: "Start a named pipe pivot listener",
-			Long:  help.GetHelpFor([]string{consts.PivotsStr, consts.NamedPipeStr}),
-			Run: func(cmd *cobra.Command, args []string) {
-				pivots.StartNamedPipeListenerCmd(cmd, con, args)
-			},
-		}
-		pivotsCmd.AddCommand(namedPipeCmd)
-		Flags("", false, namedPipeCmd, func(f *pflag.FlagSet) {
-			f.StringP("bind", "b", "", "name of the named pipe to bind pivot listener")
-			f.BoolP("allow-all", "a", false, "allow all users to connect")
-		})
-
-		tcpListenerCmd := &cobra.Command{
-			Use:   consts.TCPListenerStr,
-			Short: "Start a TCP pivot listener",
-			Long:  help.GetHelpFor([]string{consts.PivotsStr, consts.TCPListenerStr}),
-			Run: func(cmd *cobra.Command, args []string) {
-				pivots.StartTCPListenerCmd(cmd, con, args)
-			},
-		}
-		pivotsCmd.AddCommand(tcpListenerCmd)
-		Flags("", false, tcpListenerCmd, func(f *pflag.FlagSet) {
-			f.StringP("bind", "b", "", "remote interface to bind pivot listener")
-			f.Uint16P("lport", "l", generate.DefaultTCPPivotPort, "tcp pivot listener port")
-		})
-
-		pivotStopCmd := &cobra.Command{
-			Use:   consts.StopStr,
-			Short: "Stop a pivot listener",
-			Long:  help.GetHelpFor([]string{consts.PivotsStr, consts.StopStr}),
-			Run: func(cmd *cobra.Command, args []string) {
-				pivots.StopPivotListenerCmd(cmd, con, args)
-			},
-		}
-		pivotsCmd.AddCommand(pivotStopCmd)
-		Flags("", false, pivotStopCmd, func(f *pflag.FlagSet) {
-			f.Uint32P("id", "i", 0, "id of the pivot listener to stop")
-		})
-		FlagComps(pivotStopCmd, func(comp *carapace.ActionMap) {
-			(*comp)["id"] = pivots.PivotIDCompleter(con)
-		})
-
-		pivotDetailsCmd := &cobra.Command{
-			Use:   consts.DetailsStr,
-			Short: "Get details of a pivot listener",
-			Long:  help.GetHelpFor([]string{consts.PivotsStr, consts.StopStr}),
-			Run: func(cmd *cobra.Command, args []string) {
-				pivots.PivotDetailsCmd(cmd, con, args)
-			},
-		}
-		pivotsCmd.AddCommand(pivotDetailsCmd)
-		Flags("", false, pivotDetailsCmd, func(f *pflag.FlagSet) {
-			f.IntP("id", "i", 0, "id of the pivot listener to get details for")
-		})
-		FlagComps(pivotDetailsCmd, func(comp *carapace.ActionMap) {
-			(*comp)["id"] = pivots.PivotIDCompleter(con)
-		})
-
-		graphCmd := &cobra.Command{
-			Use:   consts.GraphStr,
-			Short: "Get pivot listeners graph",
-			Long:  help.GetHelpFor([]string{consts.PivotsStr, "graph"}),
-			Run: func(cmd *cobra.Command, args []string) {
-				pivots.PivotsGraphCmd(cmd, con, args)
-			},
-		}
-		pivotsCmd.AddCommand(graphCmd)
-
-		// [ Portfwd ] --------------------------------------------------------------
-
-		portfwdCmd := &cobra.Command{
-			Use:   consts.PortfwdStr,
-			Short: "In-band TCP port forwarding",
-			Long:  help.GetHelpFor([]string{consts.PortfwdStr}),
-			Run: func(cmd *cobra.Command, args []string) {
-				portfwd.PortfwdCmd(cmd, con, args)
-			},
-			GroupID: consts.NetworkHelpGroup,
-		}
-		sliver.AddCommand(portfwdCmd)
-		Flags("", true, portfwdCmd, func(f *pflag.FlagSet) {
-			f.Int64P("timeout", "t", defaultTimeout, "grpc timeout in seconds")
-		})
-
-		addCmd := &cobra.Command{
-			Use:   consts.AddStr,
-			Short: "Create a new port forwarding tunnel",
-			Long:  help.GetHelpFor([]string{consts.PortfwdStr}),
-			Run: func(cmd *cobra.Command, args []string) {
-				portfwd.PortfwdAddCmd(cmd, con, args)
-			},
-		}
-		portfwdCmd.AddCommand(addCmd)
-		Flags("", false, addCmd, func(f *pflag.FlagSet) {
-			f.StringP("remote", "r", "", "remote target host:port (e.g., 10.0.0.1:445)")
-			f.StringP("bind", "b", "127.0.0.1:8080", "bind port forward to interface")
-		})
-		FlagComps(addCmd, func(comp *carapace.ActionMap) {
-			(*comp)["bind"] = completers.ClientInterfacesCompleter()
-		})
-
-		portfwdRmCmd := &cobra.Command{
-			Use:   consts.RmStr,
-			Short: "Remove a port forwarding tunnel",
-			Long:  help.GetHelpFor([]string{consts.PortfwdStr}),
-			Run: func(cmd *cobra.Command, args []string) {
-				portfwd.PortfwdRmCmd(cmd, con, args)
-			},
-		}
-		portfwdCmd.AddCommand(portfwdRmCmd)
-		Flags("", false, portfwdRmCmd, func(f *pflag.FlagSet) {
-			f.IntP("id", "i", 0, "id of portfwd to remove")
-		})
-		FlagComps(portfwdRmCmd, func(comp *carapace.ActionMap) {
-			(*comp)["id"] = portfwd.PortfwdIDCompleter(con)
-		})
-
-		// [ Socks ] --------------------------------------------------------------
-
-		socksCmd := &cobra.Command{
-			Use:   consts.Socks5Str,
-			Short: "In-band SOCKS5 Proxy",
-			Long:  help.GetHelpFor([]string{consts.Socks5Str}),
-			Run: func(cmd *cobra.Command, args []string) {
-				socks.SocksCmd(cmd, con, args)
-			},
-			GroupID: consts.NetworkHelpGroup,
-		}
-		sliver.AddCommand(socksCmd)
-		Flags("", true, socksCmd, func(f *pflag.FlagSet) {
-			f.Int64P("timeout", "t", defaultTimeout, "grpc timeout in seconds")
-		})
-
-		socksStartCmd := &cobra.Command{
-			Use:   consts.StartStr,
-			Short: "Start an in-band SOCKS5 proxy",
-			Long:  help.GetHelpFor([]string{consts.Socks5Str}),
-			Run: func(cmd *cobra.Command, args []string) {
-				socks.SocksStartCmd(cmd, con, args)
-			},
-		}
-		socksCmd.AddCommand(socksStartCmd)
-		Flags("", false, socksStartCmd, func(f *pflag.FlagSet) {
-			f.StringP("host", "H", "127.0.0.1", "Bind a Socks5 Host")
-			f.StringP("port", "P", "1081", "Bind a Socks5 Port")
-			f.StringP("user", "u", "", "socks5 auth username (will generate random password)")
-		})
-		FlagComps(socksStartCmd, func(comp *carapace.ActionMap) {
-			(*comp)["host"] = completers.ClientInterfacesCompleter()
-		})
-
-		socksStopCmd := &cobra.Command{
-			Use:   consts.StopStr,
-			Short: "Stop a SOCKS5 proxy",
-			Long:  help.GetHelpFor([]string{consts.Socks5Str}),
-			Run: func(cmd *cobra.Command, args []string) {
-				socks.SocksStopCmd(cmd, con, args)
-			},
-		}
-		socksCmd.AddCommand(socksStopCmd)
-		Flags("", false, socksStopCmd, func(f *pflag.FlagSet) {
-			f.Uint64P("id", "i", 0, "id of portfwd to remove")
-		})
-		FlagComps(socksStopCmd, func(comp *carapace.ActionMap) {
-			(*comp)["id"] = socks.SocksIDCompleter(con)
-		})
-
-		// [ WireGuard ] --------------------------------------------------------------
-
-		wgPortFwdCmd := &cobra.Command{
-			Use:   consts.WgPortFwdStr,
-			Short: "List ports forwarded by the WireGuard tun interface",
-			Long:  help.GetHelpFor([]string{consts.WgPortFwdStr}),
-			Run: func(cmd *cobra.Command, args []string) {
-				wireguard.WGPortFwdListCmd(cmd, con, args)
-			},
-			GroupID:     consts.NetworkHelpGroup,
-			Annotations: hideCommand(consts.WireguardCmdsFilter),
-		}
-		Flags("wg portforward", true, wgPortFwdCmd, func(f *pflag.FlagSet) {
-			f.Int64P("timeout", "t", defaultTimeout, "grpc timeout in seconds")
-		})
-		sliver.AddCommand(wgPortFwdCmd)
-
-		wgPortFwdAddCmd := &cobra.Command{
-			Use:   consts.AddStr,
-			Short: "Add a port forward from the WireGuard tun interface to a host on the target network",
-			Long:  help.GetHelpFor([]string{consts.WgPortFwdStr, consts.AddStr}),
-			Run: func(cmd *cobra.Command, args []string) {
-				wireguard.WGPortFwdAddCmd(cmd, con, args)
-			},
-		}
-		Flags("wg portforward", false, wgPortFwdAddCmd, func(f *pflag.FlagSet) {
-			f.Int32P("bind", "b", 1080, "port to listen on the WireGuard tun interface")
-			f.StringP("remote", "r", "", "remote target host:port (e.g., 10.0.0.1:445)")
-		})
-		wgPortFwdCmd.AddCommand(wgPortFwdAddCmd)
-
-		wgPortFwdRmCmd := &cobra.Command{
-			Use:   consts.RmStr,
-			Short: "Remove a port forward from the WireGuard tun interface",
-			Long:  help.GetHelpFor([]string{consts.WgPortFwdStr, consts.RmStr}),
-			Args:  cobra.ExactArgs(1),
-			Run: func(cmd *cobra.Command, args []string) {
-				wireguard.WGPortFwdRmCmd(cmd, con, args)
-			},
-		}
-		wgPortFwdCmd.AddCommand(wgPortFwdRmCmd)
-
-		carapace.Gen(wgPortFwdRmCmd).PositionalCompletion(wireguard.PortfwdIDCompleter(con).Usage("forwarder ID"))
-
-		wgSocksCmd := &cobra.Command{
-			Use:   consts.WgSocksStr,
-			Short: "List socks servers listening on the WireGuard tun interface",
-			Long:  help.GetHelpFor([]string{consts.WgSocksStr}),
-			Run: func(cmd *cobra.Command, args []string) {
-				wireguard.WGSocksListCmd(cmd, con, args)
-			},
-			GroupID:     consts.NetworkHelpGroup,
-			Annotations: hideCommand(consts.WireguardCmdsFilter),
-		}
-		sliver.AddCommand(wgSocksCmd)
-		Flags("wg socks", true, wgSocksCmd, func(f *pflag.FlagSet) {
-			f.Int64P("timeout", "t", defaultTimeout, "grpc timeout in seconds")
-		})
-
-		wgSocksStartCmd := &cobra.Command{
-			Use:   consts.StartStr,
-			Short: "Start a socks5 listener on the WireGuard tun interface",
-			Long:  help.GetHelpFor([]string{consts.WgSocksStr, consts.StartStr}),
-			Run: func(cmd *cobra.Command, args []string) {
-				wireguard.WGSocksStartCmd(cmd, con, args)
-			},
-		}
-		wgSocksCmd.AddCommand(wgSocksStartCmd)
-		Flags("wg socks", false, wgSocksStartCmd, func(f *pflag.FlagSet) {
-			f.Int32P("bind", "b", 3090, "port to listen on the WireGuard tun interface")
-		})
-
-		wgSocksStopCmd := &cobra.Command{
-			Use:   consts.StopStr,
-			Short: "Stop a socks5 listener on the WireGuard tun interface",
-			Long:  help.GetHelpFor([]string{consts.WgSocksStr, consts.StopStr}),
-			Run: func(cmd *cobra.Command, args []string) {
-				wireguard.WGSocksStopCmd(cmd, con, args)
-			},
-			Args: cobra.ExactArgs(1),
-		}
-		wgSocksCmd.AddCommand(wgSocksStopCmd)
-		carapace.Gen(wgSocksStopCmd).PositionalCompletion(wireguard.SocksIDCompleter(con).Usage("Socks server ID"))
-
-		// [ Curse Commands ] ------------------------------------------------------------
-
-		cursedCmd := &cobra.Command{
-			Use:     consts.Cursed,
-			Short:   "Chrome/electron post-exploitation tool kit (∩｀-´)⊃━☆ﾟ.*･｡ﾟ",
-			Long:    help.GetHelpFor([]string{consts.Cursed}),
-			GroupID: consts.ExecutionHelpGroup,
-			Run: func(cmd *cobra.Command, args []string) {
-				cursed.CursedCmd(cmd, con, args)
-			},
-		}
-		sliver.AddCommand(cursedCmd)
-		Flags("", true, cursedCmd, func(f *pflag.FlagSet) {
-			f.Int64P("timeout", "t", defaultTimeout, "grpc timeout in seconds")
-		})
-
-		cursedRmCmd := &cobra.Command{
-			Use:   consts.RmStr,
-			Short: "Remove a Curse from a process",
-			Long:  help.GetHelpFor([]string{consts.Cursed, consts.CursedConsole}),
-			Args:  cobra.ExactArgs(1),
-			Run: func(cmd *cobra.Command, args []string) {
-				cursed.CursedRmCmd(cmd, con, args)
-			},
-		}
-		cursedCmd.AddCommand(cursedRmCmd)
-		Flags("", false, cursedRmCmd, func(f *pflag.FlagSet) {
-			f.BoolP("kill", "k", false, "kill the process after removing the curse")
-		})
-		carapace.Gen(cursedRmCmd).PositionalCompletion(carapace.ActionValues().Usage("bind port of the Cursed process to stop"))
-
-		cursedConsoleCmd := &cobra.Command{
-			Use:   consts.CursedConsole,
-			Short: "Start a JavaScript console connected to a debug target",
-			Long:  help.GetHelpFor([]string{consts.Cursed, consts.CursedConsole}),
-			Run: func(cmd *cobra.Command, args []string) {
-				cursed.CursedConsoleCmd(cmd, con, args)
-			},
-		}
-		cursedCmd.AddCommand(cursedConsoleCmd)
-		Flags("", false, cursedConsoleCmd, func(f *pflag.FlagSet) {
-			f.IntP("remote-debugging-port", "r", 0, "remote debugging tcp port (0 = random)`")
-		})
-
-		cursedChromeCmd := &cobra.Command{
-			Use:   consts.CursedChrome,
-			Short: "Automatically inject a Cursed Chrome payload into a remote Chrome extension",
-			Long:  help.GetHelpFor([]string{consts.Cursed, consts.CursedChrome}),
-			Run: func(cmd *cobra.Command, args []string) {
-				cursed.CursedChromeCmd(cmd, con, args)
-			},
-		}
-		cursedCmd.AddCommand(cursedChromeCmd)
-		Flags("", false, cursedChromeCmd, func(f *pflag.FlagSet) {
-			f.IntP("remote-debugging-port", "r", 0, "remote debugging tcp port (0 = random)")
-			f.BoolP("restore", "R", true, "restore the user's session after process termination")
-			f.StringP("exe", "e", "", "chrome/chromium browser executable path (blank string = auto)")
-			f.StringP("user-data", "u", "", "user data directory (blank string = auto)")
-			f.StringP("payload", "p", "", "cursed chrome payload file path (.js)")
-			f.BoolP("keep-alive", "k", false, "keeps browser alive after last browser window closes")
-			f.BoolP("headless", "H", false, "start browser process in headless mode")
-		})
-		FlagComps(cursedChromeCmd, func(comp *carapace.ActionMap) {
-			(*comp)["payload"] = carapace.ActionFiles("js").Tag("javascript files")
-		})
-		cursedChromeCmd.Flags().ParseErrorsWhitelist.UnknownFlags = true
-		carapace.Gen(cursedChromeCmd).PositionalAnyCompletion(carapace.ActionValues().Usage("additional Chrome CLI arguments"))
-
-		cursedEdgeCmd := &cobra.Command{
-			Use:   consts.CursedEdge,
-			Short: "Automatically inject a Cursed Chrome payload into a remote Edge extension",
-			Long:  help.GetHelpFor([]string{consts.Cursed, consts.CursedEdge}),
-			Run: func(cmd *cobra.Command, args []string) {
-				cursed.CursedEdgeCmd(cmd, con, args)
-			},
-		}
-		cursedCmd.AddCommand(cursedEdgeCmd)
-		Flags("", false, cursedEdgeCmd, func(f *pflag.FlagSet) {
-			f.IntP("remote-debugging-port", "r", 0, "remote debugging tcp port (0 = random)")
-			f.BoolP("restore", "R", true, "restore the user's session after process termination")
-			f.StringP("exe", "e", "", "edge browser executable path (blank string = auto)")
-			f.StringP("user-data", "u", "", "user data directory (blank string = auto)")
-			f.StringP("payload", "p", "", "cursed chrome payload file path (.js)")
-			f.BoolP("keep-alive", "k", false, "keeps browser alive after last browser window closes")
-			f.BoolP("headless", "H", false, "start browser process in headless mode")
-		})
-		FlagComps(cursedEdgeCmd, func(comp *carapace.ActionMap) {
-			(*comp)["payload"] = carapace.ActionFiles("js").Tag("javascript files")
-		})
-		cursedEdgeCmd.Flags().ParseErrorsWhitelist.UnknownFlags = true
-		carapace.Gen(cursedEdgeCmd).PositionalAnyCompletion(carapace.ActionValues().Usage("additional Edge CLI arguments"))
-
-		cursedElectronCmd := &cobra.Command{
-			Use:   consts.CursedElectron,
-			Short: "Curse a remote Electron application",
-			Long:  help.GetHelpFor([]string{consts.Cursed, consts.CursedElectron}),
-			Run: func(cmd *cobra.Command, args []string) {
-				cursed.CursedElectronCmd(cmd, con, args)
-			},
-		}
-		cursedCmd.AddCommand(cursedElectronCmd)
-		Flags("", false, cursedElectronCmd, func(f *pflag.FlagSet) {
-			f.StringP("exe", "e", "", "remote electron executable absolute path")
-			f.IntP("remote-debugging-port", "r", 0, "remote debugging tcp port (0 = random)")
-		})
-		cursedElectronCmd.Flags().ParseErrorsWhitelist.UnknownFlags = true
-		carapace.Gen(cursedElectronCmd).PositionalAnyCompletion(carapace.ActionValues().Usage("additional Electron CLI arguments"))
-
-		CursedCookiesCmd := &cobra.Command{
-			Use:   consts.CursedCookies,
-			Short: "Dump all cookies from cursed process",
-			Long:  help.GetHelpFor([]string{consts.Cursed, consts.CursedCookies}),
-			Run: func(cmd *cobra.Command, args []string) {
-				cursed.CursedCookiesCmd(cmd, con, args)
-			},
-		}
-		cursedCmd.AddCommand(CursedCookiesCmd)
-		Flags("", false, CursedCookiesCmd, func(f *pflag.FlagSet) {
-			f.StringP("save", "s", "", "save to file")
-		})
-
-		cursedScreenshotCmd := &cobra.Command{
-			Use:   consts.ScreenshotStr,
-			Short: "Take a screenshot of a cursed process debug target",
-			Long:  help.GetHelpFor([]string{consts.Cursed, consts.ScreenshotStr}),
-			Run: func(cmd *cobra.Command, args []string) {
-				cursed.CursedScreenshotCmd(cmd, con, args)
-			},
-		}
-		cursedCmd.AddCommand(cursedScreenshotCmd)
-		Flags("", false, cursedScreenshotCmd, func(f *pflag.FlagSet) {
-			f.Int64P("quality", "q", 100, "screenshot quality (1 - 100)")
-			f.StringP("save", "s", "", "save to file")
-		})
-
-		// [ Wasm ] -----------------------------------------------------------------
-
-		wasmCmd := &cobra.Command{
-			Use:     consts.WasmStr,
-			Short:   "Execute a Wasm Module Extension",
-			Long:    help.GetHelpFor([]string{consts.WasmStr}),
-			GroupID: consts.ExecutionHelpGroup,
-			Run: func(cmd *cobra.Command, args []string) {
-				wasm.WasmCmd(cmd, con, args)
-			},
-		}
-		sliver.AddCommand(wasmCmd)
-		Flags("", true, wasmCmd, func(f *pflag.FlagSet) {
-			f.Int64P("timeout", "t", defaultTimeout, "grpc timeout in seconds")
-		})
-		Flags("", false, wasmCmd, func(f *pflag.FlagSet) {
-			f.BoolP("pipe", "P", false, "pipe module stdin/stdout/stderr to the current terminal (session only)")
-			f.StringP("file", "f", "", "include local file(s) in wasm module's /memfs (glob pattern) ")
-			f.StringP("dir", "d", "", "recursively include local directory in wasm module's /memfs (glob pattern)")
-			f.BoolP("skip-registration", "s", false, "assume the extension is already registered")
-			f.BoolP("loot", "X", false, "save output as loot, incompatible with --pipe")
-		})
-		FlagComps(wasmCmd, func(comp *carapace.ActionMap) {
-			(*comp)["file"] = carapace.ActionFiles()
-			(*comp)["dir"] = carapace.ActionDirectories()
-		})
-		wasmComp := carapace.Gen(wasmCmd)
-		wasmComp.PositionalCompletion(carapace.ActionFiles().Usage("wasm/wasi module file (.wasm)"))
-		wasmComp.PositionalAnyCompletion(carapace.ActionValues().Usage("arguments to pass to the wasm module (optional)"))
-
-		wasmLsCmd := &cobra.Command{
-			Use:   consts.LsStr,
-			Short: "List registered wasm extensions with current session/beacon",
-			Long:  help.GetHelpFor([]string{consts.WasmStr, consts.LsStr}),
-			Run: func(cmd *cobra.Command, args []string) {
-				wasm.WasmLsCmd(cmd, con, args)
-			},
-		}
-		wasmCmd.AddCommand(wasmLsCmd)
-
 		// [ Post-command declaration setup ]----------------------------------------
 
->>>>>>> a1c19bc7
 		// Everything below this line should preferably not be any command binding
 		// (although you can do so without fear). If there are any final modifications
 		// to make to the server menu command tree, it time to do them here.
