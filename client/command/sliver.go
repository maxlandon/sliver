package command

/*
	Sliver Implant Framework
	Copyright (C) 2023  Bishop Fox

	This program is free software: you can redistribute it and/or modify
	it under the terms of the GNU General Public License as published by
	the Free Software Foundation, either version 3 of the License, or
	(at your option) any later version.

	This program is distributed in the hope that it will be useful,
	but WITHOUT ANY WARRANTY; without even the implied warranty of
	MERCHANTABILITY or FITNESS FOR A PARTICULAR PURPOSE.  See the
	GNU General Public License for more details.

	You should have received a copy of the GNU General Public License
	along with this program.  If not, see <https://www.gnu.org/licenses/>.
*/

import (
<<<<<<< HEAD
	"github.com/reeflective/console"
	"github.com/spf13/cobra"
=======
	"fmt"
>>>>>>> dcebd2dd

	"github.com/bishopfox/sliver/client/assets"
	"github.com/bishopfox/sliver/client/command/alias"
	"github.com/bishopfox/sliver/client/command/backdoor"
	"github.com/bishopfox/sliver/client/command/cursed"
	"github.com/bishopfox/sliver/client/command/dllhijack"
	"github.com/bishopfox/sliver/client/command/environment"
	"github.com/bishopfox/sliver/client/command/exec"
	"github.com/bishopfox/sliver/client/command/extensions"
	"github.com/bishopfox/sliver/client/command/filesystem"
<<<<<<< HEAD
	"github.com/bishopfox/sliver/client/command/history"
=======
>>>>>>> dcebd2dd
	"github.com/bishopfox/sliver/client/command/info"
	"github.com/bishopfox/sliver/client/command/kill"
	"github.com/bishopfox/sliver/client/command/msf"
	"github.com/bishopfox/sliver/client/command/network"
	"github.com/bishopfox/sliver/client/command/pipe"
	"github.com/bishopfox/sliver/client/command/pivots"
	"github.com/bishopfox/sliver/client/command/portfwd"
	"github.com/bishopfox/sliver/client/command/privilege"
	"github.com/bishopfox/sliver/client/command/processes"
	"github.com/bishopfox/sliver/client/command/reconfig"
	"github.com/bishopfox/sliver/client/command/registry"
	"github.com/bishopfox/sliver/client/command/rportfwd"
	"github.com/bishopfox/sliver/client/command/screenshot"
	"github.com/bishopfox/sliver/client/command/sessions"
	"github.com/bishopfox/sliver/client/command/shell"
	"github.com/bishopfox/sliver/client/command/socks"
	"github.com/bishopfox/sliver/client/command/tasks"
<<<<<<< HEAD
	"github.com/bishopfox/sliver/client/command/tcp"
	"github.com/bishopfox/sliver/client/command/transports"
=======
>>>>>>> dcebd2dd
	"github.com/bishopfox/sliver/client/command/wasm"
	"github.com/bishopfox/sliver/client/command/wireguard"
	client "github.com/bishopfox/sliver/client/console"
	consts "github.com/bishopfox/sliver/client/constants"
	"github.com/reeflective/console"
	"github.com/spf13/cobra"
)

// SliverCommands returns all commands bound to the implant menu.
func SliverCommands(con *client.SliverClient) console.Commands {
	sliverCommands := func() *cobra.Command {
		sliver := &cobra.Command{
			Short:            "Implant commands",
			TraverseChildren: true,
			SilenceUsage:     true,
			CompletionOptions: cobra.CompletionOptions{
				HiddenDefaultCmd: true,
			},
		}

		// Utility function to be used for binding new commands to
		// the sliver menu: call the function with the name of the
		// group under which this/these commands should be added,
		// and the group will be automatically created if needed.
		bind := makeBind(sliver, con)

		// [ Core ]
		bind(consts.SliverCoreHelpGroup,
			reconfig.Commands,
<<<<<<< HEAD
			sessions.SliverCommands,
			kill.Commands,
			tasks.Commands,
			pivots.Commands,
			history.Commands,
			extensions.Commands,
=======
			// sessions.Commands,
			sessions.SliverCommands,
			kill.Commands,
			// use.Commands,
			tasks.Commands,
			pivots.Commands,
>>>>>>> dcebd2dd
		)

		// [ Info ]
		bind(consts.InfoHelpGroup,
<<<<<<< HEAD
			info.Commands,
=======
			// info.Commands,
>>>>>>> dcebd2dd
			info.SliverCommands,
			screenshot.Commands,
			environment.Commands,
			registry.Commands,
		)

		// [ Filesystem ]
		bind(consts.FilesystemHelpGroup,
			filesystem.Commands,
		)

		// [ Network tools ]
		bind(consts.NetworkHelpGroup,
<<<<<<< HEAD
			transports.SliverCommands,
			tcp.SliverCommands,
			pipe.Commands,
=======
>>>>>>> dcebd2dd
			network.Commands,
			rportfwd.Commands,
			portfwd.Commands,
			socks.Commands,
			wireguard.SliverCommands,
		)

		// [ Execution ]
		bind(consts.ExecutionHelpGroup,
			shell.Commands,
			exec.Commands,
<<<<<<< HEAD
			msf.Commands,
=======
>>>>>>> dcebd2dd
			backdoor.Commands,
			dllhijack.Commands,
			cursed.Commands,
			wasm.Commands,
		)

		// [ Privileges ]
		bind(consts.PrivilegesHelpGroup,
			privilege.Commands,
		)

		// [ Processes ]
		bind(consts.ProcessHelpGroup,
			processes.Commands,
		)

		// [ Aliases ]
		bind(consts.AliasHelpGroup)

		// [ Extensions ]
<<<<<<< HEAD
		bind(consts.ExtensionHelpGroup)
=======
		bind(consts.ExtensionHelpGroup,
			extensions.Commands,
		)
>>>>>>> dcebd2dd

		// [ Post-command declaration setup ]----------------------------------------

		// Load Aliases
		aliasManifests := assets.GetInstalledAliasManifests()
		for _, manifest := range aliasManifests {
			_, err := alias.LoadAlias(manifest, sliver, con)
			if err != nil {
				con.PrintErrorf("Failed to load alias: %s", err)
				continue
			}
		}
<<<<<<< HEAD

		// Load Extensions
		extensionManifests := assets.GetInstalledExtensionManifests()
		for _, manifest := range extensionManifests {
			mext, err := extensions.LoadExtensionManifest(manifest)
			// Absorb error in case there's no extensions manifest
			if err != nil {
				con.PrintErrorf("Failed to load extension: %s", err)
				continue
			}
=======

		// Load Extensions
		extensionManifests := assets.GetInstalledExtensionManifests()
		for _, manifest := range extensionManifests {
			mext, err := extensions.LoadExtensionManifest(manifest)
			// Absorb error in case there's no extensions manifest
			if err != nil {
				//con doesn't appear to be initialised here?
				//con.PrintErrorf("Failed to load extension: %s", err)
				fmt.Printf("Failed to load extension: %s\n", err)
				continue
			}

>>>>>>> dcebd2dd
			for _, ext := range mext.ExtCommand {
				extensions.ExtensionRegisterCommand(ext, sliver, con)
			}
		}

		// [ Post-command declaration setup ]----------------------------------------

		// Everything below this line should preferably not be any command binding
		// (although you can do so without fear). If there are any final modifications
		// to make to the server menu command tree, it time to do them here.

		sliver.InitDefaultHelpCmd()
		sliver.SetHelpCommandGroupID(consts.SliverCoreHelpGroup)

		// Compute which commands should be available based on the current session/beacon.
		con.FilterCommands(sliver)

		return sliver
	}

	return sliverCommands
}<|MERGE_RESOLUTION|>--- conflicted
+++ resolved
@@ -19,12 +19,10 @@
 */
 
 import (
-<<<<<<< HEAD
+	"fmt"
+
 	"github.com/reeflective/console"
 	"github.com/spf13/cobra"
-=======
-	"fmt"
->>>>>>> dcebd2dd
 
 	"github.com/bishopfox/sliver/client/assets"
 	"github.com/bishopfox/sliver/client/command/alias"
@@ -35,10 +33,7 @@
 	"github.com/bishopfox/sliver/client/command/exec"
 	"github.com/bishopfox/sliver/client/command/extensions"
 	"github.com/bishopfox/sliver/client/command/filesystem"
-<<<<<<< HEAD
 	"github.com/bishopfox/sliver/client/command/history"
-=======
->>>>>>> dcebd2dd
 	"github.com/bishopfox/sliver/client/command/info"
 	"github.com/bishopfox/sliver/client/command/kill"
 	"github.com/bishopfox/sliver/client/command/msf"
@@ -56,17 +51,12 @@
 	"github.com/bishopfox/sliver/client/command/shell"
 	"github.com/bishopfox/sliver/client/command/socks"
 	"github.com/bishopfox/sliver/client/command/tasks"
-<<<<<<< HEAD
 	"github.com/bishopfox/sliver/client/command/tcp"
 	"github.com/bishopfox/sliver/client/command/transports"
-=======
->>>>>>> dcebd2dd
 	"github.com/bishopfox/sliver/client/command/wasm"
 	"github.com/bishopfox/sliver/client/command/wireguard"
 	client "github.com/bishopfox/sliver/client/console"
 	consts "github.com/bishopfox/sliver/client/constants"
-	"github.com/reeflective/console"
-	"github.com/spf13/cobra"
 )
 
 // SliverCommands returns all commands bound to the implant menu.
@@ -90,30 +80,17 @@
 		// [ Core ]
 		bind(consts.SliverCoreHelpGroup,
 			reconfig.Commands,
-<<<<<<< HEAD
 			sessions.SliverCommands,
 			kill.Commands,
 			tasks.Commands,
 			pivots.Commands,
 			history.Commands,
 			extensions.Commands,
-=======
-			// sessions.Commands,
-			sessions.SliverCommands,
-			kill.Commands,
-			// use.Commands,
-			tasks.Commands,
-			pivots.Commands,
->>>>>>> dcebd2dd
 		)
 
 		// [ Info ]
 		bind(consts.InfoHelpGroup,
-<<<<<<< HEAD
 			info.Commands,
-=======
-			// info.Commands,
->>>>>>> dcebd2dd
 			info.SliverCommands,
 			screenshot.Commands,
 			environment.Commands,
@@ -127,12 +104,9 @@
 
 		// [ Network tools ]
 		bind(consts.NetworkHelpGroup,
-<<<<<<< HEAD
 			transports.SliverCommands,
 			tcp.SliverCommands,
 			pipe.Commands,
-=======
->>>>>>> dcebd2dd
 			network.Commands,
 			rportfwd.Commands,
 			portfwd.Commands,
@@ -144,10 +118,7 @@
 		bind(consts.ExecutionHelpGroup,
 			shell.Commands,
 			exec.Commands,
-<<<<<<< HEAD
 			msf.Commands,
-=======
->>>>>>> dcebd2dd
 			backdoor.Commands,
 			dllhijack.Commands,
 			cursed.Commands,
@@ -168,13 +139,7 @@
 		bind(consts.AliasHelpGroup)
 
 		// [ Extensions ]
-<<<<<<< HEAD
 		bind(consts.ExtensionHelpGroup)
-=======
-		bind(consts.ExtensionHelpGroup,
-			extensions.Commands,
-		)
->>>>>>> dcebd2dd
 
 		// [ Post-command declaration setup ]----------------------------------------
 
@@ -187,7 +152,6 @@
 				continue
 			}
 		}
-<<<<<<< HEAD
 
 		// Load Extensions
 		extensionManifests := assets.GetInstalledExtensionManifests()
@@ -195,24 +159,11 @@
 			mext, err := extensions.LoadExtensionManifest(manifest)
 			// Absorb error in case there's no extensions manifest
 			if err != nil {
-				con.PrintErrorf("Failed to load extension: %s", err)
-				continue
-			}
-=======
-
-		// Load Extensions
-		extensionManifests := assets.GetInstalledExtensionManifests()
-		for _, manifest := range extensionManifests {
-			mext, err := extensions.LoadExtensionManifest(manifest)
-			// Absorb error in case there's no extensions manifest
-			if err != nil {
-				//con doesn't appear to be initialised here?
-				//con.PrintErrorf("Failed to load extension: %s", err)
+				// con doesn't appear to be initialised here?
+				// con.PrintErrorf("Failed to load extension: %s", err)
 				fmt.Printf("Failed to load extension: %s\n", err)
 				continue
 			}
-
->>>>>>> dcebd2dd
 			for _, ext := range mext.ExtCommand {
 				extensions.ExtensionRegisterCommand(ext, sliver, con)
 			}
