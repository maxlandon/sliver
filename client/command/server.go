--- conflicted
+++ resolved
@@ -162,24 +162,7 @@
 		}
 		server.AddCommand(extCmd)
 
-<<<<<<< HEAD
-		extLoadCmd := &cobra.Command{
-			Use:   consts.LoadStr + " [EXT]",
-			Short: "Load a command EXT",
-			Long:  help.GetHelpFor([]string{consts.ExtensionsStr, consts.LoadStr}),
-			Args:  cobra.ExactArgs(1),
-			Run: func(cmd *cobra.Command, args []string) {
-				extensions.ExtensionLoadCmd(cmd, con, args)
-			},
-		}
-		carapace.Gen(extLoadCmd).PositionalCompletion(
-			carapace.ActionDirectories().Tag("ext directory").Usage("path to the ext directory"))
-		extCmd.AddCommand(extLoadCmd)
-
-		extInstallCmd := &cobra.Command{
-			Use:   consts.InstallStr + " [EXT]",
-			Short: "Install a command ext",
-=======
+
 		/*
 			 parking 'load' for now - the difference between 'load' and 'install' is that 'load' should not move binaries and manifests to the client install dir.
 			 Maybe we can revisit this if it's required - but the usecase I can think of is when developing extensions, and that will also occasionally require a manifest update
@@ -200,7 +183,6 @@
 		extInstallCmd := &cobra.Command{
 			Use:   consts.InstallStr + " [filepath]",
 			Short: "Install an extension from a local directory/file.",
->>>>>>> 478dabf5
 			Long:  help.GetHelpFor([]string{consts.ExtensionsStr, consts.InstallStr}),
 			Args:  cobra.ExactArgs(1),
 			Run: func(cmd *cobra.Command, args []string) {
@@ -211,18 +193,6 @@
 		extCmd.AddCommand(extInstallCmd)
 
 		extendo := &cobra.Command{
-<<<<<<< HEAD
-			Use:   consts.RmStr + " [EXT]",
-			Short: "Remove an ext",
-			Long:  help.GetHelpFor([]string{consts.RmStr}),
-			Args:  cobra.ExactArgs(1),
-			Run: func(cmd *cobra.Command, args []string) {
-				//alias.AliasesRemoveCmd(cmd, con, args)
-				extensions.ExtensionsRemoveCmd(cmd, con, args)
-			},
-		}
-		carapace.Gen(extendo).PositionalCompletion(carapace.ActionFiles().Tag("ext I guess?"))
-=======
 			Use:   consts.RmStr + " [Name]",
 			Short: "Remove extension. Will remove all commands associated with the installed extension. Does not unload the extension from implants that have already loaded it, but removes the command from the client.",
 			Long:  help.GetHelpFor([]string{consts.RmStr}),
@@ -232,7 +202,6 @@
 			},
 		}
 		carapace.Gen(extendo).PositionalCompletion(extensions.ManifestCompleter())
->>>>>>> 478dabf5
 		extCmd.AddCommand(extendo)
 
 		// [ Armory ] ---------------------------------------------
