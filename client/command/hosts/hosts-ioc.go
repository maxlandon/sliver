--- conflicted
+++ resolved
@@ -26,13 +26,7 @@
 	"text/tabwriter"
 
 	"github.com/AlecAivazis/survey/v2"
-<<<<<<< HEAD
-	"github.com/jedib0t/go-pretty/v6/table"
-	"github.com/spf13/cobra"
-
 	"github.com/bishopfox/sliver/client/command/settings"
-=======
->>>>>>> dcebd2dd
 	"github.com/bishopfox/sliver/client/console"
 	"github.com/bishopfox/sliver/protobuf/clientpb"
 	"github.com/jedib0t/go-pretty/v6/table"
@@ -69,13 +63,6 @@
 }
 
 func SelectHostIOC(host *clientpb.Host, con *console.SliverClient) (*clientpb.IOC, error) {
-<<<<<<< HEAD
-	if len(host.IOCs) == 0 {
-		return nil, ErrNoIOCs
-	}
-
-=======
->>>>>>> dcebd2dd
 	// Sort the keys because maps have a randomized order, these keys must be ordered for the selection
 	// to work properly since we rely on the index of the user's selection to find the session in the map
 	var keys []string
