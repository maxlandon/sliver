--- conflicted
+++ resolved
@@ -63,15 +63,11 @@
 	return tw.Render()
 }
 
-<<<<<<< HEAD
 func SelectHostIOC(host *clientpb.Host, con *console.SliverClient) (*clientpb.IOC, error) {
-=======
-func SelectHostIOC(host *clientpb.Host, con *console.SliverConsoleClient) (*clientpb.IOC, error) {
 	if len(host.IOCs) == 0 {
 		return nil, ErrNoIOCs
 	}
 
->>>>>>> 06fc3980
 	// Sort the keys because maps have a randomized order, these keys must be ordered for the selection
 	// to work properly since we rely on the index of the user's selection to find the session in the map
 	var keys []string
