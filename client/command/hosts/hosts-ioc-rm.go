package hosts

/*
	Sliver Implant Framework
	Copyright (C) 2021  Bishop Fox

	This program is free software: you can redistribute it and/or modify
	it under the terms of the GNU General Public License as published by
	the Free Software Foundation, either version 3 of the License, or
	(at your option) any later version.

	This program is distributed in the hope that it will be useful,
	but WITHOUT ANY WARRANTY; without even the implied warranty of
	MERCHANTABILITY or FITNESS FOR A PARTICULAR PURPOSE.  See the
	GNU General Public License for more details.

	You should have received a copy of the GNU General Public License
	along with this program.  If not, see <https://www.gnu.org/licenses/>.
*/

import (
	"context"

	"github.com/bishopfox/sliver/client/console"
	"github.com/spf13/cobra"
)

<<<<<<< HEAD
// HostsIOCRmCmd - Remove an IOC from the database
=======
// HostsIOCRmCmd - Remove a host from the database.
>>>>>>> dcebd2dd
func HostsIOCRmCmd(cmd *cobra.Command, con *console.SliverClient, args []string) {
	host, err := SelectHost(con)
	if err != nil {
		con.PrintErrorf("%s\n", err)
		return
	}
	ioc, err := SelectHostIOC(host, con)
	if err != nil {
		con.PrintErrorf("%s\n", err)
		return
	}
	_, err = con.Rpc.HostIOCRm(context.Background(), ioc)
	if err != nil {
		con.PrintErrorf("%s\n", con.UnwrapServerErr(err))
		return
	}
	con.PrintInfof("Removed IOC from database\n")
}<|MERGE_RESOLUTION|>--- conflicted
+++ resolved
@@ -25,11 +25,7 @@
 	"github.com/spf13/cobra"
 )
 
-<<<<<<< HEAD
-// HostsIOCRmCmd - Remove an IOC from the database
-=======
 // HostsIOCRmCmd - Remove a host from the database.
->>>>>>> dcebd2dd
 func HostsIOCRmCmd(cmd *cobra.Command, con *console.SliverClient, args []string) {
 	host, err := SelectHost(con)
 	if err != nil {
