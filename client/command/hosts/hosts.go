package hosts

/*
	Sliver Implant Framework
	Copyright (C) 2021  Bishop Fox

	This program is free software: you can redistribute it and/or modify
	it under the terms of the GNU General Public License as published by
	the Free Software Foundation, either version 3 of the License, or
	(at your option) any later version.

	This program is distributed in the hope that it will be useful,
	but WITHOUT ANY WARRANTY; without even the implied warranty of
	MERCHANTABILITY or FITNESS FOR A PARTICULAR PURPOSE.  See the
	GNU General Public License for more details.

	You should have received a copy of the GNU General Public License
	along with this program.  If not, see <https://www.gnu.org/licenses/>.
*/

import (
	"bytes"
	"context"
	"errors"
	"fmt"
	"sort"
	"strings"
	"text/tabwriter"
	"time"

	"github.com/AlecAivazis/survey/v2"
<<<<<<< HEAD
	"github.com/jedib0t/go-pretty/v6/table"
	"github.com/spf13/cobra"

=======
>>>>>>> dcebd2dd
	"github.com/bishopfox/sliver/client/command/settings"
	"github.com/bishopfox/sliver/client/console"
	"github.com/bishopfox/sliver/protobuf/clientpb"
	"github.com/bishopfox/sliver/protobuf/commonpb"
<<<<<<< HEAD
=======
	"github.com/jedib0t/go-pretty/v6/table"
	"github.com/spf13/cobra"
>>>>>>> dcebd2dd
)

var (
	// ErrNoHosts - No hosts in database.
	ErrNoHosts = errors.New("no hosts")
	// ErrNoIOCs - No IOCs in database
	ErrNoIOCs = errors.New("no IOCs in database for selected host")
	// ErrNoSelection - No selection made
	ErrNoSelection = errors.New("no selection")
)

// HostsCmd - Main hosts command.
func HostsCmd(cmd *cobra.Command, con *console.SliverClient, args []string) {
	allHosts, err := con.Rpc.Hosts(context.Background(), &commonpb.Empty{})
	if err != nil {
		con.PrintErrorf("%s", con.UnwrapServerErr(err))
		return
	}
	if 0 < len(allHosts.Hosts) {
		con.Printf("%s\n", hostsTable(allHosts.Hosts, con))
	} else {
		con.PrintInfof("No hosts\n")
	}
}

func hostsTable(hosts []*clientpb.Host, con *console.SliverClient) string {
	tw := table.NewWriter()
	tw.SetStyle(settings.GetTableStyle(con))
	settings.SetMaxTableSize(tw)
	tw.AppendHeader(table.Row{
		"ID",
		"Hostname",
		"Operating System",
		"Locale",
		"Sessions",
		"Beacons",
		"IOCs",
		"Extensions",
		"First Contact",
	})
	for _, host := range hosts {
		var shortID string
		if len(host.HostUUID) < 8 {
			shortID = host.HostUUID[:len(host.HostUUID)]
		} else {
			shortID = host.HostUUID[:8]
		}
		tw.AppendRow(table.Row{
			shortID,
			host.Hostname,
			host.OSVersion,
			host.Locale,
			hostSessions(host.HostUUID, con),
			hostBeacons(host.HostUUID, con),
			len(host.IOCs),
			len(host.ExtensionData),
			con.FormatDateDelta(time.Unix(host.FirstContact, 0), true, false),
		})
	}
	return tw.Render()
}

func hostSessions(hostUUID string, con *console.SliverClient) string {
	hostSessions := SessionsForHost(hostUUID, con)
	if len(hostSessions) == 0 {
		return "None"
	}
	sessionIDs := []string{}
	for _, hostSession := range hostSessions {
		sessionIDs = append(sessionIDs, strings.Split(hostSession.ID, "-")[0])
	}
	return fmt.Sprintf("%d", len(sessionIDs))
}

func hostBeacons(hostUUID string, con *console.SliverClient) string {
	beacons, err := con.Rpc.GetBeacons(context.Background(), &commonpb.Empty{})
	if err != nil {
		return "Error"
	}
	count := 0
	for _, beacon := range beacons.Beacons {
		if beacon.UUID == hostUUID {
			count++
		}
	}
	if count == 0 {
		return "None"
	} else {
		return fmt.Sprintf("%d", count)
	}
}

// SessionsForHost - Find session for a given host by id.
func SessionsForHost(hostUUID string, con *console.SliverClient) []*clientpb.Session {
	sessions, err := con.Rpc.GetSessions(context.Background(), &commonpb.Empty{})
	if err != nil {
		return []*clientpb.Session{}
	}
	hostSessions := []*clientpb.Session{}
	for _, session := range sessions.Sessions {
		if session.UUID == hostUUID {
			hostSessions = append(hostSessions, session)
		}
	}
	return hostSessions
}

// SelectHost - Interactively select a host from the database.
func SelectHost(con *console.SliverClient) (*clientpb.Host, error) {
	allHosts, err := con.Rpc.Hosts(context.Background(), &commonpb.Empty{})
	if err != nil {
		return nil, con.UnwrapServerErr(err)
	}
	// Sort the keys because maps have a randomized order, these keys must be ordered for the selection
	// to work properly since we rely on the index of the user's selection to find the session in the map
	var keys []string
	hostMap := make(map[string]*clientpb.Host)
	for _, host := range allHosts.Hosts {
		keys = append(keys, host.HostUUID)
		hostMap[host.HostUUID] = host
	}
	sort.Strings(keys)

	outputBuf := bytes.NewBufferString("")
	table := tabwriter.NewWriter(outputBuf, 0, 2, 2, ' ', 0)

	// Column Headers
	for _, key := range keys {
		host := hostMap[key]
		fmt.Fprintf(table, "%s\t%s\t\n",
			host.Hostname,
			host.OSVersion,
		)
	}
	table.Flush()

	options := strings.Split(outputBuf.String(), "\n")
	options = options[:len(options)-1] // Remove the last empty option
	prompt := &survey.Select{
		Message: "Select a host:",
		Options: options,
	}
	selected := ""
	survey.AskOne(prompt, &selected)
	if selected == "" {
		return nil, ErrNoSelection
	}

	// Go from the selected option -> index -> host
	for index, option := range options {
		if option == selected {
			return hostMap[keys[index]], nil
		}
	}
	return nil, ErrNoSelection
}<|MERGE_RESOLUTION|>--- conflicted
+++ resolved
@@ -29,25 +29,15 @@
 	"time"
 
 	"github.com/AlecAivazis/survey/v2"
-<<<<<<< HEAD
-	"github.com/jedib0t/go-pretty/v6/table"
-	"github.com/spf13/cobra"
-
-=======
->>>>>>> dcebd2dd
 	"github.com/bishopfox/sliver/client/command/settings"
 	"github.com/bishopfox/sliver/client/console"
 	"github.com/bishopfox/sliver/protobuf/clientpb"
 	"github.com/bishopfox/sliver/protobuf/commonpb"
-<<<<<<< HEAD
-=======
 	"github.com/jedib0t/go-pretty/v6/table"
 	"github.com/spf13/cobra"
->>>>>>> dcebd2dd
 )
 
 var (
-	// ErrNoHosts - No hosts in database.
 	ErrNoHosts = errors.New("no hosts")
 	// ErrNoIOCs - No IOCs in database
 	ErrNoIOCs = errors.New("no IOCs in database for selected host")
@@ -55,7 +45,6 @@
 	ErrNoSelection = errors.New("no selection")
 )
 
-// HostsCmd - Main hosts command.
 func HostsCmd(cmd *cobra.Command, con *console.SliverClient, args []string) {
 	allHosts, err := con.Rpc.Hosts(context.Background(), &commonpb.Empty{})
 	if err != nil {
@@ -136,7 +125,6 @@
 	}
 }
 
-// SessionsForHost - Find session for a given host by id.
 func SessionsForHost(hostUUID string, con *console.SliverClient) []*clientpb.Session {
 	sessions, err := con.Rpc.GetSessions(context.Background(), &commonpb.Empty{})
 	if err != nil {
@@ -151,7 +139,6 @@
 	return hostSessions
 }
 
-// SelectHost - Interactively select a host from the database.
 func SelectHost(con *console.SliverClient) (*clientpb.Host, error) {
 	allHosts, err := con.Rpc.Hosts(context.Background(), &commonpb.Empty{})
 	if err != nil {
