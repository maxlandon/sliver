package hosts

/*
	Sliver Implant Framework
	Copyright (C) 2021  Bishop Fox

	This program is free software: you can redistribute it and/or modify
	it under the terms of the GNU General Public License as published by
	the Free Software Foundation, either version 3 of the License, or
	(at your option) any later version.

	This program is distributed in the hope that it will be useful,
	but WITHOUT ANY WARRANTY; without even the implied warranty of
	MERCHANTABILITY or FITNESS FOR A PARTICULAR PURPOSE.  See the
	GNU General Public License for more details.

	You should have received a copy of the GNU General Public License
	along with this program.  If not, see <https://www.gnu.org/licenses/>.
*/

import (
	"bytes"
	"context"
	"errors"
	"fmt"
	"sort"
	"strings"
	"text/tabwriter"
	"time"

	"github.com/AlecAivazis/survey/v2"
	"github.com/jedib0t/go-pretty/v6/table"
	"github.com/spf13/cobra"

	"github.com/bishopfox/sliver/client/command/settings"
	"github.com/bishopfox/sliver/client/console"
	"github.com/bishopfox/sliver/protobuf/clientpb"
	"github.com/bishopfox/sliver/protobuf/commonpb"
)

var (
	// ErrNoHosts - No hosts in database.
	ErrNoHosts = errors.New("no hosts")
<<<<<<< HEAD
	// ErrNoSelection - No selection made.
=======
	// ErrNoIOCs - No IOCs in database
	ErrNoIOCs = errors.New("no IOCs in database for selected host")
	// ErrNoSelection - No selection made
>>>>>>> 06fc3980
	ErrNoSelection = errors.New("no selection")
)

// HostsCmd - Main hosts command.
func HostsCmd(cmd *cobra.Command, con *console.SliverClient, args []string) {
	allHosts, err := con.Rpc.Hosts(context.Background(), &commonpb.Empty{})
	if err != nil {
		con.PrintErrorf("%s", con.UnwrapServerErr(err))
		return
	}
	if 0 < len(allHosts.Hosts) {
		con.Printf("%s\n", hostsTable(allHosts.Hosts, con))
	} else {
		con.PrintInfof("No hosts\n")
	}
}

func hostsTable(hosts []*clientpb.Host, con *console.SliverClient) string {
	tw := table.NewWriter()
	tw.SetStyle(settings.GetTableStyle(con))
	settings.SetMaxTableSize(tw)
	tw.AppendHeader(table.Row{
		"ID",
		"Hostname",
		"Operating System",
		"Locale",
		"Sessions",
		"Beacons",
		"IOCs",
		"Extensions",
		"First Contact",
	})
	for _, host := range hosts {
		var shortID string
		if len(host.HostUUID) < 8 {
			shortID = host.HostUUID[:len(host.HostUUID)]
		} else {
			shortID = host.HostUUID[:8]
		}
		tw.AppendRow(table.Row{
			shortID,
			host.Hostname,
			host.OSVersion,
			host.Locale,
			hostSessions(host.HostUUID, con),
			hostBeacons(host.HostUUID, con),
			len(host.IOCs),
			len(host.ExtensionData),
			con.FormatDateDelta(time.Unix(host.FirstContact, 0), true, false),
		})
	}
	return tw.Render()
}

func hostSessions(hostUUID string, con *console.SliverClient) string {
	hostSessions := SessionsForHost(hostUUID, con)
	if len(hostSessions) == 0 {
		return "None"
	}
	sessionIDs := []string{}
	for _, hostSession := range hostSessions {
		sessionIDs = append(sessionIDs, strings.Split(hostSession.ID, "-")[0])
	}
	return fmt.Sprintf("%d", len(sessionIDs))
}

func hostBeacons(hostUUID string, con *console.SliverClient) string {
	beacons, err := con.Rpc.GetBeacons(context.Background(), &commonpb.Empty{})
	if err != nil {
		return "Error"
	}
	count := 0
	for _, beacon := range beacons.Beacons {
		if beacon.UUID == hostUUID {
			count++
		}
	}
	if count == 0 {
		return "None"
	} else {
		return fmt.Sprintf("%d", count)
	}
}

// SessionsForHost - Find session for a given host by id.
func SessionsForHost(hostUUID string, con *console.SliverClient) []*clientpb.Session {
	sessions, err := con.Rpc.GetSessions(context.Background(), &commonpb.Empty{})
	if err != nil {
		return []*clientpb.Session{}
	}
	hostSessions := []*clientpb.Session{}
	for _, session := range sessions.Sessions {
		if session.UUID == hostUUID {
			hostSessions = append(hostSessions, session)
		}
	}
	return hostSessions
}

// SelectHost - Interactively select a host from the database.
func SelectHost(con *console.SliverClient) (*clientpb.Host, error) {
	allHosts, err := con.Rpc.Hosts(context.Background(), &commonpb.Empty{})
	if err != nil {
		return nil, con.UnwrapServerErr(err)
	}
	// Sort the keys because maps have a randomized order, these keys must be ordered for the selection
	// to work properly since we rely on the index of the user's selection to find the session in the map
	var keys []string
	hostMap := make(map[string]*clientpb.Host)
	for _, host := range allHosts.Hosts {
		keys = append(keys, host.HostUUID)
		hostMap[host.HostUUID] = host
	}
	sort.Strings(keys)

	outputBuf := bytes.NewBufferString("")
	table := tabwriter.NewWriter(outputBuf, 0, 2, 2, ' ', 0)

	// Column Headers
	for _, key := range keys {
		host := hostMap[key]
		fmt.Fprintf(table, "%s\t%s\t\n",
			host.Hostname,
			host.OSVersion,
		)
	}
	table.Flush()

	options := strings.Split(outputBuf.String(), "\n")
	options = options[:len(options)-1] // Remove the last empty option
	prompt := &survey.Select{
		Message: "Select a host:",
		Options: options,
	}
	selected := ""
	survey.AskOne(prompt, &selected)
	if selected == "" {
		return nil, ErrNoSelection
	}

	// Go from the selected option -> index -> host
	for index, option := range options {
		if option == selected {
			return hostMap[keys[index]], nil
		}
	}
	return nil, ErrNoSelection
}<|MERGE_RESOLUTION|>--- conflicted
+++ resolved
@@ -41,13 +41,9 @@
 var (
 	// ErrNoHosts - No hosts in database.
 	ErrNoHosts = errors.New("no hosts")
-<<<<<<< HEAD
-	// ErrNoSelection - No selection made.
-=======
 	// ErrNoIOCs - No IOCs in database
 	ErrNoIOCs = errors.New("no IOCs in database for selected host")
 	// ErrNoSelection - No selection made
->>>>>>> 06fc3980
 	ErrNoSelection = errors.New("no selection")
 )
 
