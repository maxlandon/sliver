package socks

/*
	Sliver Implant Framework
	Copyright (C) 2021  Bishop Fox

	This program is free software: you can redistribute it and/or modify
	it under the terms of the GNU General Public License as published by
	the Free Software Foundation, either version 3 of the License, or
	(at your option) any later version.

	This program is distributed in the hope that it will be useful,
	but WITHOUT ANY WARRANTY; without even the implied warranty of
	MERCHANTABILITY or FITNESS FOR A PARTICULAR PURPOSE.  See the
	GNU General Public License for more details.

	You should have received a copy of the GNU General Public License
	along with this program.  If not, see <https://www.gnu.org/licenses/>.
*/

import (
	"context"
	"strconv"

	"github.com/bishopfox/sliver/client/console"
	"github.com/bishopfox/sliver/client/core"
	"github.com/bishopfox/sliver/protobuf/sliverpb"
	"github.com/spf13/cobra"
)

// SocksStopCmd - Remove an existing tunneled port forward.
func SocksStopCmd(cmd *cobra.Command, con *console.SliverClient, args []string) {
<<<<<<< HEAD
	for _, arg := range args {
		socksID, err := strconv.ParseUint(arg, 10, 32)
		if err != nil {
			con.PrintErrorf("Failed to parse Socks ID: %s\n", err)
		}

		if socksID < 1 {
			con.PrintErrorf("Must specify a valid socks5 ID\n")
			return
		}

		found := core.SocksProxies.Remove(socksID)

		if !found {
			con.PrintErrorf("No socks5 with ID %d\n", socksID)
		} else {
			con.PrintInfof("Removed socks5\n")
		}

		// close
		con.Rpc.CloseSocks(context.Background(), &sliverpb.Socks{})
=======
	socksID, _ := cmd.Flags().GetUint64("id")
	if socksID < 1 {
		con.PrintErrorf("Must specify a valid socks5 id\n")
		return
>>>>>>> dcebd2dd
	}
}<|MERGE_RESOLUTION|>--- conflicted
+++ resolved
@@ -22,41 +22,35 @@
 	"context"
 	"strconv"
 
+	"github.com/spf13/cobra"
+
 	"github.com/bishopfox/sliver/client/console"
 	"github.com/bishopfox/sliver/client/core"
 	"github.com/bishopfox/sliver/protobuf/sliverpb"
-	"github.com/spf13/cobra"
 )
 
 // SocksStopCmd - Remove an existing tunneled port forward.
 func SocksStopCmd(cmd *cobra.Command, con *console.SliverClient, args []string) {
-<<<<<<< HEAD
 	for _, arg := range args {
 		socksID, err := strconv.ParseUint(arg, 10, 32)
 		if err != nil {
 			con.PrintErrorf("Failed to parse Socks ID: %s\n", err)
 		}
-
+		socksID, _ = cmd.Flags().GetUint64("id")
 		if socksID < 1 {
-			con.PrintErrorf("Must specify a valid socks5 ID\n")
+			con.PrintErrorf("Must specify a valid socks5 id\n")
 			return
 		}
-
 		found := core.SocksProxies.Remove(socksID)
-
 		if !found {
-			con.PrintErrorf("No socks5 with ID %d\n", socksID)
+			con.PrintErrorf("No socks5 with id %d\n", socksID)
 		} else {
 			con.PrintInfof("Removed socks5\n")
 		}
 
+		found = core.SocksProxies.Remove(socksID)
+
 		// close
 		con.Rpc.CloseSocks(context.Background(), &sliverpb.Socks{})
-=======
-	socksID, _ := cmd.Flags().GetUint64("id")
-	if socksID < 1 {
-		con.PrintErrorf("Must specify a valid socks5 id\n")
-		return
->>>>>>> dcebd2dd
 	}
 }