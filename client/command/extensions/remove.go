--- conflicted
+++ resolved
@@ -58,11 +58,7 @@
 			con.PrintInfof("Extension '%s' removed\n", name)
 		}
 	} else {
-<<<<<<< HEAD
 		// found, and no error, manifest must have removed good
-=======
-		//found, and no error, manifest must have removed good
->>>>>>> dcebd2dd
 		con.PrintInfof("Extensions from %s removed\n", name)
 	}
 }
@@ -90,13 +86,8 @@
 		return false, errors.New("command name is required")
 	}
 	if man, ok := loadedManifests[manifestName]; ok {
-<<<<<<< HEAD
 		// foudn the manifest
 		// delet it
-=======
-		//foudn the manifest
-		//delet it
->>>>>>> dcebd2dd
 		extPath := filepath.Join(assets.GetExtensionsDir(), filepath.Base(manifestName))
 		if _, err := os.Stat(extPath); os.IsNotExist(err) {
 			return true, nil
