--- conflicted
+++ resolved
@@ -34,15 +34,6 @@
 	"strings"
 
 	"github.com/AlecAivazis/survey/v2"
-<<<<<<< HEAD
-	appConsole "github.com/reeflective/console"
-	"github.com/rsteube/carapace"
-	"github.com/spf13/cobra"
-	"github.com/spf13/pflag"
-	"google.golang.org/protobuf/proto"
-
-=======
->>>>>>> dcebd2dd
 	"github.com/bishopfox/sliver/client/assets"
 	"github.com/bishopfox/sliver/client/command/help"
 	"github.com/bishopfox/sliver/client/console"
@@ -66,15 +57,10 @@
 	ManifestFileName = "extension.json"
 )
 
-<<<<<<< HEAD
 var (
 	loadedExtensions = map[string]*ExtCommand{}
 	loadedManifests  = map[string]*ExtensionManifest{}
 )
-=======
-var loadedExtensions = map[string]*ExtCommand{}
-var loadedManifests = map[string]*ExtensionManifest{}
->>>>>>> dcebd2dd
 
 type ExtensionManifest_ struct {
 	Name            string               `json:"name"`
@@ -103,19 +89,6 @@
 
 	ExtCommand []*ExtCommand `json:"commands"`
 
-<<<<<<< HEAD
-	RootPath string `json:"-"`
-}
-
-type ExtCommand struct {
-	CommandName string               `json:"command_name"`
-	Help        string               `json:"help"`
-	LongHelp    string               `json:"long_help"`
-	Files       []*extensionFile     `json:"files"`
-	Arguments   []*extensionArgument `json:"arguments"`
-	Entrypoint  string               `json:"entrypoint"`
-	DependsOn   string               `json:"depends_on"`
-=======
 	RootPath   string `json:"-"`
 	ArmoryName string `json:"-"`
 	ArmoryPK   string `json:"-"`
@@ -131,17 +104,10 @@
 	DependsOn   string                 `json:"depends_on"`
 	Init        string                 `json:"init"`
 	Schema      *packages.OutputSchema `json:"schema"`
->>>>>>> dcebd2dd
 
 	Manifest *ExtensionManifest
 }
 
-<<<<<<< HEAD
-// type MultiManifest []*ExtensionManifest
-=======
-//type MultiManifest []*ExtensionManifest
-
->>>>>>> dcebd2dd
 type extensionFile struct {
 	OS   string `json:"os"`
 	Arch string `json:"arch"`
@@ -178,21 +144,13 @@
 func ExtensionLoadCmd(cmd *cobra.Command, con *console.SliverClient, args []string) {
 	dirPath := args[0]
 	// dirPath := ctx.Args.String("dir-path")
-<<<<<<< HEAD
-	manyfest, err := LoadExtensionManifest(filepath.Join(dirPath, ManifestFileName))
-=======
 	manifest, err := LoadExtensionManifest(filepath.Join(dirPath, ManifestFileName))
->>>>>>> dcebd2dd
 	if err != nil {
 		return
 	}
 	// do not add if the command already exists
 	sliverMenu := con.App.Menu("implant")
-<<<<<<< HEAD
-	for _, extCmd := range manyfest.ExtCommand {
-=======
 	for _, extCmd := range manifest.ExtCommand {
->>>>>>> dcebd2dd
 		if CmdExists(extCmd.CommandName, sliverMenu.Command) {
 			con.PrintErrorf("%s command already exists\n", extCmd.CommandName)
 			confirm := false
@@ -224,29 +182,17 @@
 	loadedManifests[manifest.Name] = manifest
 
 	return manifest, nil
-<<<<<<< HEAD
-=======
-
->>>>>>> dcebd2dd
 }
 
 func convertOldManifest(old *ExtensionManifest_) *ExtensionManifest {
 	ret := &ExtensionManifest{
-<<<<<<< HEAD
-		Name:            old.CommandName, // treating old commandname as the manifest name to avoid weird chars mostly
-=======
-		Name:            old.CommandName, //treating old command name as the manifest name to avoid weird chars mostly
->>>>>>> dcebd2dd
+		Name:            old.CommandName, // treating old command name as the manifest name to avoid weird chars mostly
 		Version:         old.Version,
 		ExtensionAuthor: old.ExtensionAuthor,
 		OriginalAuthor:  old.OriginalAuthor,
 		RepoURL:         old.RepoURL,
 		RootPath:        old.RootPath,
-<<<<<<< HEAD
 		// only one command exists in the old manifest, so we can 'confidently' create it here
-=======
-		//only one command exists in the old manifest, so we can 'confidently' create it here
->>>>>>> dcebd2dd
 		ExtCommand: []*ExtCommand{
 			{
 				CommandName: old.CommandName,
@@ -256,20 +202,12 @@
 				Entrypoint:  old.Entrypoint,
 				Files:       old.Files,
 				Arguments:   old.Arguments,
-<<<<<<< HEAD
-			},
-		},
-	}
-
-	// Manifest ref is done in the parser that calls this
-=======
 				Schema:      nil,
 			},
 		},
 	}
 
-	//Manifest ref is done in the parser that calls this
->>>>>>> dcebd2dd
+	// Manifest ref is done in the parser that calls this
 
 	return ret
 }
@@ -278,10 +216,11 @@
 func ParseExtensionManifest(data []byte) (*ExtensionManifest, error) {
 	extManifest := &ExtensionManifest{}
 	err := json.Unmarshal(data, &extManifest)
-<<<<<<< HEAD
 	if err != nil || len(extManifest.ExtCommand) == 0 { // extensions must have at least one command to be sensible
 		// maybe it's an old manifest
-		log.Println(err)
+		if err != nil {
+			log.Printf("extension load error: %s", err)
+		}
 		oldmanifest := &ExtensionManifest_{}
 		err := json.Unmarshal(data, &oldmanifest)
 		if err != nil {
@@ -291,32 +230,13 @@
 		// yes, ok, lets jigger it to a new manifest
 		extManifest = convertOldManifest(oldmanifest)
 	}
-	// pass ref to manifest to each command
-	for i := range extManifest.ExtCommand {
-		extManifest.ExtCommand[i].Manifest = extManifest
-=======
-	if err != nil || len(extManifest.ExtCommand) == 0 { //extensions must have at least one command to be sensible
-		//maybe it's an old manifest
-		if err != nil {
-			log.Printf("extension load error: %s", err)
-		}
-		oldmanifest := &ExtensionManifest_{}
-		err := json.Unmarshal(data, &oldmanifest)
-		if err != nil {
-			//nope, just broken
-			return nil, err
-		}
-		//yes, ok, lets jigger it to a new manifest
-		extManifest = convertOldManifest(oldmanifest)
-	}
-	//pass ref to manifest to each command and initialize output schema if applicable
+	// pass ref to manifest to each command and initialize output schema if applicable
 	for i := range extManifest.ExtCommand {
 		command := extManifest.ExtCommand[i]
 		command.Manifest = extManifest
 		if command.Schema != nil {
 			command.Schema.IngestColumns()
 		}
->>>>>>> dcebd2dd
 	}
 	return extManifest, validManifest(extManifest)
 }
@@ -328,7 +248,6 @@
 	for _, extManifest := range manifest.ExtCommand {
 		if extManifest.CommandName == "" {
 			return errors.New("missing `command_name` field in extension manifest")
-<<<<<<< HEAD
 		}
 		if len(extManifest.Files) == 0 {
 			return errors.New("missing `files` field in extension manifest")
@@ -349,33 +268,11 @@
 		}
 		if extManifest.Help == "" {
 			return errors.New("missing `help` field in extension manifest")
-=======
-		}
-		if len(extManifest.Files) == 0 {
-			return errors.New("missing `files` field in extension manifest")
-		}
-		for _, extFiles := range extManifest.Files {
-			if extFiles.OS == "" {
-				return errors.New("missing `files.os` field in extension manifest")
-			}
-			if extFiles.Arch == "" {
-				return errors.New("missing `files.arch` field in extension manifest")
-			}
-			extFiles.Path = util.ResolvePath(extFiles.Path)
-			if extFiles.Path == "" || extFiles.Path == "/" {
-				return errors.New("missing `files.path` field in extension manifest")
-			}
-			extFiles.OS = strings.ToLower(extFiles.OS)
-			extFiles.Arch = strings.ToLower(extFiles.Arch)
-		}
-		if extManifest.Help == "" {
-			return errors.New("missing `help` field in extension manifest")
 		}
 		if extManifest.Schema != nil {
 			if !packages.IsValidSchemaType(extManifest.Schema.Name) {
 				return fmt.Errorf("%s is not a valid schema type", extManifest.Schema.Name)
 			}
->>>>>>> dcebd2dd
 		}
 	}
 	return nil
@@ -389,11 +286,11 @@
 	}
 
 	loadedExtensions[extCmd.CommandName] = extCmd
-	//helpMsg := extCmd.Help
+	// helpMsg := extCmd.Help
 
 	usage := strings.Builder{}
 	usage.WriteString(extCmd.CommandName)
-	//build usage including args
+	// build usage including args
 	for _, arg := range extCmd.Arguments {
 		usage.WriteString(" ")
 		if arg.Optional {
@@ -405,8 +302,8 @@
 		}
 	}
 	longHelp := strings.Builder{}
-	//prepend the help value, because otherwise I don't see where it is meant to be shown
-	//build the command ref
+	// prepend the help value, because otherwise I don't see where it is meant to be shown
+	// build the command ref
 	longHelp.WriteString("[[.Bold]]Command:[[.Normal]]")
 	longHelp.WriteString(usage.String())
 	longHelp.WriteString("\n")
@@ -424,7 +321,7 @@
 	if len(extCmd.Arguments) > 0 {
 		longHelp.WriteString("[[.Bold]]Arguments:[[.Normal]]")
 	}
-	//if more than 0 args specified, describe each arg at the bottom of the long help text (incase the manifest doesn't include it)
+	// if more than 0 args specified, describe each arg at the bottom of the long help text (incase the manifest doesn't include it)
 	for _, arg := range extCmd.Arguments {
 		longHelp.WriteString("\n\t")
 		optStr := ""
@@ -433,16 +330,16 @@
 		}
 		aType := arg.Type
 		if aType == "wstring" {
-			aType = "string" //avoid confusion, as this is mostly for telling operator what to shove into the args
-		}
-		//idk how to make this look nice, tabs don't work especially good - maybe should use the table stuff other things do? Pls help.
+			aType = "string" // avoid confusion, as this is mostly for telling operator what to shove into the args
+		}
+		// idk how to make this look nice, tabs don't work especially good - maybe should use the table stuff other things do? Pls help.
 		longHelp.WriteString(fmt.Sprintf("%s (%s):\t%s%s", strings.ToUpper(arg.Name), aType, optStr, arg.Desc))
 	}
 
 	// Command
 	extensionCmd := &cobra.Command{
-		Use: usage.String(), //extCmd.CommandName,
-		//Short: helpMsg.String(), doesn't appear to be used?
+		Use: usage.String(), // extCmd.CommandName,
+		// Short: helpMsg.String(), doesn't appear to be used?
 		Long: help.FormatHelpTmpl(longHelp.String()),
 		Run: func(cmd *cobra.Command, args []string) {
 			runExtensionCmd(cmd, con, args)
@@ -486,26 +383,16 @@
 		}
 		extensionList = extList.Names
 	}
-<<<<<<< HEAD
-	depLoaded := false
-	for _, extName := range extensionList {
-		if !depLoaded {
-			if extN, ok := loadedExtensions[cmd.Name()]; ok && extName == extN.DependsOn {
-				depLoaded = true
-			}
-		}
-		if extN, ok := loadedExtensions[cmd.Name()]; ok && extN.CommandName == extName {
-=======
-	//extensionList contains all *implant* loaded extensions. Is a sha256 sum of the relevant file.
-
-	//get the file hash to compare against implant extensions later
+	// extensionList contains all *implant* loaded extensions. Is a sha256 sum of the relevant file.
+
+	// get the file hash to compare against implant extensions later
 	toberunfilepath, err := ext.getFileForTarget(goos, goarch)
 	if err != nil {
 		return err
 	}
-	//we need to check the dependent if it's a bof
+	// we need to check the dependent if it's a bof
 	if ext.DependsOn != "" {
-		//verify extension is in loaded list
+		// verify extension is in loaded list
 		if extension, found := loadedExtensions[ext.DependsOn]; found {
 			toberunfilepath, err = extension.getFileForTarget(goos, goarch)
 			if err != nil {
@@ -517,23 +404,22 @@
 		}
 	}
 
-	//todo, maybe cache these values somewhere
+	// todo, maybe cache these values somewhere
 	toberunfiledata, err := os.ReadFile(toberunfilepath)
 	if err != nil {
 		return err
 	}
 	if len(toberunfiledata) == 0 {
-		//read an empty file, bail out
+		// read an empty file, bail out
 		return errors.New("read empty extension file content")
 	}
 	bd := sha256.Sum256(toberunfiledata)
 	toberunhash := hex.EncodeToString(bd[:])
 
 	for _, extName := range extensionList {
-		//check if extension we are trying to run (ext.CommandName or ext.DependsOn, for bofs) is already loaded
+		// check if extension we are trying to run (ext.CommandName or ext.DependsOn, for bofs) is already loaded
 		if extName == toberunhash {
-			//exists on the other side, exit early
->>>>>>> dcebd2dd
+			// exists on the other side, exit early
 			return nil
 		}
 	}
@@ -553,24 +439,17 @@
 }
 
 func registerExtension(goos string, ext *ExtCommand, binData []byte, cmd *cobra.Command, con *console.SliverClient) error {
-<<<<<<< HEAD
-	registerResp, err := con.Rpc.RegisterExtension(context.Background(), &sliverpb.RegisterExtensionReq{
-		Name: ext.CommandName,
-		Data: binData,
-		OS:   goos,
-		// Init:    ext.Init, ?
-=======
-	//set extension name to a hash of the data to avoid loading more than one instance
+	// set extension name to a hash of the data to avoid loading more than one instance
 	bd := sha256.Sum256(binData)
 	name := hex.EncodeToString(bd[:])
 	sess, beac := con.ActiveTarget.GetInteractive()
 	ctrl := make(chan bool)
-	//first time run of an extension will require some waiting depending on the size
+	// first time run of an extension will require some waiting depending on the size
 	if sess != nil {
 		msg := fmt.Sprintf("Sending %s to implant ...", ext.CommandName)
 		con.SpinUntil(msg, ctrl)
 	}
-	//don't block if we are in beacon mode
+	// don't block if we are in beacon mode
 	if beac != nil && sess == nil {
 		go func() {
 			registerResp, err := con.Rpc.RegisterExtension(context.Background(), &sliverpb.RegisterExtensionReq{
@@ -589,12 +468,11 @@
 		}()
 		return nil
 	}
-	//session mode (hopefully)
+	// session mode (hopefully)
 	registerResp, err := con.Rpc.RegisterExtension(context.Background(), &sliverpb.RegisterExtensionReq{
 		Name:    name,
 		Data:    binData,
 		OS:      goos,
->>>>>>> dcebd2dd
 		Request: con.ActiveTarget.Request(cmd),
 	})
 	ctrl <- true
@@ -680,24 +558,10 @@
 		extName = ext.DependsOn
 		entryPoint = loadedExtensions[extName].Entrypoint // should exist at this point
 	} else {
-		// Regular DLL
-<<<<<<< HEAD
-		// extArgs := strings.Join(args, " ")
-		//legacy case - single string arg
-		if len(ext.Arguments) == 1 && ext.Arguments[0].Type == "string" {
-			extensionArgs = []byte(strings.Join(args, " "))
-		} else {
-			extensionArgs, err = getExtArgs(cmd, args, binPath, ext)
-			if err != nil {
-				con.PrintErrorf("ext args error: %s\n", err)
-				return
-			}
-=======
 		extensionArgs, err = getExtArgs(cmd, args, binPath, ext)
 		if err != nil {
 			con.PrintErrorf("ext args error: %s\n", err)
 			return
->>>>>>> dcebd2dd
 		}
 		extName = ext.CommandName
 		entryPoint = ext.Entrypoint
@@ -713,7 +577,7 @@
 	bd := sha256.Sum256(extdata)
 	name := hex.EncodeToString(bd[:])
 	if isBOF {
-		//if we are using a bof, we are actually calling the coffloader extension - so get the file from dep ref and use that shasum
+		// if we are using a bof, we are actually calling the coffloader extension - so get the file from dep ref and use that shasum
 
 		if extension, found := loadedExtensions[ext.DependsOn]; found {
 			dep, err := extension.getFileForTarget(goos, goarch)
@@ -737,7 +601,6 @@
 			con.PrintErrorf("attempted to load non-existing extension: %s", ext.DependsOn)
 			return
 		}
-
 	}
 	callExtResp, err := con.Rpc.CallExtension(context.Background(), &sliverpb.CallExtensionReq{
 		Name:    name,
@@ -767,11 +630,7 @@
 }
 
 // PrintExtOutput - Print the ext execution output.
-<<<<<<< HEAD
-func PrintExtOutput(extName string, commandName string, callExtension *sliverpb.CallExtension, con *console.SliverClient) {
-=======
 func PrintExtOutput(extName string, commandName string, outputSchema *packages.OutputSchema, callExtension *sliverpb.CallExtension, con *console.SliverClient) {
->>>>>>> dcebd2dd
 	if extName == commandName {
 		con.PrintInfof("Successfully executed %s\n", extName)
 	} else {
@@ -801,11 +660,7 @@
 	}
 }
 
-<<<<<<< HEAD
-func getExtArgs(cmd *cobra.Command, args []string, binPath string, ext *ExtCommand) ([]byte, error) {
-=======
 func getExtArgs(_ *cobra.Command, args []string, _ string, ext *ExtCommand) ([]byte, error) {
->>>>>>> dcebd2dd
 	var err error
 	argsBuffer := core.BOFArgsBuffer{
 		Buffer: new(bytes.Buffer),
