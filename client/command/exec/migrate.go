--- conflicted
+++ resolved
@@ -21,20 +21,16 @@
 import (
 	"context"
 	"fmt"
-<<<<<<< HEAD
-	"strconv"
+	"strings"
 
 	"github.com/bishopfox/sliver/client/console"
 	"github.com/bishopfox/sliver/protobuf/clientpb"
 	"github.com/spf13/cobra"
-=======
-	"strings"
 
 	"github.com/bishopfox/sliver/client/console"
 	"github.com/bishopfox/sliver/protobuf/clientpb"
 	"github.com/bishopfox/sliver/protobuf/sliverpb"
 	"github.com/desertbit/grumble"
->>>>>>> d6a193d1
 )
 
 // MigrateCmd - Windows only, inject an implant into another process
@@ -44,14 +40,7 @@
 		return
 	}
 
-<<<<<<< HEAD
-	pid, err := strconv.Atoi(args[0])
-	if err != nil {
-		con.PrintErrorf("Invalid PID argument: %s (could not parse to int)", args[0])
-	}
-
-=======
-	pid := ctx.Flags.Uint("pid")
+	pid, _ := cmd.Flags().GetUint("pid")
 	procName := ctx.Flags.String("process-name")
 	if pid == 0 && procName == "" {
 		con.PrintErrorf("Error: Must specify either a PID or process name\n")
@@ -81,7 +70,6 @@
 		}
 		con.PrintInfof("Process name specified, overriding PID with %d\n", pid)
 	}
->>>>>>> d6a193d1
 	config := con.GetActiveSessionConfig()
 	encoder := clientpb.ShellcodeEncoder_SHIKATA_GA_NAI
 	if disableSgn, _ := cmd.Flags().GetBool("disable-sgn"); disableSgn {
