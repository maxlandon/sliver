package exec

/*
	Sliver Implant Framework
	Copyright (C) 2019  Bishop Fox
	This program is free software: you can redistribute it and/or modify
	it under the terms of the GNU General Public License as published by
	the Free Software Foundation, either version 3 of the License, or
	(at your option) any later version.
	This program is distributed in the hope that it will be useful,
	but WITHOUT ANY WARRANTY; without even the implied warranty of
	MERCHANTABILITY or FITNESS FOR A PARTICULAR PURPOSE.  See the
	GNU General Public License for more details.
	You should have received a copy of the GNU General Public License
	along with this program.  If not, see <https://www.gnu.org/licenses/>.
*/

import (
	"context"
	"fmt"
	"os"
	"path/filepath"
	"strings"
	"time"

<<<<<<< HEAD
	"github.com/spf13/cobra"
	"google.golang.org/protobuf/proto"

=======
>>>>>>> dcebd2dd
	"github.com/bishopfox/sliver/client/command/loot"
	"github.com/bishopfox/sliver/client/console"
	"github.com/bishopfox/sliver/protobuf/clientpb"
	"github.com/bishopfox/sliver/protobuf/sliverpb"
	"github.com/spf13/cobra"
	"google.golang.org/protobuf/proto"
)

// ExecuteCmd - Run a command on the remote system.
func ExecuteCmd(cmd *cobra.Command, con *console.SliverClient, args []string) {
	session, beacon := con.ActiveTarget.GetInteractive()
	if session == nil && beacon == nil {
		return
	}

	cmdPath := args[0]
	args = args[1:]

	token, _ := cmd.Flags().GetBool("token")
	hidden, _ := cmd.Flags().GetBool("hidden")
	output, _ := cmd.Flags().GetBool("output")
	stdout, _ := cmd.Flags().GetString("stdout")
	stderr, _ := cmd.Flags().GetString("stderr")
	saveLoot, _ := cmd.Flags().GetBool("loot")
	saveOutput, _ := cmd.Flags().GetBool("save")
	ppid, _ := cmd.Flags().GetUint32("ppid")
	hostName := getHostname(session, beacon)

	// If the user wants to loot or save the output, we have to capture it regardless of if they specified -o
	captureOutput := output || saveLoot || saveOutput

	if output && beacon != nil {
		con.PrintWarnf("Using --output in beacon mode, if the command blocks the task will never complete\n\n")
	}

	var exec *sliverpb.Execute
	var err error

	ctrl := make(chan bool)
	con.SpinUntil(fmt.Sprintf("Executing %s %s ...", cmdPath, strings.Join(args, " ")), ctrl)
	if token || hidden || ppid != 0 {
		if (session != nil && session.OS != "windows") || (beacon != nil && beacon.OS != "windows") {
			con.PrintErrorf("The token, hide window, and ppid options are not valid on %s\n", session.OS)
			return
		}
		exec, err = con.Rpc.ExecuteWindows(context.Background(), &sliverpb.ExecuteWindowsReq{
			Request:    con.ActiveTarget.Request(cmd),
			Path:       cmdPath,
			Args:       args,
			Output:     captureOutput,
			Stderr:     stderr,
			Stdout:     stdout,
			UseToken:   token,
			HideWindow: hidden,
			PPid:       ppid,
		})
	} else {
		exec, err = con.Rpc.Execute(context.Background(), &sliverpb.ExecuteReq{
			Request: con.ActiveTarget.Request(cmd),
			Path:    cmdPath,
			Args:    args,
			Output:  captureOutput,
			Stderr:  stderr,
			Stdout:  stdout,
		})
	}
	ctrl <- true
	<-ctrl
	if err != nil {
		con.PrintErrorf("%s", con.UnwrapServerErr(err))
		return
	}

	if exec.Response != nil && exec.Response.Async {
		con.AddBeaconCallback(exec.Response, func(task *clientpb.BeaconTask) {
			err = proto.Unmarshal(task.Response, exec)
			if err != nil {
				con.PrintErrorf("Failed to decode response %s\n", err)
				return
			}
			HandleExecuteResponse(exec, cmdPath, hostName, cmd, con)
		})
	} else {
		HandleExecuteResponse(exec, cmdPath, hostName, cmd, con)
	}
}

func HandleExecuteResponse(exec *sliverpb.Execute, cmdPath string, hostName string, cmd *cobra.Command, con *console.SliverClient) {
	var lootedOutput []byte
	stdout, _ := cmd.Flags().GetString("stdout")
	saveLoot, _ := cmd.Flags().GetBool("loot")
	saveOutput, _ := cmd.Flags().GetBool("save")
	lootName, _ := cmd.Flags().GetString("name")
	ignoreStderr, _ := cmd.Flags().GetBool("ignore-stderr")

	if saveLoot || saveOutput {
		lootedOutput = combineCommandOutput(exec, stdout == "", !ignoreStderr && 0 < len(exec.Stderr))
	}

	if saveLoot {
		LootExecute(lootedOutput, lootName, cmd.Name(), cmdPath, hostName, con)
	}

	if saveOutput {
		SaveExecutionOutput(string(lootedOutput), cmd.Name(), hostName, con)
	}

	PrintExecute(exec, cmd, con)
}

// PrintExecute - Print the output of an executed command.
func PrintExecute(exec *sliverpb.Execute, cmd *cobra.Command, con *console.SliverClient) {
	ignoreStderr, _ := cmd.Flags().GetBool("ignore-stderr")
	stdout, _ := cmd.Flags().GetString("stdout")
	stderr, _ := cmd.Flags().GetString("stderr")

	output, _ := cmd.Flags().GetBool("output")
	if !output {
		if exec.Status == 0 {
			con.PrintInfof("Command executed successfully\n")
		} else {
			con.PrintErrorf("Exit code %d\n", exec.Status)
		}
		return
	}

	if stdout == "" {
		con.PrintInfof("Output:\n%s", string(exec.Stdout))
	} else {
		con.PrintInfof("Stdout saved at %s\n", stdout)
	}

	if stderr == "" {
		if !ignoreStderr && 0 < len(exec.Stderr) {
			con.PrintInfof("Stderr:\n%s", string(exec.Stderr))
		}
	} else {
		con.PrintInfof("Stderr saved at %s\n", stderr)
	}

	if exec.Status != 0 {
		con.PrintErrorf("Exited with status %d!\n", exec.Status)
	}
}

func getHostname(session *clientpb.Session, beacon *clientpb.Beacon) string {
	if session != nil {
		return session.Hostname
	}
	if beacon != nil {
		return beacon.Hostname
	}
	return ""
}

func determineCommandName(command string) string {
	commandName := strings.ReplaceAll(command, "\\", "/")

	commandName = commandName[strings.LastIndex(commandName, "/")+1:]

	if strings.Contains(commandName, ".") {
		commandName = commandName[:strings.LastIndex(commandName, ".")]
	}

	return commandName
}

func combineCommandOutput(exec *sliverpb.Execute, combineStdOut bool, combineStdErr bool) []byte {
	var outputString string = ""

	if combineStdOut {
		outputString += "Output (stdout):\n" + string(exec.Stdout)
	}

	if combineStdErr {
		if combineStdOut {
			outputString += "\n"
		}
		outputString += "Stderr:\n" + string(exec.Stderr)
	}

	return []byte(outputString)
}

func LootExecute(commandOutput []byte, lootName string, sliverCmdName string, cmdName string, hostName string, con *console.SliverClient) {
	if len(commandOutput) == 0 {
		con.PrintInfof("There was no output from execution, so there is nothing to loot.\n")
		return
	}

	timeNow := time.Now().UTC().Format("20060102150405")

	shortCommandName := determineCommandName(cmdName)

	fileName := fmt.Sprintf("%s_%s_%s_%s.log", sliverCmdName, hostName, shortCommandName, timeNow)
	if lootName == "" {
		lootName = fmt.Sprintf("[%s] %s on %s (%s)", sliverCmdName, shortCommandName, hostName, timeNow)
	}

	lootMessage := loot.CreateLootMessage(con.ActiveTarget.GetHostUUID(), fileName, lootName, clientpb.FileType_TEXT, commandOutput)
	loot.SendLootMessage(lootMessage, con)
}

func PrintExecutionOutput(executionOutput string, saveOutput bool, commandName string, hostName string, con *console.SliverClient) {
	con.PrintInfof("Output:\n%s", executionOutput)

	if saveOutput {
		SaveExecutionOutput(executionOutput, commandName, hostName, con)
	}
}

func SaveExecutionOutput(executionOutput string, commandName string, hostName string, con *console.SliverClient) {
	var outFilePath *os.File
	var err error

	if len(executionOutput) == 0 {
		con.PrintInfof("There was no output from execution, so there is nothing to save.")
		return
	}

	timeNow := time.Now().UTC().Format("20060102150405")

	outFileName := filepath.Base(fmt.Sprintf("%s_%s_%s*.log", commandName, hostName, timeNow))

	outFilePath, err = os.CreateTemp("", outFileName)

	if err != nil {
		con.PrintErrorf("%s\n", err)
		return
	}

	if outFilePath != nil {
		outFilePath.WriteString(executionOutput)
		con.PrintInfof("Output saved to %s\n", outFilePath.Name())
	}
}<|MERGE_RESOLUTION|>--- conflicted
+++ resolved
@@ -23,12 +23,6 @@
 	"strings"
 	"time"
 
-<<<<<<< HEAD
-	"github.com/spf13/cobra"
-	"google.golang.org/protobuf/proto"
-
-=======
->>>>>>> dcebd2dd
 	"github.com/bishopfox/sliver/client/command/loot"
 	"github.com/bishopfox/sliver/client/console"
 	"github.com/bishopfox/sliver/protobuf/clientpb"
@@ -254,7 +248,6 @@
 	outFileName := filepath.Base(fmt.Sprintf("%s_%s_%s*.log", commandName, hostName, timeNow))
 
 	outFilePath, err = os.CreateTemp("", outFileName)
-
 	if err != nil {
 		con.PrintErrorf("%s\n", err)
 		return
