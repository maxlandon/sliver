package filesystem

/*
	Sliver Implant Framework
	Copyright (C) 2019  Bishop Fox

	This program is free software: you can redistribute it and/or modify
	it under the terms of the GNU General Public License as published by
	the Free Software Foundation, either version 3 of the License, or
	(at your option) any later version.

	This program is distributed in the hope that it will be useful,
	but WITHOUT ANY WARRANTY; without even the implied warranty of
	MERCHANTABILITY or FITNESS FOR A PARTICULAR PURPOSE.  See the
	GNU General Public License for more details.

	You should have received a copy of the GNU General Public License
	along with this program.  If not, see <https://www.gnu.org/licenses/>.
*/

import (
	"archive/tar"
	"bytes"
	"context"
	"errors"
	"fmt"
	"io"
	"io/fs"
	"os"
	"path/filepath"
	"strings"

	"github.com/bishopfox/sliver/client/console"
	"github.com/bishopfox/sliver/implant/sliver/handlers/matcher"
	"github.com/bishopfox/sliver/protobuf/clientpb"
	"github.com/bishopfox/sliver/protobuf/sliverpb"
	"github.com/bishopfox/sliver/util/encoders"
	"github.com/spf13/cobra"
	"google.golang.org/protobuf/proto"
)

<<<<<<< HEAD
func determineDirPathFilter(targetPath string) (string, string) {
	// The filter
	filter := ""

	// The path the filter applies to
	path := ""

	/*
		Check to see if the remote path is a filter or contains a filter.
		If the path passes the test to be a filter, then it is a filter
		because paths are not valid filters.
	*/
	if targetPath != "." {

		// Check if the path contains a filter
		// Test on a standardized version of the path (change any \ to /)
		testPath := strings.Replace(targetPath, "\\", "/", -1)
		/*
			Cannot use the path or filepath libraries because the OS
			of the client does not necessarily match the OS of the
			implant
		*/
		lastSeparatorOccurrence := strings.LastIndex(testPath, "/")

		if lastSeparatorOccurrence == -1 {
			// Then this is only a filter
			filter = targetPath
			path = "."
		} else {
			// Then we need to test for a filter on the end of the string

			// The indices should be the same because we did not change the length of the string
			path = targetPath[:lastSeparatorOccurrence+1]
			filter = targetPath[lastSeparatorOccurrence+1:]
		}
	} else {
		path = targetPath
		// filter remains blank
	}

	return path, filter
}

func standarizeArchiveFileName(path string, uploadPathSpecified string) string {
	// Change all backslashes to forward slashes
	var standardFilePath string = strings.ReplaceAll(path, "\\", "/")
	var standardUploadPath string = strings.ReplaceAll(uploadPathSpecified, "\\", "/")

	/*
		Remove the volume / root from the directory
		path. This makes it so that files on the
		system where the archive is extracted to
		will not be clobbered.

		Tried with filepath.VolumeName, but that function
		does not work reliably with Windows paths
	*/
	if strings.HasPrefix(standardFilePath, "//") {
		// If this a UNC path, filepath.Rel is not going to work
		return standardFilePath[2:]
	} else {
		beginningOfUploadPath, _, _ := strings.Cut(standardUploadPath, "/")
		if index := strings.Index(standardFilePath, beginningOfUploadPath); index != -1 {
			// Add a / in front to make the specified upload path the root
			standardFilePath = "/" + standardFilePath[index:]
		}
		// Calculate a path relative to the root
		pathParts := strings.SplitN(standardFilePath, "/", 2)
		if len(pathParts) < 2 {
			// Then something is wrong with this path
			return standardFilePath
		}

		basePath := pathParts[0]
		fileRelPath := pathParts[1]

		if basePath == "" {
			// If base path is blank, that means it started with / and / is the root
			return fileRelPath
		} else {
			/*
				Then this is almost certainly Windows, and we will set the archive up
				so that it preserves the path but without the colon.
				Something like:
				c/windows/system32/file.whatever
				Colons are not legal in Windows filenames, so let's get rid of them.
			*/
			basePath = strings.ReplaceAll(basePath, ":", "")
			basePath = strings.ToLower(basePath)
			return basePath + "/" + fileRelPath
		}
	}
}

func tarDirectory(sourcePath string, pathAsSpecified string, sourceFilter string, recurse bool, preserveDirStructure bool) ([]byte, int, int, error) {
	readFiles := 0
	unreadableFiles := 0
	var matchingFiles []string
	var buffer bytes.Buffer
	tarWriter := tar.NewWriter(&buffer)

	/*
		Build the list of files to include in the archive.

		Walking the directory can take a long time and do a lot of unnecessary work
		if we do not need to recurse through subdirectories.

		If we are not recursing, then read the directory without worrying about
		subdirectories.
	*/
	if !recurse {
		testPath := strings.ReplaceAll(sourcePath, "\\", "/")
		directory, err := os.Open(sourcePath)
		if err != nil {
			return nil, readFiles, unreadableFiles, err
		}
		directoryFiles, err := directory.Readdirnames(0)
		directory.Close()
		if err != nil {
			return nil, readFiles, unreadableFiles, err
		}

		for _, fileName := range directoryFiles {
			standardFileName := strings.ReplaceAll(testPath+fileName, "\\", "/")
			if sourceFilter != "" {
				match, err := matcher.Match(sourcePath+sourceFilter, standardFileName)
				if err == nil && match {
					matchingFiles = append(matchingFiles, standardFileName)
				}
			} else {
				matchingFiles = append(matchingFiles, standardFileName)
			}
		}
	} else {
		filepath.WalkDir(sourcePath, func(file string, d os.DirEntry, err error) error {
			filePath := strings.ReplaceAll(file, "\\", "/")
			if sourceFilter != "" {
				// Normalize paths
				testPath := strings.ReplaceAll(filepath.Dir(file), "\\", "/") + "/"
				match, matchErr := matcher.Match(testPath+sourceFilter, filePath)
				if !match || matchErr != nil {
					// If there is an error, it is because the filter is bad, so it is not a match
					return nil
				}
				matchingFiles = append(matchingFiles, file)
			} else {
				matchingFiles = append(matchingFiles, file)
			}
			return nil
		})
	}

	var fileName string

	for _, file := range matchingFiles {
		fi, err := os.Stat(file)
		if err != nil {
			// Cannot get info on the file, so skip it
			unreadableFiles += 1
			continue
		}

		if preserveDirStructure {
			fileName = standarizeArchiveFileName(file, pathAsSpecified)
		} else {
			fileName = fi.Name()
		}

		// If the file is a SymLink replace fileInfo and path with the symlink destination.
		if fi.Mode()&os.ModeSymlink == os.ModeSymlink {
			file, err = filepath.EvalSymlinks(file)
			if err != nil {
				unreadableFiles += 1
				continue
			}

			fi, err = os.Lstat(file)
			if err != nil {
				unreadableFiles += 1
				continue
			}
		}

		header, err := tar.FileInfoHeader(fi, file)
		if err != nil {
			unreadableFiles += 1
			continue
		}
		// Keep the symlink file path for the header name.
		header.Name = filepath.ToSlash(fileName)
		// Check that we can open the file before we try to write it to the archive
		if !fi.IsDir() {
			data, err := os.Open(file)
			if err != nil {
				// Skip this file and do not write it to the archive.
				unreadableFiles += 1
				continue
			}
			if err := tarWriter.WriteHeader(header); err != nil {
				unreadableFiles += 1
				data.Close()
				continue
			}
			if _, err := io.Copy(tarWriter, data); err != nil {
				unreadableFiles += 1
				data.Close()
				continue
			}
			data.Close()
			readFiles += 1
		} else {
			if err := tarWriter.WriteHeader(header); err != nil {
				unreadableFiles += 1
				continue
			}
		}
	}

	if err := tarWriter.Close(); err != nil {
		return buffer.Bytes(), readFiles, unreadableFiles, err
	}
	return buffer.Bytes(), readFiles, unreadableFiles, nil
}

// UploadCmd - Upload a file to the remote system
func UploadCmd(cmd *cobra.Command, con *console.SliverConsoleClient, args []string) {
	readFiles := 0
	unreadableFiles := 0
	var isDirectory bool
	var fileName string
	var sourceInfomation fs.FileInfo
	var uploadData []byte

=======
// UploadCmd - Upload a file to the remote system.
func UploadCmd(cmd *cobra.Command, con *console.SliverClient, args []string) {
>>>>>>> a79b397d
	session, beacon := con.ActiveTarget.GetInteractive()
	if session == nil && beacon == nil {
		return
	}

	remotePath := ""

	localPath := args[0]
	if len(args) > 1 {
		remotePath = args[1]
	}

	recurse, _ := cmd.Flags().GetBool("recurse")
	preserve, _ := cmd.Flags().GetBool("preserve")
	isIOC, _ := cmd.Flags().GetBool("ioc")
	overwrite, _ := cmd.Flags().GetBool("overwrite")

	if localPath == "" {
		con.PrintErrorf("Missing parameter, see `help upload`\n")
		return
	}

	src, _ := filepath.Abs(localPath)

	if remotePath == "" {
		remotePath = fileName
	}

	dst := remotePath

	// Get information on the source - is it a directory?
	srcPath, srcFilter := determineDirPathFilter(src)
	sourceInfomation, err := os.Stat(src)

	if err == nil && sourceInfomation.IsDir() {
		if !strings.HasSuffix(src, string(os.PathSeparator)) {
			src += string(os.PathSeparator)
		}
		srcPath = src
		srcFilter = ""
	}

	if err != nil {
		if errors.Is(err, fs.ErrNotExist) {
			// Check to see if src ends with a filter
			sourceInfomation, err = os.Stat(srcPath)
			if errors.Is(err, fs.ErrNotExist) {
				con.PrintErrorf("The source %s does not exist.\n", src)
				return
			} else if errors.Is(err, fs.ErrPermission) {
				con.PrintErrorf("Permissions error when trying to read %s.\n", src)
				return
			}
		}
		if errors.Is(err, fs.ErrPermission) {
			con.PrintErrorf("Permissions error when trying to read %s.\n", src)
			return
		}
	}

	// If we still do not have information about the source at this point, bail.
	if sourceInfomation == nil {
		con.PrintErrorf("Could not get information about the upload source %s\n", src)
		return
	}

	if sourceInfomation.IsDir() {
		// tar the directory and send it over
		uploadData, readFiles, unreadableFiles, err = tarDirectory(srcPath, localPath, srcFilter, recurse, preserve)
		if err != nil {
			con.PrintErrorf("%s\n", err)
			return
		}
		if readFiles == 0 {
			con.PrintErrorf("Could not find any files matching %s\n", src)
			return
		}
		isDirectory = true
		fileName = ""
	} else {
		uploadData, err = os.ReadFile(src)
		if err != nil {
			con.PrintErrorf("%s\n", err)
			return
		}
		readFiles = 1
		unreadableFiles = 0
		isDirectory = false
		fileName = filepath.Base(src)
	}

	uploadGzip, _ := new(encoders.Gzip).Encode(uploadData)

	var readFilesQualifier string
	var unsuccessfulFiles string

	if readFiles == 1 {
		readFilesQualifier = ""
	} else {
		readFilesQualifier = "s"
	}

	if unreadableFiles > 0 {
		if unreadableFiles == 1 {
			unsuccessfulFiles = fmt.Sprintf(" (could not read %d file)", unreadableFiles)
		} else {
			unsuccessfulFiles = fmt.Sprintf(" (could not read %d files)", unreadableFiles)
		}
	} else {
		unsuccessfulFiles = ""
	}

	ctrl := make(chan bool)
	con.SpinUntil(fmt.Sprintf("Uploading %d file%s %sfrom %s to %s", readFiles,
		readFilesQualifier,
		unsuccessfulFiles,
		src,
		dst), ctrl)
	upload, err := con.Rpc.Upload(context.Background(), &sliverpb.UploadReq{
		Request:     con.ActiveTarget.Request(cmd),
		Path:        dst,
		Data:        uploadGzip,
		Encoder:     "gzip",
		IsIOC:       isIOC,
		FileName:    fileName,
		IsDirectory: isDirectory,
		Overwrite:   overwrite,
	})
	ctrl <- true
	<-ctrl
	if err != nil {
		con.PrintErrorf("%s\n", err)
		return
	}
	if upload.Response != nil && upload.Response.Async {
		con.AddBeaconCallback(upload.Response.TaskID, func(task *clientpb.BeaconTask) {
			err = proto.Unmarshal(task.Response, upload)
			if err != nil {
				con.PrintErrorf("Failed to decode response %s\n", err)
				return
			}
			PrintUpload(upload, con)
		})
		con.PrintAsyncResponse(upload.Response)
	} else {
		PrintUpload(upload, con)
	}
}

// PrintUpload - Print the result of the upload command.
func PrintUpload(upload *sliverpb.Upload, con *console.SliverClient) {
	if upload.Response != nil && upload.Response.Err != "" {
		con.PrintErrorf("%s\n", upload.Response.Err)
		return
	}
	writtenFileQualifier := "s"
	if upload.WrittenFiles == 1 {
		writtenFileQualifier = ""
	}
	unwrittenFileQualifier := "s"
	if upload.UnwriteableFiles == 1 {
		unwrittenFileQualifier = ""
	}
	if upload.WrittenFiles > 0 {
		if upload.UnwriteableFiles > 0 {
			con.PrintInfof("Wrote %d file%s successfully (%d file%s not written) to %s\n", upload.WrittenFiles, writtenFileQualifier, upload.UnwriteableFiles, unwrittenFileQualifier, upload.Path)
		} else {
			con.PrintInfof("Wrote %d file%s successfully to %s\n", upload.WrittenFiles, writtenFileQualifier, upload.Path)
		}
	} else {
		con.PrintInfof("Could not write %d file%s to %s: the files already exist on the target\n", upload.UnwriteableFiles, unwrittenFileQualifier, upload.Path)
	}
}<|MERGE_RESOLUTION|>--- conflicted
+++ resolved
@@ -39,7 +39,6 @@
 	"google.golang.org/protobuf/proto"
 )
 
-<<<<<<< HEAD
 func determineDirPathFilter(targetPath string) (string, string) {
 	// The filter
 	filter := ""
@@ -265,7 +264,7 @@
 }
 
 // UploadCmd - Upload a file to the remote system
-func UploadCmd(cmd *cobra.Command, con *console.SliverConsoleClient, args []string) {
+func UploadCmd(cmd *cobra.Command, con *console.SliverClient, args []string) {
 	readFiles := 0
 	unreadableFiles := 0
 	var isDirectory bool
@@ -273,10 +272,6 @@
 	var sourceInfomation fs.FileInfo
 	var uploadData []byte
 
-=======
-// UploadCmd - Upload a file to the remote system.
-func UploadCmd(cmd *cobra.Command, con *console.SliverClient, args []string) {
->>>>>>> a79b397d
 	session, beacon := con.ActiveTarget.GetInteractive()
 	if session == nil && beacon == nil {
 		return
