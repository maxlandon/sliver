package filesystem

/*
	Sliver Implant Framework
	Copyright (C) 2019  Bishop Fox

	This program is free software: you can redistribute it and/or modify
	it under the terms of the GNU General Public License as published by
	the Free Software Foundation, either version 3 of the License, or
	(at your option) any later version.

	This program is distributed in the hope that it will be useful,
	but WITHOUT ANY WARRANTY; without even the implied warranty of
	MERCHANTABILITY or FITNESS FOR A PARTICULAR PURPOSE.  See the
	GNU General Public License for more details.

	You should have received a copy of the GNU General Public License
	along with this program.  If not, see <https://www.gnu.org/licenses/>.
*/

import (
	"context"
	"encoding/hex"
	"fmt"
	"os"
	"strings"

	"github.com/alecthomas/chroma/formatters"
	"github.com/alecthomas/chroma/lexers"
	"github.com/alecthomas/chroma/styles"
	"github.com/bishopfox/sliver/client/command/loot"
	"github.com/bishopfox/sliver/client/console"
	"github.com/bishopfox/sliver/protobuf/clientpb"
	"github.com/bishopfox/sliver/protobuf/sliverpb"
	"github.com/bishopfox/sliver/util/encoders"
	"github.com/spf13/cobra"
	"google.golang.org/protobuf/proto"
)

// CatCmd - Display the contents of a remote file.
func CatCmd(cmd *cobra.Command, con *console.SliverClient, args []string) {
	session, beacon := con.ActiveTarget.GetInteractive()
	if session == nil && beacon == nil {
		return
	}

	var filePath string
	if len(args) > 0 {
		filePath = args[0]
	}
	if filePath == "" {
		con.PrintErrorf("Missing parameter: file name\n")
		return
	}

	ctrl := make(chan bool)
	con.SpinUntil(fmt.Sprintf("Downloading %s ...", filePath), ctrl)
	download, err := con.Rpc.Download(context.Background(), &sliverpb.DownloadReq{
		Request:          con.ActiveTarget.Request(cmd),
		RestrictedToFile: true,
		Path:             filePath,
	})
	ctrl <- true
	<-ctrl
	if err != nil {
		con.PrintErrorf("%s\n", con.UnwrapServerErr(err))
		return
	}
	if download.Response != nil && download.Response.Async {
		con.AddBeaconCallback(download.Response, func(task *clientpb.BeaconTask) {
			err = proto.Unmarshal(task.Response, download)
			if err != nil {
				con.PrintErrorf("Failed to decode response %s\n", err)
				return
			}
			PrintCat(filePath, download, cmd, con)
		})
	} else {
		PrintCat(filePath, download, cmd, con)
	}
}

// PrintCat - Print the download to stdout.
<<<<<<< HEAD
func PrintCat(download *sliverpb.Download, cmd *cobra.Command, con *console.SliverClient) {
=======
func PrintCat(originalFileName string, download *sliverpb.Download, cmd *cobra.Command, con *console.SliverClient) {
>>>>>>> dcebd2dd
	var (
		lootDownload bool = true
		err          error
	)
	saveLoot, _ := cmd.Flags().GetBool("loot")
	lootName, _ := cmd.Flags().GetString("name")
	userLootFileType, _ := cmd.Flags().GetString("file-type")
	if download.Response != nil && download.Response.Err != "" {
		con.PrintErrorf("%s\n", download.Response.Err)
		return
	}

	if download.Encoder == "gzip" {
		download.Data, err = new(encoders.Gzip).Decode(download.Data)
		if err != nil {
			con.PrintErrorf("Decoding failed %s", err)
		}
	}

	if saveLoot {
		fileType := loot.ValidateLootFileType(userLootFileType, download.Data)
		if lootDownload {
			loot.LootDownload(download, lootName, fileType, cmd, con)
			con.Printf("\n")
		}
	}
	if !strings.Contains(download.Path, originalFileName) {
		con.PrintInfof("Supplied pattern %s matched file %s\n\n", originalFileName, download.Path)
	}
	if color, _ := cmd.Flags().GetBool("colorize-output"); color {
		if err = colorize(download); err != nil {
			con.Println(string(download.Data))
		}
	} else {
		if phex, _ := cmd.Flags().GetBool("hex"); phex {
			con.Println(hex.Dump(download.Data))
		} else {
			con.Println(string(download.Data))
		}
	}
}

func colorize(f *sliverpb.Download) error {
	lexer := lexers.Match(f.GetPath())
	if lexer == nil {
		lexer = lexers.Analyse(string(f.GetData()))
		if lexer == nil {
			lexer = lexers.Fallback
		}
	}
	style := styles.Get("monokai")
	if style == nil {
		style = styles.Fallback
	}
	formatter := formatters.Get("terminal16m")
	if formatter == nil {
		formatter = formatters.Fallback
	}
	if lexer != nil {
		iterator, err := lexer.Tokenise(nil, string(f.GetData()))
		if err != nil {
			return err
		}
		err = formatter.Format(os.Stdout, style, iterator)
		if err != nil {
			return err
		}
	} else {
		return fmt.Errorf("no lexer found")
	}
	return nil
}<|MERGE_RESOLUTION|>--- conflicted
+++ resolved
@@ -81,11 +81,7 @@
 }
 
 // PrintCat - Print the download to stdout.
-<<<<<<< HEAD
-func PrintCat(download *sliverpb.Download, cmd *cobra.Command, con *console.SliverClient) {
-=======
 func PrintCat(originalFileName string, download *sliverpb.Download, cmd *cobra.Command, con *console.SliverClient) {
->>>>>>> dcebd2dd
 	var (
 		lootDownload bool = true
 		err          error
