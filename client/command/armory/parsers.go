--- conflicted
+++ resolved
@@ -155,9 +155,6 @@
 	return armoryIndex, nil
 }
 
-<<<<<<< HEAD
-// DefaultArmoryPkgParser - Parse the armory package manifest directly from the url.
-=======
 func decodePackageSignature(sigString string) ([]byte, error) {
 	// Base64 decode the signature
 	decodedData := make([]byte, base64.StdEncoding.DecodedLen(len(sigString)))
@@ -170,8 +167,7 @@
 	return decodedData, nil
 }
 
-// DefaultArmoryPkgParser - Parse the armory package manifest directly from the url
->>>>>>> dcebd2dd
+// DefaultArmoryPkgParser - Parse the armory package manifest directly from the url.
 func DefaultArmoryPkgParser(armoryConfig *assets.ArmoryConfig, armoryPkg *ArmoryPackage, sigOnly bool, clientConfig ArmoryHTTPConfig) (*minisign.Signature, []byte, error) {
 	var publicKey minisign.PublicKey
 	err := publicKey.UnmarshalText([]byte(armoryPkg.PublicKey))
