package armory

/*
	Sliver Implant Framework
	Copyright (C) 2021  Bishop Fox

	This program is free software: you can redistribute it and/or modify
	it under the terms of the GNU General Public License as published by
	the Free Software Foundation, either version 3 of the License, or
	(at your option) any later version.

	This program is distributed in the hope that it will be useful,
	but WITHOUT ANY WARRANTY; without even the implied warranty of
	MERCHANTABILITY or FITNESS FOR A PARTICULAR PURPOSE.  See the
	GNU General Public License for more details.

	You should have received a copy of the GNU General Public License
	along with this program.  If not, see <https://www.gnu.org/licenses/>.
*/

import (
	"fmt"
	"os"
	"sort"
	"strconv"
	"strings"

	"github.com/AlecAivazis/survey/v2"
	"github.com/jedib0t/go-pretty/v6/table"
	"github.com/spf13/cobra"

	"github.com/bishopfox/sliver/client/assets"
	"github.com/bishopfox/sliver/client/command/alias"
	"github.com/bishopfox/sliver/client/command/extensions"
	"github.com/bishopfox/sliver/client/command/settings"
	"github.com/bishopfox/sliver/client/console"
	"github.com/bishopfox/sliver/util"
)

<<<<<<< HEAD
// ArmoryUpdateCmd - Update all installed extensions/aliases.
func ArmoryUpdateCmd(cmd *cobra.Command, con *console.SliverClient, args []string) {
=======
type VersionInformation struct {
	OldVersion string
	NewVersion string
	ArmoryName string
}

type PackageType uint

const (
	AliasPackage PackageType = iota
	ExtensionPackage
)

type UpdateIdentifier struct {
	Type PackageType
	Name string
}

// ArmoryUpdateCmd - Update all installed extensions/aliases
func ArmoryUpdateCmd(cmd *cobra.Command, con *console.SliverClient, args []string) {
	var selectedUpdates []UpdateIdentifier
	var err error

>>>>>>> dcebd2dd
	con.PrintInfof("Refreshing package cache ... ")
	clientConfig := parseArmoryHTTPConfig(cmd)
	if err := refresh(clientConfig); err != nil {
		con.PrintErrorf("Failed to update completion cache: %s\n", err)
	}

	con.Printf(console.Clearln + "\r")

	armoryName, err := cmd.Flags().GetString("armory")
	if err != nil {
		con.PrintErrorf("Could not parse %q flag: %s\n", "armory", err)
		return
	}

	// Find PK for the armory name
	armoryPK := getArmoryPublicKey(armoryName)

	// If the armory with the name is not found, print a warning
	if cmd.Flags().Changed("armory") && armoryPK == "" {
		con.PrintWarnf("Could not find a configured armory named %q - searching all configured armories\n\n", armoryName)
	}

	// Check packages for updates
	aliasUpdates := checkForAliasUpdates(armoryPK)
	extUpdates := checkForExtensionUpdates(armoryPK)

	// Display a table of results
	if len(aliasUpdates) > 0 || len(extUpdates) > 0 {
		updateKeys := sortUpdateIdentifiers(aliasUpdates, extUpdates)
		displayAvailableUpdates(con, updateKeys, aliasUpdates, extUpdates)
		selectedUpdates, err = getUpdatesFromUser(con, updateKeys)
		if err != nil {
			con.PrintErrorf(err.Error() + "\n")
			return
		}
		if len(selectedUpdates) == 0 {
			return
		}
	} else {
		con.PrintSuccessf("All packages are up to date")
		return
	}

	for _, update := range selectedUpdates {
		switch update.Type {
		case AliasPackage:
			aliasVersionInfo, ok := aliasUpdates[update.Name]
			if !ok {
				continue
			}
			updatedPackage, err := getPackageForCommand(update.Name, armoryPK, aliasVersionInfo.NewVersion)
			if err != nil {
				con.PrintErrorf("Could not get update package for alias %s: %s\n", update.Name, err)
				// Keep going because other packages might not encounter errors
				continue
			}
			err = installAliasPackage(updatedPackage, false, clientConfig, con)
			if err != nil {
				con.PrintErrorf("Failed to update %s: %s\n", update.Name, err)
			}
		case ExtensionPackage:
			extVersionInfo, ok := extUpdates[update.Name]
			if !ok {
				continue
			}
			updatedPackage, err := getPackageForCommand(update.Name, armoryPK, extVersionInfo.NewVersion)
			if err != nil {
				con.PrintErrorf("Could not get update package for extension %s: %s\n", update.Name, err)
				continue
			}
			err = installExtensionPackage(updatedPackage, false, clientConfig, con)
			if err != nil {
				con.PrintErrorf("Failed to update %s: %s\n", update.Name, err)
			}
		default:
			continue
		}
	}
}

<<<<<<< HEAD
func checkForAliasUpdates(clientConfig ArmoryHTTPConfig, con *console.SliverClient) []string {
	cachedAliases, _ := packagesInCache()
	results := []string{}
=======
func checkForAliasUpdates(armoryPK string) map[string]VersionInformation {
	cachedAliases, _ := packageManifestsInCache()
	results := make(map[string]VersionInformation)
>>>>>>> dcebd2dd
	for _, aliasManifestPath := range assets.GetInstalledAliasManifests() {
		data, err := os.ReadFile(aliasManifestPath)
		if err != nil {
			continue
		}
		localManifest, err := alias.ParseAliasManifest(data)
		if err != nil {
			continue
		}
		for _, latestAlias := range cachedAliases {
			/*
				We used to check if the version identifiers were different between the installed version and the
				version in the armory. This worked when we had one armory, but with multiple potential armories,
				we have to have some type of versioning. We do not have an official versioning scheme for packages,
				so we will rely on the author of the package incrementing the version identifier somehow to determine
				if a package is newer.
			*/
			if latestAlias.CommandName == localManifest.CommandName && latestAlias.Version > localManifest.Version {
				if latestAlias.ArmoryPK == armoryPK || armoryPK == "" {
					results[localManifest.CommandName] = VersionInformation{
						OldVersion: localManifest.Version,
						NewVersion: latestAlias.Version,
						ArmoryName: latestAlias.ArmoryName,
					}
				}
			}
		}
	}
	return results
}

<<<<<<< HEAD
func checkForExtensionUpdates(clientConfig ArmoryHTTPConfig, con *console.SliverClient) []string {
	_, cachedExtensions := packagesInCache()
	results := []string{}
=======
func checkForExtensionUpdates(armoryPK string) map[string]VersionInformation {
	_, cachedExtensions := packageManifestsInCache()
	// Return a map of extension name to minimum version to install
	results := make(map[string]VersionInformation)
>>>>>>> dcebd2dd
	for _, extManifestPath := range assets.GetInstalledExtensionManifests() {
		data, err := os.ReadFile(extManifestPath)
		if err != nil {
			continue
		}
		localManifest, err := extensions.ParseExtensionManifest(data)
		if err != nil {
			continue
		}
		for _, latestExt := range cachedExtensions {
<<<<<<< HEAD
			// Right now we don't try to enforce any kind of versioning, it is assumed if the version from
			// the armory differs at all from the local version, the extension is out of date.
			if latestExt.Name == localManifest.Name && latestExt.Version != localManifest.Version {
				results = append(results, localManifest.Name)
=======
			/*
				We used to check if the version identifiers were different between the installed version and the
				version in the armory. This worked when we had one armory, but with multiple potential armories,
				we have to have some type of versioning. We do not have an official versioning scheme for packages,
				so we will rely on the author of the package incrementing the version identifier somehow to determine
				if a package is newer.
			*/
			if latestExt.Name == localManifest.Name && latestExt.Version > localManifest.Version {
				if latestExt.ArmoryPK == armoryPK || armoryPK == "" {
					results[localManifest.Name] = VersionInformation{
						OldVersion: localManifest.Version,
						NewVersion: latestExt.Version,
						ArmoryName: latestExt.ArmoryName,
					}
				}
>>>>>>> dcebd2dd
			}
		}
	}

	return results
}

func sortUpdateIdentifiers(aliasUpdates, extensionUpdates map[string]VersionInformation) []UpdateIdentifier {
	/*
		This function helps us keep updates straight when the user chooses from them. Just in case
		an alias and an extension exist with the same name, we cannot simply combine the two maps.

		We will assume that no two aliases and no two extensions have the same name.
	*/

	result := []UpdateIdentifier{}

	aliasNames := util.Keys(aliasUpdates)
	extensionNames := util.Keys(extensionUpdates)
	for _, name := range aliasNames {
		result = append(result, UpdateIdentifier{
			Type: AliasPackage,
			Name: name,
		})
	}
	for _, name := range extensionNames {
		result = append(result, UpdateIdentifier{
			Type: ExtensionPackage,
			Name: name,
		})
	}

	sort.Slice(result, func(i, j int) bool {
		return result[i].Name < result[j].Name
	})

	return result
}

func displayAvailableUpdates(con *console.SliverClient, updateKeys []UpdateIdentifier, aliasUpdates, extensionUpdates map[string]VersionInformation) {
	var (
		aliasSuffix     string
		extensionSuffix string
		title           string = "Available Updates (%d alias%s, %d extension%s)"
	)

	tw := table.NewWriter()
	tw.SetAutoIndex(true)
	tw.SetStyle(settings.GetTableStyle(con))
	if len(aliasUpdates) != 1 {
		aliasSuffix = "es"
	}
	if len(extensionUpdates) != 1 {
		extensionSuffix = "s"
	}
	tw.SetTitle(console.Bold + fmt.Sprintf(title, len(aliasUpdates), aliasSuffix, len(extensionUpdates), extensionSuffix) + console.Normal)
	tw.AppendHeader(table.Row{
		"Package Name",
		"Package Type",
		"Installed Version",
		"Available Version",
	})

	for _, key := range updateKeys {
		var (
			packageName    string
			packageType    string
			packageVersion VersionInformation
			ok             bool
		)
		switch key.Type {
		case AliasPackage:
			packageVersion, ok = aliasUpdates[key.Name]
			if !ok {
				continue
			}
			packageName = key.Name
			packageType = "Alias"
		case ExtensionPackage:
			packageVersion, ok = extensionUpdates[key.Name]
			if !ok {
				continue
			}
			packageName = key.Name
			packageType = "Extension"
		default:
			continue
		}
		tw.AppendRow(table.Row{
			packageName,
			packageType,
			packageVersion.OldVersion,
			fmt.Sprintf("%s (Armory: %s)", packageVersion.NewVersion, packageVersion.ArmoryName),
		})
	}

	con.Printf("%s\n\n", tw.Render())
}

func getUpdatesFromUser(con *console.SliverClient, updateKeys []UpdateIdentifier) (chosenUpdates []UpdateIdentifier, selectionError error) {
	chosenUpdates = []UpdateIdentifier{}

	var updateResponse string

	con.Println("You can apply all, none, or some updates.\nTo apply some updates, specify the number of a single update, a range (1-3), or a combination of the two (1, 3-5, 7)\n")
	err := survey.AskOne(&survey.Input{
		Message: "Which updates would you like to apply? [A]ll, [N]one, or some:",
	}, &updateResponse)
	if err != nil {
		// We do not need to set selectionError because an error here means the same thing as responding with "none"
		return
	}

	updateResponse = strings.ToLower(updateResponse)
	updateResponse = strings.Replace(updateResponse, " ", "", -1)
	if updateResponse == "n" || updateResponse == "none" {
		return
	}

	if updateResponse == "a" || updateResponse == "all" {
		chosenUpdates = updateKeys
		return
	}

	selections := strings.Split(updateResponse, ",")

	for _, selection := range selections {
		// Handle a range
		if strings.Contains(selection, "-") {
			rangeParts := strings.Split(selection, "-")
			start, err := strconv.Atoi(rangeParts[0])
			if err != nil {
				selectionError = fmt.Errorf("%s is not a valid range", rangeParts[0])
				return
			}
			end, err := strconv.Atoi(rangeParts[1])
			if err != nil {
				selectionError = fmt.Errorf("%s is not a valid range", rangeParts[1])
				return
			}
			// Adjust for the 0 indexed slice we are working with
			start -= 1
			end -= 1
			if start < 0 {
				start = 0
			}
			if start > end {
				selectionError = fmt.Errorf("%s is not a valid range", selection)
				return
			}
			if end >= len(updateKeys) {
				end = len(updateKeys) - 1
			}

			for i := start; i <= end; i++ {
				chosenUpdates = append(chosenUpdates, updateKeys[i])
			}
		} else {
			// Single entry
			index, err := strconv.Atoi(selection)
			if err != nil {
				selectionError = fmt.Errorf("%s is not a valid range", selection)
				return
			}
			index -= 1
			if index >= 0 && index < len(updateKeys) {
				chosenUpdates = append(chosenUpdates, updateKeys[index])
			}
		}
	}
	return
}<|MERGE_RESOLUTION|>--- conflicted
+++ resolved
@@ -37,10 +37,6 @@
 	"github.com/bishopfox/sliver/util"
 )
 
-<<<<<<< HEAD
-// ArmoryUpdateCmd - Update all installed extensions/aliases.
-func ArmoryUpdateCmd(cmd *cobra.Command, con *console.SliverClient, args []string) {
-=======
 type VersionInformation struct {
 	OldVersion string
 	NewVersion string
@@ -64,7 +60,6 @@
 	var selectedUpdates []UpdateIdentifier
 	var err error
 
->>>>>>> dcebd2dd
 	con.PrintInfof("Refreshing package cache ... ")
 	clientConfig := parseArmoryHTTPConfig(cmd)
 	if err := refresh(clientConfig); err != nil {
@@ -145,15 +140,9 @@
 	}
 }
 
-<<<<<<< HEAD
-func checkForAliasUpdates(clientConfig ArmoryHTTPConfig, con *console.SliverClient) []string {
-	cachedAliases, _ := packagesInCache()
-	results := []string{}
-=======
 func checkForAliasUpdates(armoryPK string) map[string]VersionInformation {
 	cachedAliases, _ := packageManifestsInCache()
 	results := make(map[string]VersionInformation)
->>>>>>> dcebd2dd
 	for _, aliasManifestPath := range assets.GetInstalledAliasManifests() {
 		data, err := os.ReadFile(aliasManifestPath)
 		if err != nil {
@@ -185,16 +174,10 @@
 	return results
 }
 
-<<<<<<< HEAD
-func checkForExtensionUpdates(clientConfig ArmoryHTTPConfig, con *console.SliverClient) []string {
-	_, cachedExtensions := packagesInCache()
-	results := []string{}
-=======
 func checkForExtensionUpdates(armoryPK string) map[string]VersionInformation {
 	_, cachedExtensions := packageManifestsInCache()
 	// Return a map of extension name to minimum version to install
 	results := make(map[string]VersionInformation)
->>>>>>> dcebd2dd
 	for _, extManifestPath := range assets.GetInstalledExtensionManifests() {
 		data, err := os.ReadFile(extManifestPath)
 		if err != nil {
@@ -205,12 +188,6 @@
 			continue
 		}
 		for _, latestExt := range cachedExtensions {
-<<<<<<< HEAD
-			// Right now we don't try to enforce any kind of versioning, it is assumed if the version from
-			// the armory differs at all from the local version, the extension is out of date.
-			if latestExt.Name == localManifest.Name && latestExt.Version != localManifest.Version {
-				results = append(results, localManifest.Name)
-=======
 			/*
 				We used to check if the version identifiers were different between the installed version and the
 				version in the armory. This worked when we had one armory, but with multiple potential armories,
@@ -226,7 +203,6 @@
 						ArmoryName: latestExt.ArmoryName,
 					}
 				}
->>>>>>> dcebd2dd
 			}
 		}
 	}
