package armory

/*
	Sliver Implant Framework
	Copyright (C) 2021  Bishop Fox

	This program is free software: you can redistribute it and/or modify
	it under the terms of the GNU General Public License as published by
	the Free Software Foundation, either version 3 of the License, or
	(at your option) any later version.

	This program is distributed in the hope that it will be useful,
	but WITHOUT ANY WARRANTY; without even the implied warranty of
	MERCHANTABILITY or FITNESS FOR A PARTICULAR PURPOSE.  See the
	GNU General Public License for more details.

	You should have received a copy of the GNU General Public License
	along with this program.  If not, see <https://www.gnu.org/licenses/>.
*/

import (
	"encoding/base64"
	"errors"
	"fmt"
	"net/url"
	"slices"
	"sync"
	"time"

	"github.com/jedib0t/go-pretty/v6/table"
	"github.com/spf13/cobra"
	"golang.org/x/term"

	"github.com/bishopfox/sliver/client/assets"
	"github.com/bishopfox/sliver/client/command/alias"
	"github.com/bishopfox/sliver/client/command/extensions"
	"github.com/bishopfox/sliver/client/command/settings"
	"github.com/bishopfox/sliver/client/console"
	"github.com/bishopfox/sliver/util/minisign"
)

const (
	armoryCacheFileName = "armory-cache.json"
)

// ArmoryIndex - Index JSON containing alias/extension/bundle information.
type ArmoryIndex struct {
	ArmoryConfig *assets.ArmoryConfig `json:"-"`
	Aliases      []*ArmoryPackage     `json:"aliases"`
	Extensions   []*ArmoryPackage     `json:"extensions"`
	Bundles      []*ArmoryBundle      `json:"bundles"`
}

// ArmoryPackage - JSON metadata for alias or extension.
type ArmoryPackage struct {
	Name        string `json:"name"`
	CommandName string `json:"command_name"`
	RepoURL     string `json:"repo_url"`
	PublicKey   string `json:"public_key"`

	IsAlias    bool   `json:"-"`
	ArmoryName string `json:"-"`
	/*
		With support for multiple armories, the command name of a package
		is not unique anymore, so we need something that is unique
		to be able to keep track of packages.

		This ID will be a hash calculated from properties of the package.
	*/
	ID       string `json:"-"`
	ArmoryPK string `json:"-"`
}

// ArmoryBundle - A list of packages.
type ArmoryBundle struct {
	Name       string   `json:"name"`
	Packages   []string `json:"packages"`
	ArmoryName string   `json:"-"`
}

// ArmoryHTTPConfig - Configuration for armory HTTP client.
type ArmoryHTTPConfig struct {
	ArmoryConfig         *assets.ArmoryConfig
	IgnoreCache          bool
	ProxyURL             *url.URL
	Timeout              time.Duration
	DisableTLSValidation bool
}

type indexCacheEntry struct {
	ArmoryConfig *assets.ArmoryConfig
	RepoURL      string
	Fetched      time.Time
	Index        ArmoryIndex
	LastErr      error
}

type pkgCacheEntry struct {
	ArmoryConfig *assets.ArmoryConfig
	RepoURL      string
	Fetched      time.Time
	Pkg          ArmoryPackage
	Sig          minisign.Signature
	Alias        *alias.AliasManifest
	Extension    *extensions.ExtensionManifest
	LastErr      error
	// This corresponds to Pkg.ID
	ID string
}

var (
	// public key -> armoryCacheEntry.
	indexCache = sync.Map{}
<<<<<<< HEAD
	// public key -> armoryPkgCacheEntry.
=======
	// package ID -> armoryPkgCacheEntry
>>>>>>> dcebd2dd
	pkgCache = sync.Map{}
	// public key -> assets.ArmoryConfig
	currentArmories = sync.Map{}

<<<<<<< HEAD
	// cacheTime - How long to cache the index/pkg manifests.
	cacheTime = time.Hour
=======
	// cacheTime - How long to cache the index/pkg manifests
	//cacheTime = time.Hour
	cacheTime = 2 * time.Minute
>>>>>>> dcebd2dd

	// This will kill a download if exceeded so needs to be large.
	defaultTimeout = 15 * time.Minute

	// Track whether armories have been initialized so that we know if we need to pull from the config
	armoriesInitialized = false

	// Track whether the default armory has been removed by the user (this is needed to prevent it from being readded in if they have removed it)
	defaultArmoryRemoved = false
)

<<<<<<< HEAD
// ArmoryCmd - The main armory command.
func ArmoryCmd(cmd *cobra.Command, con *console.SliverClient, args []string) {
	armoriesConfig := assets.GetArmoriesConfig()
	con.PrintInfof("Fetching %d armory index(es) ... ", len(armoriesConfig))
=======
// ArmoryCmd - The main armory command
func ArmoryCmd(cmd *cobra.Command, con *console.SliverClient, args []string) {
	armoriesConfig := getCurrentArmoryConfiguration()
	if len(armoriesConfig) == 1 {
		con.Printf("Reading armory index ... ")
	} else {
		con.PrintInfof("Reading %d armory indexes ... ", len(armoriesConfig))
	}
>>>>>>> dcebd2dd
	clientConfig := parseArmoryHTTPConfig(cmd)
	indexes := fetchIndexes(clientConfig)
	if len(indexes) != len(armoriesConfig) {
		indexCache.Range(func(key, value interface{}) bool {
			cacheEntry := value.(indexCacheEntry)
			if cacheEntry.LastErr != nil {
				con.PrintErrorf("%s (%s) - %s\n", cacheEntry.ArmoryConfig.Name, cacheEntry.RepoURL, cacheEntry.LastErr)
			}
			return true
		})
	} else {
		con.Printf("done!\n")
	}
	armoriesInitialized = true
	if len(indexes) == 0 {
		con.PrintInfof("No indexes found\n")
		return
	}
	aliases := []*alias.AliasManifest{}
	exts := []*extensions.ExtensionManifest{}

	for _, index := range indexes {
		errorCount := 0
		con.PrintInfof("Reading package information for armory %s ... ", index.ArmoryConfig.Name)
		fetchPackageSignatures(index, clientConfig)
		pkgCache.Range(func(key, value interface{}) bool {
			cacheEntry, ok := value.(pkgCacheEntry)
			if !ok {
				// Something is wrong with this entry
				pkgCache.Delete(value)
				return true
			}
			if cacheEntry.ArmoryConfig.PublicKey != index.ArmoryConfig.PublicKey {
				return true
			}
			if cacheEntry.LastErr != nil {
				errorCount++
				if errorCount == 0 {
					con.Printf("errors!\n")
				}
				con.PrintErrorf("%s - %s\n", cacheEntry.RepoURL, cacheEntry.LastErr)
			} else {
				if cacheEntry.Pkg.IsAlias {
					aliases = append(aliases, cacheEntry.Alias)
				} else {
<<<<<<< HEAD
					exts = append(exts, cacheEntry.Extension) // todo: check this isn't a bug
=======
					exts = append(exts, cacheEntry.Extension) //todo: check this isn't a bug
>>>>>>> dcebd2dd
				}
			}
			return true
		})
		if errorCount == 0 {
			con.Printf("done!\n")
		}
	}
	if 0 < len(aliases) || 0 < len(exts) {
		con.Println()
		PrintArmoryPackages(aliases, exts, con)
	} else {
		con.PrintInfof("No packages found\n")
	}
	con.Println()
	bundles := bundlesInCache()
	if 0 < len(bundles) {
		PrintArmoryBundles(bundles, con)
	} else {
		con.PrintInfof("No bundles found\n")
	}
}

<<<<<<< HEAD
func refresh(clientConfig ArmoryHTTPConfig) error {
	armoriesConfig := assets.GetArmoriesConfig()
	indexes := fetchIndexes(armoriesConfig, clientConfig)
	fetchPackageSignatures(indexes, clientConfig)

	// Save the list of bundles/exts/aliases on disk.
	// This is only for completion purposes, so this
	// does not include ANY cryptographic or remote
	// information on the packages.
	return saveArmoryCompletionCache()
=======
func refresh(clientConfig ArmoryHTTPConfig) {
	getCurrentArmoryConfiguration()
	indexes := fetchIndexes(clientConfig)
	for _, index := range indexes {
		fetchPackageSignatures(index, clientConfig)
	}
>>>>>>> dcebd2dd
}

func countUniqueCommandsFromManifests(aliases []*alias.AliasManifest, exts []*extensions.ExtensionManifest) (int, int) {
	uniqueAliasNames := []string{}
	uniqueExtensionNames := []string{}

	for _, alias := range aliases {
		if !slices.Contains(uniqueAliasNames, alias.CommandName) {
			uniqueAliasNames = append(uniqueAliasNames, alias.CommandName)
		}
	}

	for _, ext := range exts {
		for _, cmd := range ext.ExtCommand {
			if !slices.Contains(uniqueExtensionNames, cmd.CommandName) {
				uniqueExtensionNames = append(uniqueExtensionNames, cmd.CommandName)
			}
		}
	}

	return len(uniqueAliasNames), len(uniqueExtensionNames)
}

func packageManifestsInCache() ([]*alias.AliasManifest, []*extensions.ExtensionManifest) {
	aliases := []*alias.AliasManifest{}
	exts := []*extensions.ExtensionManifest{}
	pkgCache.Range(func(key, value interface{}) bool {
		cacheEntry := value.(pkgCacheEntry)
		if cacheEntry.LastErr == nil {
			if cacheEntry.Pkg.IsAlias {
				aliases = append(aliases, cacheEntry.Alias)
			} else {
<<<<<<< HEAD
				exts = append(exts, cacheEntry.Extension) // todo: check this isn't a bug
=======
				exts = append(exts, cacheEntry.Extension) //todo: check this isn't a bug
>>>>>>> dcebd2dd
			}
		}
		return true
	})
	return aliases, exts
}

func armoryLookupByName(name string) *assets.ArmoryConfig {
	var result *assets.ArmoryConfig

	indexCache.Range(func(key, value interface{}) bool {
		indexEntry, ok := value.(indexCacheEntry)
		if !ok {
			// Keep going
			return true
		}
		if indexEntry.ArmoryConfig.Name == name {
			result = indexEntry.ArmoryConfig
			return false
		}
		return true
	})

	return result
}

// Returns the packages in the cache with a given name
func packageCacheLookupByName(name string) []*pkgCacheEntry {
	var result []*pkgCacheEntry = make([]*pkgCacheEntry, 0)

	pkgCache.Range(func(key, value interface{}) bool {
		cacheEntry, ok := value.(pkgCacheEntry)
		if !ok {
			// Keep going
			return true
		}
		if cacheEntry.Pkg.Name == name {
			result = append(result, &cacheEntry)
		}
		return true
	})

	return result
}

// Returns the packages in the cache for a given command name
func packageCacheLookupByCmd(commandName string) []*pkgCacheEntry {
	var result []*pkgCacheEntry = make([]*pkgCacheEntry, 0)

	pkgCache.Range(func(key, value interface{}) bool {
		cacheEntry, ok := value.(pkgCacheEntry)
		if !ok {
			// Keep going
			return true
		}
		if cacheEntry.Pkg.CommandName == commandName {
			result = append(result, &cacheEntry)
		}
		return true
	})

	return result
}

// Returns the package in the cache for a given command name and armory
func packageCacheLookupByCmdAndArmory(commandName string, armoryPublicKey string) *pkgCacheEntry {
	var result *pkgCacheEntry

	pkgCache.Range(func(key, value interface{}) bool {
		cacheEntry, ok := value.(pkgCacheEntry)
		if !ok {
			// Keep going
			return true
		}
		if cacheEntry.ArmoryConfig.PublicKey == armoryPublicKey && cacheEntry.Pkg.CommandName == commandName {
			result = &cacheEntry
			// Stop iterating
			return false
		}
		return true
	})

	return result
}

// Returns the package hashes in the cache for a given armory
func packageHashLookupByArmory(armoryPublicKey string) []string {
	result := []string{}

	pkgCache.Range(func(key, value interface{}) bool {
		cacheEntry, ok := value.(pkgCacheEntry)
		if !ok {
			// Keep going
			return true
		}
		if cacheEntry.ArmoryConfig.PublicKey == armoryPublicKey {
			result = append(result, cacheEntry.ID)
		}
		return true
	})

	return result
}

func packageCacheLookupByID(packageID string) *pkgCacheEntry {
	var packageEntry *pkgCacheEntry

	pkgCache.Range(func(key, value interface{}) bool {
		cacheEntry, ok := value.(pkgCacheEntry)
		if !ok {
			// Keep going
			return true
		}
		if cacheEntry.LastErr == nil {
			if cacheEntry.ID == packageID {
				packageEntry = &cacheEntry
				// Stop iterating
				return false
			}
		}
		return true
	})

	return packageEntry
}

func bundlesInCache() []*ArmoryBundle {
	bundles := []*ArmoryBundle{}
	indexCache.Range(func(key, value interface{}) bool {
		indexBundles := value.(indexCacheEntry).Index.Bundles
		bundles = append(bundles, indexBundles...)
		return true
	})
	return bundles
}

<<<<<<< HEAD
=======
// AliasExtensionOrBundleCompleter - Completer for alias, extension, and bundle names
func AliasExtensionOrBundleCompleter() carapace.Action {
	comps := func(ctx carapace.Context) carapace.Action {
		var action carapace.Action

		results := []string{}
		aliases, exts := packageManifestsInCache()
		bundles := bundlesInCache()

		for _, aliasPkg := range aliases {
			results = append(results, aliasPkg.CommandName)
			results = append(results, aliasPkg.Help)
		}
		aliasesComps := carapace.ActionValuesDescribed(results...).Tag("aliases").Invoke(ctx)
		results = make([]string, 0)

		for _, extension := range exts {
			for _, extensionPkg := range extension.ExtCommand {
				results = append(results, extensionPkg.CommandName)
				results = append(results, extensionPkg.Help)
			}
		}
		extentionComps := carapace.ActionValuesDescribed(results...).Tag("extensions").Invoke(ctx)
		results = make([]string, 0)

		for _, bundle := range bundles {
			results = append(results, bundle.Name)
		}
		bundleComps := carapace.ActionValues(results...).Tag("bundles").Invoke(ctx)

		return action.Invoke(ctx).Merge(
			aliasesComps,
			extentionComps,
			bundleComps,
		).ToA()
	}

	return carapace.ActionCallback(comps)
}

>>>>>>> dcebd2dd
// PrintArmoryPackages - Prints the armory packages
func PrintArmoryPackages(aliases []*alias.AliasManifest, exts []*extensions.ExtensionManifest, con *console.SliverClient) {
	width, _, err := term.GetSize(0)
	if err != nil {
		width = 1
	}

	tw := table.NewWriter()
	tw.SetStyle(settings.GetTableStyle(con))
	tw.SetTitle(console.Bold + "Packages" + console.Normal)
	settings.SetMaxTableSize(tw)

	urlMargin := 150 // Extra margin needed to show URL column

	if con.Settings.SmallTermWidth+urlMargin < width {
		tw.AppendHeader(table.Row{
			"Armory",
			"Command Name",
			"Version",
			"Type",
			"Help",
			"URL",
		})
	} else {
		tw.AppendHeader(table.Row{
			"Armory",
			"Command Name",
			"Version",
			"Type",
			"Help",
		})
	}

	// Columns start at 1 for some dumb reason
	tw.SortBy([]table.SortBy{
		{Number: 2, Mode: table.Asc},
	})

	type pkgInfo struct {
		ArmoryName  string
		CommandName string
		Version     string
		Type        string
		Help        string
		URL         string
	}
	entries := []pkgInfo{}

	for _, aliasPkg := range aliases {
		entries = append(entries, pkgInfo{
			ArmoryName:  aliasPkg.ArmoryName,
			CommandName: aliasPkg.CommandName,
			Version:     aliasPkg.Version,
			Type:        "Alias",
			Help:        aliasPkg.Help,
			URL:         aliasPkg.RepoURL,
		})
	}
	for _, extm := range exts {
		for _, extension := range extm.ExtCommand {
			entries = append(entries, pkgInfo{
<<<<<<< HEAD
=======
				ArmoryName:  extm.ArmoryName,
>>>>>>> dcebd2dd
				CommandName: extension.CommandName,
				Version:     extension.Manifest.Version,
				Type:        "Extension",
				Help:        extension.Help,
				URL:         extension.Manifest.RepoURL,
			})
		}
	}

	sliverMenu := con.App.Menu("implant")

	rows := []table.Row{}
	for _, pkg := range entries {
		color := console.Normal
		if extensions.CmdExists(pkg.CommandName, sliverMenu.Command) {
			color = console.Green
		}
		if con.Settings.SmallTermWidth+urlMargin < width {
			rows = append(rows, table.Row{
				fmt.Sprintf(color+"%s"+console.Normal, pkg.ArmoryName),
				fmt.Sprintf(color+"%s"+console.Normal, pkg.CommandName),
				fmt.Sprintf(color+"%s"+console.Normal, pkg.Version),
				fmt.Sprintf(color+"%s"+console.Normal, pkg.Type),
				fmt.Sprintf(color+"%s"+console.Normal, pkg.Help),
				fmt.Sprintf(color+"%s"+console.Normal, pkg.URL),
			})
		} else {
			rows = append(rows, table.Row{
				fmt.Sprintf(color+"%s"+console.Normal, pkg.ArmoryName),
				fmt.Sprintf(color+"%s"+console.Normal, pkg.CommandName),
				fmt.Sprintf(color+"%s"+console.Normal, pkg.Version),
				fmt.Sprintf(color+"%s"+console.Normal, pkg.Type),
				fmt.Sprintf(color+"%s"+console.Normal, pkg.Help),
			})
		}
	}
	tw.AppendRows(rows)
	con.Printf("%s\n", tw.Render())
}

<<<<<<< HEAD
// PrintArmoryBundles - Prints the armory bundles.
=======
// PrintArmoryBundles - Prints the armory bundles
>>>>>>> dcebd2dd
func PrintArmoryBundles(bundles []*ArmoryBundle, con *console.SliverClient) {
	tw := table.NewWriter()
	tw.SetStyle(settings.GetTableStyle(con))
	tw.SetTitle(console.Bold + "Bundles" + console.Normal)
	settings.SetMaxTableSize(tw)
	tw.AppendHeader(table.Row{
		"Armory Name",
		"Name",
		"Contains",
	})
	tw.SortBy([]table.SortBy{
		{Name: "Name", Mode: table.Asc},
	})
	for _, bundle := range bundles {
		if len(bundle.Packages) < 1 {
			continue
		}
		packages := bundle.Packages[0]
		if 1 < len(packages) {
			packages += ", "
		}
		for index, pkgName := range bundle.Packages[1:] {
			if index%5 == 4 {
				packages += pkgName + "\n"
			} else {
				packages += pkgName
				if index != len(bundle.Packages)-2 {
					packages += ", "
				}
			}
		}
		tw.AppendRow(table.Row{
			bundle.ArmoryName,
			bundle.Name,
			packages,
		})
	}
	con.Printf("%s\n", tw.Render())
}

func parseArmoryHTTPConfig(cmd *cobra.Command) ArmoryHTTPConfig {
	var proxyURL *url.URL
	rawProxyURL, _ := cmd.Flags().GetString("proxy")
	if rawProxyURL != "" {
		proxyURL, _ = url.Parse(rawProxyURL)
	}

	timeout := defaultTimeout
	rawTimeout, _ := cmd.Flags().GetString("timeout")
	if rawTimeout != "" {
		var err error
		timeout, err = time.ParseDuration(rawTimeout)
		if err != nil {
			timeout = defaultTimeout
		}
	}

	ignoreCache, _ := cmd.Flags().GetBool("ignore-cache")
	disableTLSValidation, _ := cmd.Flags().GetBool("insecure")

	return ArmoryHTTPConfig{
		IgnoreCache:          ignoreCache,
		ProxyURL:             proxyURL,
		Timeout:              timeout,
		DisableTLSValidation: disableTLSValidation,
	}
}

// fetch armory indexes, only returns indexes that were fetched successfully
<<<<<<< HEAD
// errors are still in the cache objects however and can be checked.
func fetchIndexes(armoryConfigs []*assets.ArmoryConfig, clientConfig ArmoryHTTPConfig) []ArmoryIndex {
=======
// errors are still in the cache objects however and can be checked
func fetchIndexes(clientConfig ArmoryHTTPConfig) []ArmoryIndex {
>>>>>>> dcebd2dd
	wg := &sync.WaitGroup{}
	// Try to get a max of 10 indexes at a time
	currentRequests := make(chan struct{}, 10)
	currentArmories.Range(func(key, value interface{}) bool {
		armoryEntry := value.(assets.ArmoryConfig)
		if armoryEntry.Enabled {
			wg.Add(1)
			currentRequests <- struct{}{}
			go fetchIndex(&armoryEntry, currentRequests, clientConfig, wg)
		}
		return true
	})
	wg.Wait()
	indexes := []ArmoryIndex{}
	indexCache.Range(func(key, value interface{}) bool {
		cacheEntry := value.(indexCacheEntry)
		if cacheEntry.LastErr == nil {
			indexes = append(indexes, cacheEntry.Index)
		}
		return true
	})
	return indexes
}

func fetchIndex(armoryConfig *assets.ArmoryConfig, requestChannel chan struct{}, clientConfig ArmoryHTTPConfig, wg *sync.WaitGroup) {
	defer wg.Done()
	defer func() {
		<-requestChannel
	}()
	cacheEntry, ok := indexCache.Load(armoryConfig.PublicKey)
	if ok {
		cached := cacheEntry.(indexCacheEntry)
		if time.Since(cached.Fetched) < cacheTime && cached.LastErr == nil && !clientConfig.IgnoreCache {
			return
		} else if time.Since(cached.Fetched) >= cacheTime {
			// If an index has gone stale, remove it from the index cache
			indexCache.Delete(armoryConfig.PublicKey)
		}
	}

	armoryResult := &indexCacheEntry{
		ArmoryConfig: armoryConfig,
		RepoURL:      armoryConfig.RepoURL,
	}
	defer func() {
		armoryResult.Fetched = time.Now()
		indexCache.Store(armoryConfig.PublicKey, *armoryResult)
	}()

	repoURL, err := url.Parse(armoryConfig.RepoURL)
	if err != nil {
		armoryResult.LastErr = err
		return
	}
	if repoURL.Scheme != "https" && repoURL.Scheme != "http" {
		armoryResult.LastErr = errors.New("invalid repo url scheme in index")
		return
	}

	var index *ArmoryIndex
	if indexParser, ok := indexParsers[repoURL.Hostname()]; ok {
		index, err = indexParser(armoryConfig, clientConfig)
	} else {
		index, err = DefaultArmoryIndexParser(armoryConfig, clientConfig)
	}
	if index != nil {
		armoryResult.Index = *index
	}
	if err != nil {
		armoryResult.LastErr = fmt.Errorf("failed to parse armory index: %s", err)
	}
}

func calculateHashesForIndex(index ArmoryIndex) []string {
	result := []string{}

	for _, pkg := range index.Aliases {
		result = append(result, calculatePackageHash(pkg))
	}

	for _, pkg := range index.Extensions {
		result = append(result, calculatePackageHash(pkg))
	}

	return result
}

func makePackageCacheConsistent(index ArmoryIndex) {
	packagesToRemove := []string{}

	// Get the packages for the armory out of the cache
	cacheHashesForArmory := packageHashLookupByArmory(index.ArmoryConfig.PublicKey)
	indexHashesForArmory := calculateHashesForIndex(index)

	if len(cacheHashesForArmory) > len(indexHashesForArmory) {
		// Then there are packages in the cache that do not exist in the armory
		if len(indexHashesForArmory) == 0 {
			packagesToRemove = cacheHashesForArmory
		} else {
			for _, packageHash := range indexHashesForArmory {
				if !slices.Contains(cacheHashesForArmory, packageHash) {
					packagesToRemove = append(packagesToRemove, packageHash)
				}
			}
		}
	}
	// The remaining case of there being packages in the armory that do not exist in the cache
	// will have to be solved with fetchPackageSignatures, and that function calls this one
	// after fetching signatures and storing them in the cache, so that case should not apply

	for _, packageHash := range packagesToRemove {
		pkgCache.Delete(packageHash)
	}
}

func fetchPackageSignatures(index ArmoryIndex, clientConfig ArmoryHTTPConfig) {
	wg := &sync.WaitGroup{}
	// Be kind to armories and limit concurrent requests to 10
	// This is an arbritrary number and we may have to tweak it if it causes problems
	currentRequests := make(chan struct{}, 10)
	for _, armoryPkg := range index.Extensions {
		wg.Add(1)
		currentRequests <- struct{}{}
		armoryPkg.IsAlias = false
		go fetchPackageSignature(wg, currentRequests, index.ArmoryConfig, armoryPkg, clientConfig)
	}
	for _, armoryPkg := range index.Aliases {
		wg.Add(1)
		currentRequests <- struct{}{}
		armoryPkg.IsAlias = true
		go fetchPackageSignature(wg, currentRequests, index.ArmoryConfig, armoryPkg, clientConfig)
	}
	wg.Wait()

	// If packages were deleted from the index, make sure the cache is consistent
	makePackageCacheConsistent(index)
}

func fetchPackageSignature(wg *sync.WaitGroup, requestChannel chan struct{}, armoryConfig *assets.ArmoryConfig, armoryPkg *ArmoryPackage, clientConfig ArmoryHTTPConfig) {
	defer wg.Done()
	defer func() {
		<-requestChannel
	}()
	cacheEntry, ok := pkgCache.Load(armoryPkg.ID)
	if ok {
		cached := cacheEntry.(pkgCacheEntry)
		if time.Since(cached.Fetched) < cacheTime && cached.LastErr == nil && !clientConfig.IgnoreCache {
			return
		} else if time.Since(cached.Fetched) >= cacheTime {
			// If a package has gone stale, remove it from the package cache
			pkgCache.Delete(armoryPkg.ID)
		}
	}

	pkgCacheEntry := &pkgCacheEntry{
		ArmoryConfig: armoryConfig,
		RepoURL:      armoryPkg.RepoURL,
		ID:           armoryPkg.ID,
	}
	defer func() {
		pkgCacheEntry.Fetched = time.Now()
		pkgCache.Store(armoryPkg.ID, *pkgCacheEntry)
	}()

	repoURL, err := url.Parse(armoryPkg.RepoURL)
	if err != nil {
		pkgCacheEntry.LastErr = fmt.Errorf("failed to parse repo url: %s", err)
		return
	}
	if repoURL.Scheme != "https" && repoURL.Scheme != "http" {
		pkgCacheEntry.LastErr = errors.New("invalid repo url scheme in pkg")
		return
	}

	var sig *minisign.Signature
	if pkgParser, ok := pkgParsers[repoURL.Hostname()]; ok {
		sig, _, err = pkgParser(armoryConfig, armoryPkg, true, clientConfig)
	} else {
		sig, _, err = DefaultArmoryPkgParser(armoryConfig, armoryPkg, true, clientConfig)
	}
	if err != nil {
		pkgCacheEntry.LastErr = fmt.Errorf("failed to parse pkg manifest: %s", err)
		return
	}
	if sig != nil {
		pkgCacheEntry.Sig = *sig
	} else {
		pkgCacheEntry.LastErr = errors.New("nil signature")
		return
	}
	if armoryPkg != nil {
		pkgCacheEntry.Pkg = *armoryPkg
	}

	manifestData, err := base64.StdEncoding.DecodeString(sig.TrustedComment)
	if err != nil {
		pkgCacheEntry.LastErr = fmt.Errorf("failed to b64 decode trusted comment: %s", err)
		return
	}
	if armoryPkg.IsAlias {
		pkgCacheEntry.Alias, err = alias.ParseAliasManifest(manifestData)
		pkgCacheEntry.Alias.ArmoryName = armoryConfig.Name
		pkgCacheEntry.Alias.ArmoryPK = armoryConfig.PublicKey
	} else {
		pkgCacheEntry.Extension, err = extensions.ParseExtensionManifest(manifestData)
		pkgCacheEntry.Extension.ArmoryName = armoryConfig.Name
		pkgCacheEntry.Extension.ArmoryPK = armoryConfig.PublicKey
	}
	if err != nil {
		pkgCacheEntry.LastErr = fmt.Errorf("failed to parse trusted manifest in pkg signature: %s", err)
	}

}

func clearAllCaches() {
	currentArmories.Range(func(key, value any) bool {
		currentArmories.Delete(key)
		return true
	})
	indexCache.Range(func(key, value any) bool {
		indexCache.Delete(key)
		return true
	})
	pkgCache.Range(func(key, value any) bool {
		pkgCache.Delete(key)
		return true
	})
}

func getArmoryPublicKey(armoryName string) string {
	// Find PK for the armory name
	armoryPK := ""
	currentArmories.Range(func(key, value any) bool {
		armoryEntry := value.(assets.ArmoryConfig)
		if armoryEntry.Name == armoryName {
			armoryPK = armoryEntry.PublicKey
			return false
		}
		return true
	})

	return armoryPK
}<|MERGE_RESOLUTION|>--- conflicted
+++ resolved
@@ -111,23 +111,14 @@
 var (
 	// public key -> armoryCacheEntry.
 	indexCache = sync.Map{}
-<<<<<<< HEAD
-	// public key -> armoryPkgCacheEntry.
-=======
 	// package ID -> armoryPkgCacheEntry
->>>>>>> dcebd2dd
 	pkgCache = sync.Map{}
 	// public key -> assets.ArmoryConfig
 	currentArmories = sync.Map{}
 
-<<<<<<< HEAD
-	// cacheTime - How long to cache the index/pkg manifests.
-	cacheTime = time.Hour
-=======
 	// cacheTime - How long to cache the index/pkg manifests
-	//cacheTime = time.Hour
+	// cacheTime = time.Hour
 	cacheTime = 2 * time.Minute
->>>>>>> dcebd2dd
 
 	// This will kill a download if exceeded so needs to be large.
 	defaultTimeout = 15 * time.Minute
@@ -139,12 +130,6 @@
 	defaultArmoryRemoved = false
 )
 
-<<<<<<< HEAD
-// ArmoryCmd - The main armory command.
-func ArmoryCmd(cmd *cobra.Command, con *console.SliverClient, args []string) {
-	armoriesConfig := assets.GetArmoriesConfig()
-	con.PrintInfof("Fetching %d armory index(es) ... ", len(armoriesConfig))
-=======
 // ArmoryCmd - The main armory command
 func ArmoryCmd(cmd *cobra.Command, con *console.SliverClient, args []string) {
 	armoriesConfig := getCurrentArmoryConfiguration()
@@ -153,7 +138,6 @@
 	} else {
 		con.PrintInfof("Reading %d armory indexes ... ", len(armoriesConfig))
 	}
->>>>>>> dcebd2dd
 	clientConfig := parseArmoryHTTPConfig(cmd)
 	indexes := fetchIndexes(clientConfig)
 	if len(indexes) != len(armoriesConfig) {
@@ -199,11 +183,7 @@
 				if cacheEntry.Pkg.IsAlias {
 					aliases = append(aliases, cacheEntry.Alias)
 				} else {
-<<<<<<< HEAD
 					exts = append(exts, cacheEntry.Extension) // todo: check this isn't a bug
-=======
-					exts = append(exts, cacheEntry.Extension) //todo: check this isn't a bug
->>>>>>> dcebd2dd
 				}
 			}
 			return true
@@ -227,25 +207,13 @@
 	}
 }
 
-<<<<<<< HEAD
 func refresh(clientConfig ArmoryHTTPConfig) error {
-	armoriesConfig := assets.GetArmoriesConfig()
-	indexes := fetchIndexes(armoriesConfig, clientConfig)
-	fetchPackageSignatures(indexes, clientConfig)
-
-	// Save the list of bundles/exts/aliases on disk.
-	// This is only for completion purposes, so this
-	// does not include ANY cryptographic or remote
-	// information on the packages.
-	return saveArmoryCompletionCache()
-=======
-func refresh(clientConfig ArmoryHTTPConfig) {
 	getCurrentArmoryConfiguration()
 	indexes := fetchIndexes(clientConfig)
 	for _, index := range indexes {
 		fetchPackageSignatures(index, clientConfig)
 	}
->>>>>>> dcebd2dd
+	return saveArmoryCompletionCache()
 }
 
 func countUniqueCommandsFromManifests(aliases []*alias.AliasManifest, exts []*extensions.ExtensionManifest) (int, int) {
@@ -278,11 +246,7 @@
 			if cacheEntry.Pkg.IsAlias {
 				aliases = append(aliases, cacheEntry.Alias)
 			} else {
-<<<<<<< HEAD
 				exts = append(exts, cacheEntry.Extension) // todo: check this isn't a bug
-=======
-				exts = append(exts, cacheEntry.Extension) //todo: check this isn't a bug
->>>>>>> dcebd2dd
 			}
 		}
 		return true
@@ -419,49 +383,6 @@
 	return bundles
 }
 
-<<<<<<< HEAD
-=======
-// AliasExtensionOrBundleCompleter - Completer for alias, extension, and bundle names
-func AliasExtensionOrBundleCompleter() carapace.Action {
-	comps := func(ctx carapace.Context) carapace.Action {
-		var action carapace.Action
-
-		results := []string{}
-		aliases, exts := packageManifestsInCache()
-		bundles := bundlesInCache()
-
-		for _, aliasPkg := range aliases {
-			results = append(results, aliasPkg.CommandName)
-			results = append(results, aliasPkg.Help)
-		}
-		aliasesComps := carapace.ActionValuesDescribed(results...).Tag("aliases").Invoke(ctx)
-		results = make([]string, 0)
-
-		for _, extension := range exts {
-			for _, extensionPkg := range extension.ExtCommand {
-				results = append(results, extensionPkg.CommandName)
-				results = append(results, extensionPkg.Help)
-			}
-		}
-		extentionComps := carapace.ActionValuesDescribed(results...).Tag("extensions").Invoke(ctx)
-		results = make([]string, 0)
-
-		for _, bundle := range bundles {
-			results = append(results, bundle.Name)
-		}
-		bundleComps := carapace.ActionValues(results...).Tag("bundles").Invoke(ctx)
-
-		return action.Invoke(ctx).Merge(
-			aliasesComps,
-			extentionComps,
-			bundleComps,
-		).ToA()
-	}
-
-	return carapace.ActionCallback(comps)
-}
-
->>>>>>> dcebd2dd
 // PrintArmoryPackages - Prints the armory packages
 func PrintArmoryPackages(aliases []*alias.AliasManifest, exts []*extensions.ExtensionManifest, con *console.SliverClient) {
 	width, _, err := term.GetSize(0)
@@ -523,10 +444,7 @@
 	for _, extm := range exts {
 		for _, extension := range extm.ExtCommand {
 			entries = append(entries, pkgInfo{
-<<<<<<< HEAD
-=======
 				ArmoryName:  extm.ArmoryName,
->>>>>>> dcebd2dd
 				CommandName: extension.CommandName,
 				Version:     extension.Manifest.Version,
 				Type:        "Extension",
@@ -567,11 +485,7 @@
 	con.Printf("%s\n", tw.Render())
 }
 
-<<<<<<< HEAD
-// PrintArmoryBundles - Prints the armory bundles.
-=======
 // PrintArmoryBundles - Prints the armory bundles
->>>>>>> dcebd2dd
 func PrintArmoryBundles(bundles []*ArmoryBundle, con *console.SliverClient) {
 	tw := table.NewWriter()
 	tw.SetStyle(settings.GetTableStyle(con))
@@ -641,13 +555,8 @@
 }
 
 // fetch armory indexes, only returns indexes that were fetched successfully
-<<<<<<< HEAD
-// errors are still in the cache objects however and can be checked.
-func fetchIndexes(armoryConfigs []*assets.ArmoryConfig, clientConfig ArmoryHTTPConfig) []ArmoryIndex {
-=======
 // errors are still in the cache objects however and can be checked
 func fetchIndexes(clientConfig ArmoryHTTPConfig) []ArmoryIndex {
->>>>>>> dcebd2dd
 	wg := &sync.WaitGroup{}
 	// Try to get a max of 10 indexes at a time
 	currentRequests := make(chan struct{}, 10)
@@ -859,7 +768,6 @@
 	if err != nil {
 		pkgCacheEntry.LastErr = fmt.Errorf("failed to parse trusted manifest in pkg signature: %s", err)
 	}
-
 }
 
 func clearAllCaches() {
