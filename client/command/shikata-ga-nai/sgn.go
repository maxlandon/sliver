package sgn

/*
	Sliver Implant Framework
	Copyright (C) 2022  Bishop Fox

	This program is free software: you can redistribute it and/or modify
	it under the terms of the GNU General Public License as published by
	the Free Software Foundation, either version 3 of the License, or
	(at your option) any later version.

	This program is distributed in the hope that it will be useful,
	but WITHOUT ANY WARRANTY; without even the implied warranty of
	MERCHANTABILITY or FITNESS FOR A PARTICULAR PURPOSE.  See the
	GNU General Public License for more details.

	You should have received a copy of the GNU General Public License
	along with this program.  If not, see <https://www.gnu.org/licenses/>.
*/

import (
	"context"
	"encoding/hex"
	"os"
	"path/filepath"

	"github.com/spf13/cobra"

	"github.com/bishopfox/sliver/client/console"
	"github.com/bishopfox/sliver/protobuf/clientpb"
)

<<<<<<< HEAD
// ShikataGaNaiCmd - Command wrapper for the Shikata Ga Nai shellcode encoder.
=======
// ShikataGaNaiCmd - Command wrapper for the Shikata Ga Nai shellcode encoder
>>>>>>> dcebd2dd
func ShikataGaNaiCmd(cmd *cobra.Command, con *console.SliverClient, args []string) {
	shellcodeFile := args[0]
	rawShellcode, err := os.ReadFile(shellcodeFile)
	if err != nil {
		con.PrintErrorf("Failed to read shellcode file: %s", err)
		return
	}

	arch, _ := cmd.Flags().GetString("arch")
	iterations, _ := cmd.Flags().GetInt("iterations")
	rawBadChars, _ := cmd.Flags().GetString("bad-chars")
	badChars, err := hex.DecodeString(rawBadChars)
	if err != nil {
		con.PrintErrorf("Failed to decode bad chars: %s", err)
		return
	}

	con.PrintInfof("Encoding shellcode with %d iterations and %d bad chars\n", iterations, len(badChars))

	shellcodeResp, err := con.Rpc.ShellcodeEncoder(context.Background(), &clientpb.ShellcodeEncodeReq{
		Encoder:      clientpb.ShellcodeEncoder_SHIKATA_GA_NAI,
		Architecture: arch,
		Iterations:   uint32(iterations),
		BadChars:     badChars,
		Data:         rawShellcode,
		Request:      con.ActiveTarget.Request(cmd),
	})
	if err != nil {
		con.PrintErrorf("%s\n", con.UnwrapServerErr(err))
		return
	}
	if shellcodeResp.Response != nil && shellcodeResp.Response.Err != "" {
		con.PrintErrorf("%s\n", shellcodeResp.Response.Err)
		return
	}

	outputFile, _ := cmd.Flags().GetString("save")
	if outputFile == "" {
		outputFile = filepath.Base(shellcodeFile)
		outputFile += ".sgn"
	}

	err = os.WriteFile(outputFile, shellcodeResp.Data, 0o644)
	if err != nil {
		con.PrintErrorf("Failed to write shellcode file: %s", err)
		return
	}
	con.PrintInfof("Shellcode written to %s (%d bytes)\n", outputFile, len(shellcodeResp.Data))
}<|MERGE_RESOLUTION|>--- conflicted
+++ resolved
@@ -30,11 +30,7 @@
 	"github.com/bishopfox/sliver/protobuf/clientpb"
 )
 
-<<<<<<< HEAD
-// ShikataGaNaiCmd - Command wrapper for the Shikata Ga Nai shellcode encoder.
-=======
 // ShikataGaNaiCmd - Command wrapper for the Shikata Ga Nai shellcode encoder
->>>>>>> dcebd2dd
 func ShikataGaNaiCmd(cmd *cobra.Command, con *console.SliverClient, args []string) {
 	shellcodeFile := args[0]
 	rawShellcode, err := os.ReadFile(shellcodeFile)
