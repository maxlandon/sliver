package use

/*
	Sliver Implant Framework
	Copyright (C) 2021  Bishop Fox

	This program is free software: you can redistribute it and/or modify
	it under the terms of the GNU General Public License as published by
	the Free Software Foundation, either version 3 of the License, or
	(at your option) any later version.

	This program is distributed in the hope that it will be useful,
	but WITHOUT ANY WARRANTY; without even the implied warranty of
	MERCHANTABILITY or FITNESS FOR A PARTICULAR PURPOSE.  See the
	GNU General Public License for more details.

	You should have received a copy of the GNU General Public License
	along with this program.  If not, see <https://www.gnu.org/licenses/>.
*/

import (
	"bytes"
	"context"
	"errors"
	"fmt"
	"sort"
	"strings"
	"text/tabwriter"

	"github.com/AlecAivazis/survey/v2"
	"github.com/rsteube/carapace"
	"github.com/spf13/cobra"

	"github.com/bishopfox/sliver/client/command/beacons"
<<<<<<< HEAD
	"github.com/bishopfox/sliver/client/command/sessions"
=======
>>>>>>> dcebd2dd
	"github.com/bishopfox/sliver/client/console"
	"github.com/bishopfox/sliver/protobuf/clientpb"
	"github.com/bishopfox/sliver/protobuf/commonpb"
)

var ErrNoSelection = errors.New("no selection")

<<<<<<< HEAD
// UseCmd - Change the active session.
=======
// UseCmd - Change the active session
>>>>>>> dcebd2dd
func UseCmd(cmd *cobra.Command, con *console.SliverClient, args []string) {
	var session *clientpb.Session
	var beacon *clientpb.Beacon
	var err error

	var idArg string
	if len(args) > 0 {
		idArg = args[0]
	}

	// idArg := ctx.Args.String("id")
	if idArg != "" {
		session, beacon, err = SessionOrBeaconByID(idArg, con)
	} else {
		session, beacon, err = SelectSessionOrBeacon(con)
	}
	if err != nil {
		con.PrintErrorf("%s\n", err)
		return
	}
	if session != nil {
		con.PrintInfof("Active session %s (%s)\n", session.Name, session.ID)
		con.ActiveTarget.Set(session, nil)
	} else if beacon != nil {
		con.PrintInfof("Active beacon %s (%s)\n", beacon.Name, beacon.ID)
		con.ActiveTarget.Set(nil, beacon)
	}
}

<<<<<<< HEAD
// SessionOrBeaconByID - Select a session or beacon by ID.
=======
// SessionOrBeaconByID - Select a session or beacon by ID
>>>>>>> dcebd2dd
func SessionOrBeaconByID(id string, con *console.SliverClient) (*clientpb.Session, *clientpb.Beacon, error) {
	sessions, err := con.Rpc.GetSessions(context.Background(), &commonpb.Empty{})
	if err != nil {
		return nil, nil, con.UnwrapServerErr(err)
	}
	if err == nil {
		for _, session := range sessions.Sessions {
			if strings.HasPrefix(session.ID, id) {
				return session, nil, nil
			}
		}
	}
	beacons, err := con.Rpc.GetBeacons(context.Background(), &commonpb.Empty{})
	if err != nil {
		return nil, nil, con.UnwrapServerErr(err)
	}
	for _, beacon := range beacons.Beacons {
		if strings.HasPrefix(beacon.ID, id) {
			return nil, beacon, nil
		}
	}
	return nil, nil, fmt.Errorf("no session or beacon found with ID %s", id)
}

<<<<<<< HEAD
// SelectSessionOrBeacon - Select a session or beacon.
=======
// SelectSessionOrBeacon - Select a session or beacon
>>>>>>> dcebd2dd
func SelectSessionOrBeacon(con *console.SliverClient) (*clientpb.Session, *clientpb.Beacon, error) {
	// Get and sort sessions
	sessions, err := con.Rpc.GetSessions(context.Background(), &commonpb.Empty{})
	if err != nil {
		return nil, nil, con.UnwrapServerErr(err)
	}
	sessionsMap := map[string]*clientpb.Session{}
	for _, session := range sessions.GetSessions() {
		sessionsMap[session.ID] = session
	}
	var sessionKeys []string
	for _, session := range sessions.Sessions {
		sessionKeys = append(sessionKeys, session.ID)
	}
	sort.Strings(sessionKeys)

	// Get and sort beacons
	beacons, err := con.Rpc.GetBeacons(context.Background(), &commonpb.Empty{})
	if err != nil {
		return nil, nil, con.UnwrapServerErr(err)
	}
	beaconsMap := map[string]*clientpb.Beacon{}
	for _, beacon := range beacons.Beacons {
		beaconsMap[beacon.ID] = beacon
	}
	beaconKeys := []string{}
	for beaconID := range beaconsMap {
		beaconKeys = append(beaconKeys, beaconID)
	}
	sort.Strings(beaconKeys)

	if len(beaconKeys) == 0 && len(sessionKeys) == 0 {
		return nil, nil, fmt.Errorf("no sessions or beacons 🙁")
	}

	// Render selection table
	outputBuf := bytes.NewBufferString("")
	table := tabwriter.NewWriter(outputBuf, 0, 2, 2, ' ', 0)

	for _, key := range sessionKeys {
		session := sessionsMap[key]
		fmt.Fprintf(table, "%s\t%s\t%s\t%s\t%s\t%s\t%s\n",
			"SESSION",
			strings.Split(session.ID, "-")[0],
			session.Name,
			session.RemoteAddress,
			session.Hostname,
			session.Username,
			fmt.Sprintf("%s/%s", session.OS, session.Arch),
		)
	}
	for _, key := range beaconKeys {
		beacon := beaconsMap[key]
		fmt.Fprintf(table, "%s\t%s\t%s\t%s\t%s\t%s\t%s\n",
			"BEACON",
			strings.Split(beacon.ID, "-")[0],
			beacon.Name,
			beacon.RemoteAddress,
			beacon.Hostname,
			beacon.Username,
			fmt.Sprintf("%s/%s", beacon.OS, beacon.Arch),
		)
	}
	table.Flush()

	options := strings.Split(outputBuf.String(), "\n")
	options = options[:len(options)-1] // Remove the last empty option
	prompt := &survey.Select{
		Message: "Select a session or beacon:",
		Options: options,
	}
	selected := ""
	survey.AskOne(prompt, &selected)
	if selected == "" {
		return nil, nil, ErrNoSelection
	}
	for index, option := range options {
		if option == selected {
			if index < len(sessionKeys) {
				return sessionsMap[sessionKeys[index]], nil, nil
			}
			return nil, beaconsMap[beaconKeys[index-len(sessionKeys)]], nil
		}
	}
	return nil, nil, nil
}

<<<<<<< HEAD
// BeaconAndSessionIDCompleter - BeaconAndSessionIDCompleter for beacon / session ids.
=======
// BeaconAndSessionIDCompleter - BeaconAndSessionIDCompleter for beacon / session ids
>>>>>>> dcebd2dd
func BeaconAndSessionIDCompleter(con *console.SliverClient) carapace.Action {
	comps := func(ctx carapace.Context) carapace.Action {
		var action carapace.Action

		return action.Invoke(ctx).Merge(
<<<<<<< HEAD
			sessions.SessionIDCompleter(con).Invoke(ctx),
=======
			SessionIDCompleter(con).Invoke(ctx),
>>>>>>> dcebd2dd
			beacons.BeaconIDCompleter(con).Invoke(ctx),
		).ToA()
	}

	return carapace.ActionCallback(comps)
<<<<<<< HEAD
=======
}

// SessionIDCompleter completes session IDs
func SessionIDCompleter(con *console.SliverClient) carapace.Action {
	callback := func(_ carapace.Context) carapace.Action {
		results := make([]string, 0)

		sessions, err := con.Rpc.GetSessions(context.Background(), &commonpb.Empty{})
		if err == nil {
			for _, s := range sessions.Sessions {
				link := fmt.Sprintf("[%s <- %s]", s.ActiveC2, s.RemoteAddress)
				id := fmt.Sprintf("%s (%d)", s.Name, s.PID)
				userHost := fmt.Sprintf("%s@%s", s.Username, s.Hostname)
				desc := strings.Join([]string{id, userHost, link}, " ")

				results = append(results, s.ID[:8])
				results = append(results, desc)
			}
		}
		return carapace.ActionValuesDescribed(results...).Tag("sessions")
	}

	return carapace.ActionCallback(callback)
>>>>>>> dcebd2dd
}<|MERGE_RESOLUTION|>--- conflicted
+++ resolved
@@ -32,10 +32,7 @@
 	"github.com/spf13/cobra"
 
 	"github.com/bishopfox/sliver/client/command/beacons"
-<<<<<<< HEAD
 	"github.com/bishopfox/sliver/client/command/sessions"
-=======
->>>>>>> dcebd2dd
 	"github.com/bishopfox/sliver/client/console"
 	"github.com/bishopfox/sliver/protobuf/clientpb"
 	"github.com/bishopfox/sliver/protobuf/commonpb"
@@ -43,11 +40,7 @@
 
 var ErrNoSelection = errors.New("no selection")
 
-<<<<<<< HEAD
-// UseCmd - Change the active session.
-=======
 // UseCmd - Change the active session
->>>>>>> dcebd2dd
 func UseCmd(cmd *cobra.Command, con *console.SliverClient, args []string) {
 	var session *clientpb.Session
 	var beacon *clientpb.Beacon
@@ -77,11 +70,7 @@
 	}
 }
 
-<<<<<<< HEAD
-// SessionOrBeaconByID - Select a session or beacon by ID.
-=======
 // SessionOrBeaconByID - Select a session or beacon by ID
->>>>>>> dcebd2dd
 func SessionOrBeaconByID(id string, con *console.SliverClient) (*clientpb.Session, *clientpb.Beacon, error) {
 	sessions, err := con.Rpc.GetSessions(context.Background(), &commonpb.Empty{})
 	if err != nil {
@@ -106,11 +95,7 @@
 	return nil, nil, fmt.Errorf("no session or beacon found with ID %s", id)
 }
 
-<<<<<<< HEAD
-// SelectSessionOrBeacon - Select a session or beacon.
-=======
 // SelectSessionOrBeacon - Select a session or beacon
->>>>>>> dcebd2dd
 func SelectSessionOrBeacon(con *console.SliverClient) (*clientpb.Session, *clientpb.Beacon, error) {
 	// Get and sort sessions
 	sessions, err := con.Rpc.GetSessions(context.Background(), &commonpb.Empty{})
@@ -198,50 +183,16 @@
 	return nil, nil, nil
 }
 
-<<<<<<< HEAD
-// BeaconAndSessionIDCompleter - BeaconAndSessionIDCompleter for beacon / session ids.
-=======
 // BeaconAndSessionIDCompleter - BeaconAndSessionIDCompleter for beacon / session ids
->>>>>>> dcebd2dd
 func BeaconAndSessionIDCompleter(con *console.SliverClient) carapace.Action {
 	comps := func(ctx carapace.Context) carapace.Action {
 		var action carapace.Action
 
 		return action.Invoke(ctx).Merge(
-<<<<<<< HEAD
 			sessions.SessionIDCompleter(con).Invoke(ctx),
-=======
-			SessionIDCompleter(con).Invoke(ctx),
->>>>>>> dcebd2dd
 			beacons.BeaconIDCompleter(con).Invoke(ctx),
 		).ToA()
 	}
 
 	return carapace.ActionCallback(comps)
-<<<<<<< HEAD
-=======
-}
-
-// SessionIDCompleter completes session IDs
-func SessionIDCompleter(con *console.SliverClient) carapace.Action {
-	callback := func(_ carapace.Context) carapace.Action {
-		results := make([]string, 0)
-
-		sessions, err := con.Rpc.GetSessions(context.Background(), &commonpb.Empty{})
-		if err == nil {
-			for _, s := range sessions.Sessions {
-				link := fmt.Sprintf("[%s <- %s]", s.ActiveC2, s.RemoteAddress)
-				id := fmt.Sprintf("%s (%d)", s.Name, s.PID)
-				userHost := fmt.Sprintf("%s@%s", s.Username, s.Hostname)
-				desc := strings.Join([]string{id, userHost, link}, " ")
-
-				results = append(results, s.ID[:8])
-				results = append(results, desc)
-			}
-		}
-		return carapace.ActionValuesDescribed(results...).Tag("sessions")
-	}
-
-	return carapace.ActionCallback(callback)
->>>>>>> dcebd2dd
 }