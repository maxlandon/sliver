--- conflicted
+++ resolved
@@ -25,11 +25,7 @@
 	"github.com/bishopfox/sliver/client/console"
 )
 
-<<<<<<< HEAD
-// UseBeaconCmd - Change the active beacon.
-=======
 // UseBeaconCmd - Change the active beacon
->>>>>>> dcebd2dd
 func UseBeaconCmd(cmd *cobra.Command, con *console.SliverClient, args []string) {
 	beacon, err := beacons.SelectBeacon(con)
 	if beacon != nil {
