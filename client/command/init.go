package command

import (
	"fmt"
	consts "sliver/client/constants"
	"sliver/client/help"

	"github.com/desertbit/grumble"
)

// Init - Bind commands to a App
func Init(app *grumble.App, rpc RPCServer) {

	// [ Jobs ] -----------------------------------------------------------------

	app.AddCommand(&grumble.Command{
		Name:     consts.JobsStr,
		Help:     "Job control",
		LongHelp: help.GetHelpFor(consts.JobsStr),
		Flags: func(f *grumble.Flags) {
			f.Int("k", "kill", -1, "kill a background job")
		},
		Run: func(ctx *grumble.Context) error {
			fmt.Println()
			jobs(ctx, rpc)
			fmt.Println()
			return nil
		},
	})

	app.AddCommand(&grumble.Command{
		Name:     consts.MtlsStr,
		Help:     "Start an mTLS listener",
		LongHelp: help.GetHelpFor(consts.MtlsStr),
		Flags: func(f *grumble.Flags) {
			f.String("s", "server", "", "interface to bind server to")
			f.Int("l", "lport", 8888, "tcp listen port")
		},
		Run: func(ctx *grumble.Context) error {
			fmt.Println()
			startMTLSListener(ctx, rpc)
			fmt.Println()
			return nil
		},
	})

	app.AddCommand(&grumble.Command{
		Name:     consts.DnsStr,
		Help:     "Start a DNS listener",
		LongHelp: help.GetHelpFor(consts.DnsStr),
		Flags: func(f *grumble.Flags) {
			f.String("d", "domain", "", "parent domain to use for DNS C2")
		},
		Run: func(ctx *grumble.Context) error {
			fmt.Println()
			startDNSListener(ctx, rpc)
			fmt.Println()
			return nil
		},
	})

	// [ Commands ] --------------------------------------------------------------

	app.AddCommand(&grumble.Command{
		Name:     consts.SessionsStr,
		Help:     "Session management",
		LongHelp: help.GetHelpFor(consts.SessionsStr),
		Flags: func(f *grumble.Flags) {
			f.String("i", "interact", "", "interact with a sliver")
		},
		Run: func(ctx *grumble.Context) error {
			fmt.Println()
			sessions(ctx, rpc)
			fmt.Println()
			return nil
		},
	})

	app.AddCommand(&grumble.Command{
		Name:     consts.BackgroundStr,
		Help:     "Background an active session",
		LongHelp: help.GetHelpFor(consts.BackgroundStr),
		Run: func(ctx *grumble.Context) error {
			fmt.Println()
			background(ctx, rpc)
			fmt.Println()
			return nil
		},
	})

	app.AddCommand(&grumble.Command{
		Name:      consts.KillStr,
		Help:      "Kill a remote sliver process",
		LongHelp:  help.GetHelpFor(consts.KillStr),
		AllowArgs: true,
		Run: func(ctx *grumble.Context) error {
			fmt.Println()
			kill(ctx, rpc)
			fmt.Println()
			return nil
		},
	})

	app.AddCommand(&grumble.Command{
		Name:      consts.InfoStr,
		Help:      "Get info about sliver",
		LongHelp:  help.GetHelpFor(consts.InfoStr),
		AllowArgs: true,
		Run: func(ctx *grumble.Context) error {
			fmt.Println()
			info(ctx, rpc)
			fmt.Println()
			return nil
		},
	})

	app.AddCommand(&grumble.Command{
		Name:      consts.UseStr,
		Help:      "Switch the active sliver",
		LongHelp:  help.GetHelpFor(consts.UseStr),
		AllowArgs: true,
		Run: func(ctx *grumble.Context) error {
			fmt.Println()
			use(ctx, rpc)
			fmt.Println()
			return nil
		},
	})

	app.AddCommand(&grumble.Command{
		Name:     consts.GenerateStr,
		Help:     "Generate a sliver binary",
		LongHelp: help.GetHelpFor(consts.GenerateStr),
		Flags: func(f *grumble.Flags) {
			f.String("o", "os", "windows", "operating system")
			f.String("a", "arch", "amd64", "cpu architecture")
			f.String("h", "lhost", "", "listen host")
			f.Int("l", "lport", 8888, "listen port")
			f.Bool("d", "debug", false, "enable debug features")
			f.String("n", "dns", "", "dns c2 parent domain")

			f.String("w", "limit-datetime", "", "limit execution to before datetime")
			f.Bool("x", "limit-domainjoined", false, "limit execution to domain joined machines")
			f.String("y", "limit-username", "", "limit execution to specified username")
			f.String("z", "limit-hostname", "", "limit execution to specified hostname")

			f.String("s", "save", "", "directory/file to the binary to")
		},
		Run: func(ctx *grumble.Context) error {
			fmt.Println()
			generate(ctx, rpc)
			fmt.Println()
			return nil
		},
	})

	app.AddCommand(&grumble.Command{
		Name:     consts.NewProfileStr,
		Help:     "Save a new sliver profile",
		LongHelp: help.GetHelpFor(consts.NewProfileStr),
		Flags: func(f *grumble.Flags) {
			f.String("o", "os", "windows", "operating system")
			f.String("a", "arch", "amd64", "cpu architecture")
			f.String("h", "lhost", "", "listen host")
			f.Int("l", "lport", 8888, "listen port")
			f.Bool("d", "debug", false, "enable debug features")
			f.String("n", "dns", "", "dns c2 parent domain")

			f.String("w", "limit-datetime", "", "limit execution to before datetime")
			f.Bool("x", "limit-domainjoined", false, "limit execution to domain joined machines")
			f.String("y", "limit-username", "", "limit execution to specified username")
			f.String("z", "limit-hostname", "", "limit execution to specified hostname")

			f.String("p", "name", "", "profile name")
		},
		Run: func(ctx *grumble.Context) error {
			fmt.Println()
			newProfile(ctx, rpc)
			fmt.Println()
			return nil
		},
	})

	app.AddCommand(&grumble.Command{
		Name:     consts.ProfilesStr,
		Help:     "List existing profiles",
		LongHelp: help.GetHelpFor(consts.ProfilesStr),
		Run: func(ctx *grumble.Context) error {
			fmt.Println()
			profiles(ctx, rpc)
			fmt.Println()
			return nil
		},
	})

	app.AddCommand(&grumble.Command{
		Name:     consts.ProfileGenerateStr,
		Help:     "Generate sliver from profile",
		LongHelp: help.GetHelpFor(consts.ProfileGenerateStr),
		Flags: func(f *grumble.Flags) {
			f.String("p", "name", "", "profile name")
			f.String("s", "save", "", "directory/file to the binary to")
		},
		Run: func(ctx *grumble.Context) error {
			fmt.Println()
			profileGenerate(ctx, rpc)
			fmt.Println()
			return nil
		},
	})

	app.AddCommand(&grumble.Command{
		Name:     consts.MsfStr,
		Help:     "Execute an MSF payload in the current process",
		LongHelp: help.GetHelpFor(consts.MsfStr),
		Flags: func(f *grumble.Flags) {
			f.String("m", "payload", "meterpreter_reverse_https", "msf payload")
			f.String("h", "lhost", "", "listen host")
			f.Int("l", "lport", 4444, "listen port")
			f.String("e", "encoder", "", "msf encoder")
			f.Int("i", "iterations", 1, "iterations of the encoder")
		},
		Run: func(ctx *grumble.Context) error {
			fmt.Println()
			msf(ctx, rpc)
			fmt.Println()
			return nil
		},
	})

	app.AddCommand(&grumble.Command{
		Name:     consts.InjectStr,
		Help:     "Inject an MSF payload into a process",
		LongHelp: help.GetHelpFor(consts.InjectStr),
		Flags: func(f *grumble.Flags) {
			f.Int("p", "pid", -1, "pid to inject into")
			f.String("m", "payload", "meterpreter_reverse_https", "msf payload")
			f.String("h", "lhost", "", "listen host")
			f.Int("l", "lport", 4444, "listen port")
			f.String("e", "encoder", "", "msf encoder")
			f.Int("i", "iterations", 1, "iterations of the encoder")
		},
		Run: func(ctx *grumble.Context) error {
			fmt.Println()
			msfInject(ctx, rpc)
			fmt.Println()
			return nil
		},
	})

	app.AddCommand(&grumble.Command{
		Name:     consts.PsStr,
		Help:     "List remote processes",
		LongHelp: help.GetHelpFor(consts.PsStr),
		Flags: func(f *grumble.Flags) {
			f.Int("p", "pid", -1, "filter based on pid")
			f.String("e", "exe", "", "filter based on executable name")
			f.String("o", "owner", "", "filter based on owner")
		},
		Run: func(ctx *grumble.Context) error {
			fmt.Println()
			ps(ctx, rpc)
			fmt.Println()
			return nil
		},
	})

	app.AddCommand(&grumble.Command{
		Name:      consts.PingStr,
		Help:      "Test connection to sliver",
		LongHelp:  help.GetHelpFor(consts.PingStr),
		AllowArgs: true,
		Run: func(ctx *grumble.Context) error {
			fmt.Println()
			ping(ctx, rpc)
			fmt.Println()
			return nil
		},
	})

	app.AddCommand(&grumble.Command{
		Name:     consts.GetPIDStr,
		Help:     "Get sliver pid",
		LongHelp: help.GetHelpFor(consts.GetPIDStr),
		Run: func(ctx *grumble.Context) error {
			fmt.Println()
			getPID(ctx, rpc)
			fmt.Println()
			return nil
		},
	})

	app.AddCommand(&grumble.Command{
		Name:     consts.GetUIDStr,
		Help:     "Get sliver UID",
		LongHelp: help.GetHelpFor(consts.GetUIDStr),
		Run: func(ctx *grumble.Context) error {
			fmt.Println()
			getUID(ctx, rpc)
			fmt.Println()
			return nil
		},
	})

	app.AddCommand(&grumble.Command{
		Name:     consts.GetGIDStr,
		Help:     "Get sliver GID",
		LongHelp: help.GetHelpFor(consts.GetGIDStr),
		Run: func(ctx *grumble.Context) error {
			fmt.Println()
			getGID(ctx, rpc)
			fmt.Println()
			return nil
		},
	})

	app.AddCommand(&grumble.Command{
		Name:     consts.WhoamiStr,
		Help:     "Get sliver user",
		LongHelp: help.GetHelpFor(consts.WhoamiStr),
		Run: func(ctx *grumble.Context) error {
			fmt.Println()
			whoami(ctx, rpc)
			fmt.Println()
			return nil
		},
	})

	app.AddCommand(&grumble.Command{
		Name:     consts.LsStr,
		Help:     "List current directory",
		LongHelp: help.GetHelpFor(consts.LsStr),
		Run: func(ctx *grumble.Context) error {
			fmt.Println()
			ls(ctx, rpc)
			fmt.Println()
			return nil
		},
	})

	app.AddCommand(&grumble.Command{
		Name:      consts.RmStr,
		Help:      "Remove a file or directory",
		LongHelp:  help.GetHelpFor(consts.RmStr),
		AllowArgs: true,
		Run: func(ctx *grumble.Context) error {
			fmt.Println()
			rm(ctx, rpc)
			fmt.Println()
			return nil
		},
	})

	app.AddCommand(&grumble.Command{
		Name:      consts.MkdirStr,
		Help:      "Make a directory",
		LongHelp:  help.GetHelpFor(consts.MkdirStr),
		AllowArgs: true,
		Run: func(ctx *grumble.Context) error {
			fmt.Println()
			mkdir(ctx, rpc)
			fmt.Println()
			return nil
		},
	})

	app.AddCommand(&grumble.Command{
		Name:      consts.CdStr,
		Help:      "Change directory",
		LongHelp:  help.GetHelpFor(consts.CdStr),
		AllowArgs: true,
		Run: func(ctx *grumble.Context) error {
			fmt.Println()
			cd(ctx, rpc)
			fmt.Println()
			return nil
		},
	})

	app.AddCommand(&grumble.Command{
		Name:     consts.PwdStr,
		Help:     "Print working directory",
		LongHelp: help.GetHelpFor(consts.PwdStr),
		Run: func(ctx *grumble.Context) error {
			fmt.Println()
			pwd(ctx, rpc)
			fmt.Println()
			return nil
		},
	})

	app.AddCommand(&grumble.Command{
		Name:      consts.CatStr,
		Help:      "Dump file to stdout",
		LongHelp:  help.GetHelpFor(consts.CatStr),
		AllowArgs: true,
		Run: func(ctx *grumble.Context) error {
			fmt.Println()
			cat(ctx, rpc)
			fmt.Println()
			return nil
		},
	})

	app.AddCommand(&grumble.Command{
		Name:      consts.DownloadStr,
		Help:      "Download a file",
		LongHelp:  help.GetHelpFor(consts.DownloadStr),
		AllowArgs: true,
		Run: func(ctx *grumble.Context) error {
			fmt.Println()
			download(ctx, rpc)
			fmt.Println()
			return nil
		},
	})

	app.AddCommand(&grumble.Command{
		Name:      consts.UploadStr,
		Help:      "Upload a file",
		LongHelp:  help.GetHelpFor(consts.UploadStr),
		AllowArgs: true,
		Run: func(ctx *grumble.Context) error {
			fmt.Println()
			upload(ctx, rpc)
			fmt.Println()
			return nil
		},
	})

	app.AddCommand(&grumble.Command{
		Name:     consts.ProcdumpStr,
		Help:     "Dump process memory",
		LongHelp: help.GetHelpFor(consts.ProcdumpStr),
		Flags: func(f *grumble.Flags) {
			f.Int("p", "pid", -1, "target pid")
			f.String("n", "name", "", "target process name")
			f.Int("t", "timeout", 360, "command timeout in seconds")
		},
		Run: func(ctx *grumble.Context) error {
			fmt.Println()
			procdump(ctx, rpc)
			fmt.Println()
			return nil
		},
	})

	app.AddCommand(&grumble.Command{
<<<<<<< HEAD
		Name:     consts.ImpersonateStr,
		Help:     "Run a new process in the context of the designated user",
		LongHelp: help.GetHelpFor(consts.ImpersonateStr),
		Flags: func(f *grumble.Flags) {
			f.String("u", "username", "NT AUTHORITY\\SYSTEM", "user to impersonate")
			f.String("p", "process", "", "process to start")
			f.String("a", "args", "", "arguments for the process")
		},
		Run: func(ctx *grumble.Context) error {
			fmt.Println()
			impersonate(ctx, rpc)
			fmt.Println()
			return nil
		},
	})

	app.AddCommand(&grumble.Command{
		Name:     consts.ElevateStr,
		Help:     "Spawns a new sliver session as an elevated process (UAC bypass)",
		LongHelp: help.GetHelpFor(consts.ElevateStr),
		Run: func(ctx *grumble.Context) error {
			fmt.Println()
			elevate(ctx, rpc)
			fmt.Println()
			return nil
		},
	})

	app.AddCommand(&grumble.Command{
		Name:     consts.GetSystemStr,
		Help:     "Spawns a new sliver session as the NT AUTHORITY\\SYSTEM user",
		LongHelp: help.GetHelpFor(consts.GetSystemStr),
		Run: func(ctx *grumble.Context) error {
			fmt.Println()
			getsystem(ctx, rpc)
=======
		Name:      consts.ExecuteAssemblyStr,
		Help:      "Load and executes a .NET assembly in a child process",
		LongHelp:  help.GetHelpFor(consts.ExecuteAssemblyStr),
		AllowArgs: true,
		Run: func(ctx *grumble.Context) error {
			fmt.Println()
			executeAssembly(ctx, rpc)
>>>>>>> b7994be9
			fmt.Println()
			return nil
		},
	})
<<<<<<< HEAD

=======
>>>>>>> b7994be9
}<|MERGE_RESOLUTION|>--- conflicted
+++ resolved
@@ -446,7 +446,6 @@
 	})
 
 	app.AddCommand(&grumble.Command{
-<<<<<<< HEAD
 		Name:     consts.ImpersonateStr,
 		Help:     "Run a new process in the context of the designated user",
 		LongHelp: help.GetHelpFor(consts.ImpersonateStr),
@@ -482,7 +481,6 @@
 		Run: func(ctx *grumble.Context) error {
 			fmt.Println()
 			getsystem(ctx, rpc)
-=======
 		Name:      consts.ExecuteAssemblyStr,
 		Help:      "Load and executes a .NET assembly in a child process",
 		LongHelp:  help.GetHelpFor(consts.ExecuteAssemblyStr),
@@ -490,13 +488,8 @@
 		Run: func(ctx *grumble.Context) error {
 			fmt.Println()
 			executeAssembly(ctx, rpc)
->>>>>>> b7994be9
-			fmt.Println()
-			return nil
-		},
-	})
-<<<<<<< HEAD
-
-=======
->>>>>>> b7994be9
+			fmt.Println()
+			return nil
+		},
+	})
 }