package alias

/*
	Sliver Implant Framework
	Copyright (C) 2021  Bishop Fox

	This program is free software: you can redistribute it and/or modify
	it under the terms of the GNU General Public License as published by
	the Free Software Foundation, either version 3 of the License, or
	(at your option) any later version.

	This program is distributed in the hope that it will be useful,
	but WITHOUT ANY WARRANTY; without even the implied warranty of
	MERCHANTABILITY or FITNESS FOR A PARTICULAR PURPOSE.  See the
	GNU General Public License for more details.

	You should have received a copy of the GNU General Public License
	along with this program.  If not, see <https://www.gnu.org/licenses/>.
*/

import (
	"fmt"
	"os"
	"path/filepath"
	"strings"

	"github.com/AlecAivazis/survey/v2"
	"github.com/bishopfox/sliver/client/assets"
	"github.com/bishopfox/sliver/client/console"
	"github.com/bishopfox/sliver/util"
	"github.com/spf13/cobra"
)

// AliasesInstallCmd - Install an alias.
func AliasesInstallCmd(cmd *cobra.Command, con *console.SliverClient, args []string) {
	aliasLocalPath := args[0]
	fi, err := os.Stat(aliasLocalPath)
	if os.IsNotExist(err) {
		con.PrintErrorf("Alias path '%s' does not exist", aliasLocalPath)
		return
	}
	if !fi.IsDir() {
		InstallFromFile(aliasLocalPath, "", false, con)
	} else {
		installFromDir(aliasLocalPath, con)
	}
}

<<<<<<< HEAD
// Install an extension from a directory
=======
// Install an extension from a directory.
>>>>>>> dcebd2dd
func installFromDir(aliasLocalPath string, con *console.SliverClient) {
	manifestData, err := os.ReadFile(filepath.Join(aliasLocalPath, ManifestFileName))
	if err != nil {
		con.PrintErrorf("Error reading %s: %s", ManifestFileName, err)
		return
	}
	manifest, err := ParseAliasManifest(manifestData)
	if err != nil {
		con.PrintErrorf("Error parsing %s: %s", ManifestFileName, err)
		return
	}
	installPath := filepath.Join(assets.GetAliasesDir(), filepath.Base(manifest.CommandName))
	if _, err := os.Stat(installPath); !os.IsNotExist(err) {
		con.PrintInfof("Alias '%s' already exists", manifest.CommandName)
		confirm := false
		prompt := &survey.Confirm{Message: "Overwrite current install?"}
		survey.AskOne(prompt, &confirm)
		if !confirm {
			return
		}
		forceRemoveAll(installPath)
	}

	con.PrintInfof("Installing alias '%s' (%s) ... ", manifest.Name, manifest.Version)
	err = os.MkdirAll(installPath, 0o700)
	if err != nil {
		con.PrintErrorf("Error creating alias directory: %s\n", err)
		return
	}
	err = os.WriteFile(filepath.Join(installPath, ManifestFileName), manifestData, 0o600)
	if err != nil {
		con.PrintErrorf("Failed to write %s: %s\n", ManifestFileName, err)
		forceRemoveAll(installPath)
		return
	}

	for _, cmdFile := range manifest.Files {
		if cmdFile.Path != "" {
			src := filepath.Join(aliasLocalPath, util.ResolvePath(cmdFile.Path))
			dst := filepath.Join(installPath, util.ResolvePath(cmdFile.Path))
			err := util.CopyFile(src, dst)
			if err != nil {
				con.PrintErrorf("Error copying file '%s' -> '%s': %s\n", src, dst, err)
				forceRemoveAll(installPath)
				return
			}
		}
	}

	con.Printf("done!\n")
}

// Install an extension from a .tar.gz file.
<<<<<<< HEAD
func InstallFromFile(aliasGzFilePath string, autoOverwrite bool, con *console.SliverClient) *string {
=======
func InstallFromFile(aliasGzFilePath string, aliasName string, promptToOverwrite bool, con *console.SliverClient) *string {
>>>>>>> dcebd2dd
	manifestData, err := util.ReadFileFromTarGz(aliasGzFilePath, fmt.Sprintf("./%s", ManifestFileName))
	if err != nil {
		con.PrintErrorf("Failed to read %s from '%s': %s\n", ManifestFileName, aliasGzFilePath, err)
		return nil
	}
	manifest, err := ParseAliasManifest(manifestData)
	if err != nil {
		errorMsg := ""
		if aliasName != "" {
			errorMsg = fmt.Sprintf("Error processing manifest for alias %s - failed to parse %s: %s\n", aliasName, ManifestFileName, err)
		} else {
			errorMsg = fmt.Sprintf("Failed to parse %s: %s\n", ManifestFileName, err)
		}
		con.PrintErrorf(errorMsg)
		return nil
	}
	installPath := filepath.Join(assets.GetAliasesDir(), filepath.Base(manifest.CommandName))
	if _, err := os.Stat(installPath); !os.IsNotExist(err) {
		if promptToOverwrite {
			con.PrintInfof("Alias '%s' already exists\n", manifest.CommandName)
			confirm := false
			prompt := &survey.Confirm{Message: "Overwrite current install?"}
			survey.AskOne(prompt, &confirm)
			if !confirm {
				return nil
			}
		}
		forceRemoveAll(installPath)
	}

	con.PrintInfof("Installing alias '%s' (%s) ... ", manifest.Name, manifest.Version)
	err = os.MkdirAll(installPath, 0o700)
	if err != nil {
		con.PrintErrorf("Failed to create alias directory: %s\n", err)
		return nil
	}
	err = os.WriteFile(filepath.Join(installPath, ManifestFileName), manifestData, 0o600)
	if err != nil {
		con.PrintErrorf("Failed to write %s: %s\n", ManifestFileName, err)
		forceRemoveAll(installPath)
		return nil
	}
	for _, aliasFile := range manifest.Files {
		if aliasFile.Path != "" {
			err := installArtifact(aliasGzFilePath, installPath, aliasFile.Path)
			if err != nil {
				con.PrintErrorf("Failed to install file: %s\n", err)
				forceRemoveAll(installPath)
				return nil
			}
		}
	}
	con.Printf("done!\n")
	return &installPath
}

<<<<<<< HEAD
func installArtifact(aliasGzFilePath string, installPath, artifactPath string, con *console.SliverClient) error {
=======
func installArtifact(aliasGzFilePath string, installPath, artifactPath string) error {
>>>>>>> dcebd2dd
	data, err := util.ReadFileFromTarGz(aliasGzFilePath, fmt.Sprintf("./%s", strings.TrimPrefix(artifactPath, string(os.PathSeparator))))
	if err != nil {
		return err
	}
	if len(data) == 0 {
		return fmt.Errorf("empty file %s", artifactPath)
	}
	localArtifactPath := filepath.Join(installPath, util.ResolvePath(artifactPath))
	artifactDir := filepath.Dir(localArtifactPath)
	if _, err := os.Stat(artifactDir); os.IsNotExist(err) {
		os.MkdirAll(artifactDir, 0o700)
	}
	err = os.WriteFile(localArtifactPath, data, 0o600)
	if err != nil {
		return err
	}
	return nil
}

func forceRemoveAll(rootPath string) {
	util.ChmodR(rootPath, 0o600, 0o700)
	os.RemoveAll(rootPath)
}<|MERGE_RESOLUTION|>--- conflicted
+++ resolved
@@ -46,11 +46,7 @@
 	}
 }
 
-<<<<<<< HEAD
-// Install an extension from a directory
-=======
 // Install an extension from a directory.
->>>>>>> dcebd2dd
 func installFromDir(aliasLocalPath string, con *console.SliverClient) {
 	manifestData, err := os.ReadFile(filepath.Join(aliasLocalPath, ManifestFileName))
 	if err != nil {
@@ -104,11 +100,7 @@
 }
 
 // Install an extension from a .tar.gz file.
-<<<<<<< HEAD
-func InstallFromFile(aliasGzFilePath string, autoOverwrite bool, con *console.SliverClient) *string {
-=======
 func InstallFromFile(aliasGzFilePath string, aliasName string, promptToOverwrite bool, con *console.SliverClient) *string {
->>>>>>> dcebd2dd
 	manifestData, err := util.ReadFileFromTarGz(aliasGzFilePath, fmt.Sprintf("./%s", ManifestFileName))
 	if err != nil {
 		con.PrintErrorf("Failed to read %s from '%s': %s\n", ManifestFileName, aliasGzFilePath, err)
@@ -165,11 +157,7 @@
 	return &installPath
 }
 
-<<<<<<< HEAD
-func installArtifact(aliasGzFilePath string, installPath, artifactPath string, con *console.SliverClient) error {
-=======
 func installArtifact(aliasGzFilePath string, installPath, artifactPath string) error {
->>>>>>> dcebd2dd
 	data, err := util.ReadFileFromTarGz(aliasGzFilePath, fmt.Sprintf("./%s", strings.TrimPrefix(artifactPath, string(os.PathSeparator))))
 	if err != nil {
 		return err
