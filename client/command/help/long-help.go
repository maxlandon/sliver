--- conflicted
+++ resolved
@@ -84,12 +84,8 @@
 		consts.RegistryWriteStr:             regWriteHelp,
 		consts.RegistryReadStr:              regReadHelp,
 		consts.RegistryCreateKeyStr:         regCreateKeyHelp,
-<<<<<<< HEAD
 		consts.RegistryDeleteKeyStr:         regDeleteKeyHelp,
-		consts.PivotsListStr:                pivotListHelp,
-=======
 		consts.PivotsStr:                    pivotsHelp,
->>>>>>> 5083ca33
 		consts.WgPortFwdStr:                 wgPortFwdHelp,
 		consts.WgSocksStr:                   wgSocksHelp,
 		consts.SSHStr:                       sshHelp,
@@ -487,18 +483,13 @@
 [[.Bold]]Example:[[.Normal]] registry create --hive HKLM "software\\google\\chrome\\BLBeacon\\version"
 	`
 
-<<<<<<< HEAD
 	regDeleteKeyHelp = `[[.Bold]]Command:[[.Normal]] registry delete PATH [name]
 [[.Bold]]About:[[.Normal]] Remove a value from the windows registry
 [[.Bold]]Example:[[.Normal]] registry delete --hive HKLM "software\\google\\chrome\\BLBeacon\\version"
 	`
 
-	pivotListHelp = `[[.Bold]]Command:[[.Normal]] pivots-list [--id SESSIONID]
-[[.Bold]]About:[[.Normal]] List created pivots
-=======
 	pivotsHelp = `[[.Bold]]Command:[[.Normal]] pivots
 [[.Bold]]About:[[.Normal]] List pivots for the current session. NOTE: pivots are only supported on sessions, not beacons.
->>>>>>> 5083ca33
 [[.Bold]]Examples:[[.Normal]]
 
 List pivots for the current session:
