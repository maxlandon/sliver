--- conflicted
+++ resolved
@@ -29,11 +29,7 @@
 	"github.com/bishopfox/sliver/protobuf/sliverpb"
 )
 
-<<<<<<< HEAD
-// EnvGetCmd - Get a remote environment variable.
-=======
 // EnvGetCmd - Get a remote environment variable
->>>>>>> dcebd2dd
 func EnvGetCmd(cmd *cobra.Command, con *console.SliverClient, args []string) {
 	session, beacon := con.ActiveTarget.GetInteractive()
 	if session == nil && beacon == nil {
@@ -67,11 +63,7 @@
 	}
 }
 
-<<<<<<< HEAD
-// PrintGetEnvInfo - Print the results of the env get command.
-=======
 // PrintGetEnvInfo - Print the results of the env get command
->>>>>>> dcebd2dd
 func PrintGetEnvInfo(envInfo *sliverpb.EnvInfo, con *console.SliverClient) {
 	if envInfo.Response != nil && envInfo.Response.Err != "" {
 		con.PrintErrorf("%s\n", envInfo.Response.Err)
