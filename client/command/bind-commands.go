--- conflicted
+++ resolved
@@ -1540,7 +1540,18 @@
 		HelpGroup: consts.SliverHelpGroup,
 	})
 
-<<<<<<< HEAD
+	app.AddCommand(&grumble.Command{
+		Name:     consts.WgConfigStr,
+		Help:     "Generate a new wireguard client config",
+		LongHelp: help.GetHelpFor(consts.WgConfigStr),
+		Run: func(ctx *grumble.Context) error {
+			fmt.Println()
+			getWGClientConfig(ctx, rpc)
+			fmt.Println()
+			return nil
+		},
+	})
+
 	// [ Portfwd ] --------------------------------------------------------------
 	portfwdCmd := &grumble.Command{
 		Name:     consts.PortfwdStr,
@@ -1591,18 +1602,4 @@
 		HelpGroup: consts.SliverHelpGroup,
 	})
 	app.AddCommand(portfwdCmd)
-=======
-	app.AddCommand(&grumble.Command{
-		Name:     consts.WgConfigStr,
-		Help:     "Generate a new wireguard client config",
-		LongHelp: help.GetHelpFor(consts.WgConfigStr),
-		Run: func(ctx *grumble.Context) error {
-			fmt.Println()
-			getWGClientConfig(ctx, rpc)
-			fmt.Println()
-			return nil
-		},
-	})
-
->>>>>>> 9343b2a2
 }