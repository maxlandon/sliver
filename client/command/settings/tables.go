package settings

/*
	Sliver Implant Framework
	Copyright (C) 2021  Bishop Fox

	This program is free software: you can redistribute it and/or modify
	it under the terms of the GNU General Public License as published by
	the Free Software Foundation, either version 3 of the License, or
	(at your option) any later version.

	This program is distributed in the hope that it will be useful,
	but WITHOUT ANY WARRANTY; without even the implied warranty of
	MERCHANTABILITY or FITNESS FOR A PARTICULAR PURPOSE.  See the
	GNU General Public License for more details.

	You should have received a copy of the GNU General Public License
	along with this program.  If not, see <https://www.gnu.org/licenses/>.
*/

import (
	"fmt"
	"os"
	"strings"

	"github.com/AlecAivazis/survey/v2"
	"github.com/bishopfox/sliver/client/assets"
	"github.com/bishopfox/sliver/client/console"
	"github.com/jedib0t/go-pretty/v6/table"
	"github.com/jedib0t/go-pretty/v6/text"
	"golang.org/x/term"
)

// Those variables are very important to realine low-level code: all virtual terminal
// escape sequences should always be sent and read through the raw terminal file, even
// if people start using io.MultiWriters and os.Pipes involving basic IO.
var (
	stdoutTerm *os.File
	stdinTerm  *os.File
	stderrTerm *os.File
)

func init() {
	stdoutTerm = os.Stdout
	stdoutTerm = os.Stderr
	stderrTerm = os.Stdin
}

var (
	tableStyles = map[string]table.Style{
		// Sliver styles
		SliverDefault.Name: SliverDefault,

		// Go Pretty styles
		table.StyleBold.Name:                    table.StyleBold,
		table.StyleColoredBright.Name:           table.StyleColoredBright,
		table.StyleLight.Name:                   table.StyleLight,
		table.StyleColoredDark.Name:             table.StyleColoredDark,
		table.StyleColoredBlackOnBlueWhite.Name: table.StyleColoredBlackOnBlueWhite,
	}

	SliverDefault = table.Style{
		Name: "SliverDefault",
		Box: table.BoxStyle{
			BottomLeft:       " ",
			BottomRight:      " ",
			BottomSeparator:  " ",
			Left:             " ",
			LeftSeparator:    " ",
			MiddleHorizontal: "=",
			MiddleSeparator:  " ",
			MiddleVertical:   " ",
			PaddingLeft:      " ",
			PaddingRight:     " ",
			Right:            " ",
			RightSeparator:   " ",
			TopLeft:          " ",
			TopRight:         " ",
			TopSeparator:     " ",
			UnfinishedRow:    "~~",
		},
		Color: table.ColorOptions{
			IndexColumn:  text.Colors{},
			Footer:       text.Colors{},
			Header:       text.Colors{},
			Row:          text.Colors{},
			RowAlternate: text.Colors{},
		},
		Format: table.FormatOptions{
			Footer: text.FormatDefault,
			Header: text.FormatTitle,
			Row:    text.FormatDefault,
		},
		Options: table.Options{
			DrawBorder:      false,
			SeparateColumns: true,
			SeparateFooter:  false,
			SeparateHeader:  true,
			SeparateRows:    false,
		},
	}

	sliverBordersDefault = table.Style{
		Name: "SliverBordersDefault",
		Box: table.BoxStyle{
			BottomLeft:       "+",
			BottomRight:      "+",
			BottomSeparator:  "-",
			Left:             "|",
			LeftSeparator:    "+",
			MiddleHorizontal: "-",
			MiddleSeparator:  "+",
			MiddleVertical:   "|",
			PaddingLeft:      " ",
			PaddingRight:     " ",
			Right:            "|",
			RightSeparator:   "+",
			TopLeft:          "+",
			TopRight:         "+",
			TopSeparator:     "-",
			UnfinishedRow:    "~~",
		},
		Color: table.ColorOptions{
			IndexColumn:  text.Colors{},
			Footer:       text.Colors{},
			Header:       text.Colors{},
			Row:          text.Colors{},
			RowAlternate: text.Colors{},
		},
		Format: table.FormatOptions{
			Footer: text.FormatDefault,
			Header: text.FormatTitle,
			Row:    text.FormatDefault,
		},
		Options: table.Options{
			DrawBorder:      true,
			SeparateColumns: true,
			SeparateFooter:  false,
			SeparateHeader:  true,
			SeparateRows:    false,
		},
	}
)

// GetTableStyle - Get the current table style.
func GetTableStyle(con *console.SliverClient) table.Style {
	if con.Settings == nil {
		con.Settings, _ = assets.LoadSettings()
	}
	if con.Settings != nil {
		if value, ok := tableStyles[con.Settings.TableStyle]; ok {
			return value
		}
	}
	return tableStyles[SliverDefault.Name]
}

// GetTableWithBordersStyle - Get the table style with borders.
func GetTableWithBordersStyle(con *console.SliverClient) table.Style {
	if con.Settings == nil {
		con.Settings, _ = assets.LoadSettings()
	}
	value, ok := tableStyles[con.Settings.TableStyle]
	if !ok || con.Settings.TableStyle == SliverDefault.Name {
		return sliverBordersDefault
	}
	return value
}

<<<<<<< HEAD
// SetMaxTableSize automatically sets the maximum width of the table based on
// the current terminal width: excess columns are wrapped by the table itself.
func SetMaxTableSize(tb table.Writer) {
	width, _, err := term.GetSize(int(stderrTerm.Fd()))
	if err != nil {
		width, _ = 80, 80
	}

	tb.SetAllowedRowLength(width)
}

=======
>>>>>>> dcebd2dd
// GetPageSize - Page size for tables.
func GetPageSize() int {
	return 10
}

// PagesOf - Return the pages of a table.
func PagesOf(renderedTable string) [][]string {
	lines := strings.Split(renderedTable, "\n")
	if len(lines) < 2 {
		return [][]string{}
	}
	token := lines[0]
	pages := [][]string{}
	page := []string{token}
	for _, line := range lines[1:] {
		if line != token {
			page = append(page, line)
		} else {
			pages = append(pages, page)
			page = []string{token}
		}
	}
	pages = append(pages, page)
	return pages
}

// PaginateTable - Render paginated table to console.
func PaginateTable(tw table.Writer, skipPages int, overflow bool, interactive bool, con *console.SliverClient) {
	renderedTable := tw.Render()
	lineCount := strings.Count(renderedTable, "\n")
	if !overflow || con.Settings.AlwaysOverflow {
		// Only paginate if the number of lines is at least 2x the terminal height
		width, height, err := term.GetSize(0)
		if err == nil && 2*height < lineCount {
			if 7 < height {
				tw.SetPageSize(height - 6)
				tw.SetAllowedRowLength(width)
			} else {
				tw.SetPageSize(2)
				tw.SetAllowedRowLength(width)
			}
			renderedTable = tw.Render()
		}
	}

	pages := PagesOf(renderedTable)
	for pageNumber, page := range pages {
		if pageNumber+1 < skipPages {
			continue
		}
		for _, line := range page {
			if len(line) == 0 {
				continue
			}
			con.Printf("%s\n", line)
		}
		con.Println()
		if interactive {
			if 1 < len(pages) {
				if pageNumber+1 < len(pages) {
					nextPage := false
					prompt := &survey.Confirm{
						Message: fmt.Sprintf("[%d/%d] Continue?", pageNumber+1, len(pages)),
					}
					survey.AskOne(prompt, &nextPage)
					if !nextPage {
						break
					}
					con.Println()
				} else {
					con.Printf(console.Bold+"Page [%d/%d]\n", pageNumber+1, len(pages))
				}
			}
		} else {
			if 1 < len(pages) {
				con.Printf(console.Bold+"Page [%d/%d]\n", pageNumber+1, len(pages))
			}
			break
		}
	}
}<|MERGE_RESOLUTION|>--- conflicted
+++ resolved
@@ -167,7 +167,6 @@
 	return value
 }
 
-<<<<<<< HEAD
 // SetMaxTableSize automatically sets the maximum width of the table based on
 // the current terminal width: excess columns are wrapped by the table itself.
 func SetMaxTableSize(tb table.Writer) {
@@ -179,8 +178,6 @@
 	tb.SetAllowedRowLength(width)
 }
 
-=======
->>>>>>> dcebd2dd
 // GetPageSize - Page size for tables.
 func GetPageSize() int {
 	return 10
