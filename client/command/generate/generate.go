package generate

/*
	Sliver Implant Framework
	Copyright (C) 2019  Bishop Fox

	This program is free software: you can redistribute it and/or modify
	it under the terms of the GNU General Public License as published by
	the Free Software Foundation, either version 3 of the License, or
	(at your option) any later version.

	This program is distributed in the hope that it will be useful,
	but WITHOUT ANY WARRANTY; without even the implied warranty of
	MERCHANTABILITY or FITNESS FOR A PARTICULAR PURPOSE.  See the
	GNU General Public License for more details.

	You should have received a copy of the GNU General Public License
	along with this program.  If not, see <https://www.gnu.org/licenses/>.
*/

import (
	"context"
	"errors"
	"fmt"
	"net"
	"net/url"
	"os"
	"os/signal"
	"path/filepath"
	"runtime"
	"strconv"
	"strings"
	"time"

	"github.com/AlecAivazis/survey/v2"
	"github.com/bishopfox/sliver/client/console"
	consts "github.com/bishopfox/sliver/client/constants"
	"github.com/bishopfox/sliver/client/spin"
	"github.com/bishopfox/sliver/protobuf/clientpb"
	"github.com/bishopfox/sliver/protobuf/commonpb"
	"github.com/bishopfox/sliver/util"
	"github.com/spf13/cobra"
)

const (
	// DefaultMTLSLPort is the default port for mtls.
	DefaultMTLSLPort = 8888
	// DefaultWGPort is the default port for wg.
	DefaultWGLPort = 53
	// DefaultWGNPort is the default n port for wg.
	DefaultWGNPort = 8888
	// DefaultWGKeyExPort is the default port for wg key exchange.
	DefaultWGKeyExPort = 1337
	// DefaultHTTPLPort is the default port for http.
	DefaultHTTPLPort = 80
	// DefaultHTTPSLPort is the default port for https.
	DefaultHTTPSLPort = 443
	// DefaultDNSLPortis the default port for dns.
	DefaultDNSLPort = 53
	// DefaultTCPPivotPort is the default port for tcp pivots.
	DefaultTCPPivotPort = 9898

	// DefaultReconnect is the default reconnect time.
	DefaultReconnect = 60
	// DefaultPollTimeout is the default poll timeout.
	DefaultPollTimeout = 360 // 6 minutes
	// DefaultMaxErrors is the default max reconnection errors before giving up.
	DefaultMaxErrors = 1000
)

const (
	crossCompilerInfoURL = "https://github.com/BishopFox/sliver/wiki/Cross-Compiling-Implants"
)

var (
	// SupportedCompilerTargets - Supported compiler targets.
	SupportedCompilerTargets = map[string]bool{
		"darwin/amd64":  true,
		"darwin/arm64":  true,
		"linux/386":     true,
		"linux/amd64":   true,
		"windows/386":   true,
		"windows/amd64": true,
	}

	ErrNoExternalBuilder = errors.New("no external builders are available")
	ErrNoValidBuilders   = errors.New("no valid external builders for target")
)

<<<<<<< HEAD
// GenerateCmd - The main command used to generate implant binaries
func GenerateCmd(cmd *cobra.Command, con *console.SliverConsoleClient, args []string) {
	name, config := parseCompileFlags(cmd, con)
=======
// GenerateCmd - The main command used to generate implant binaries.
func GenerateCmd(cmd *cobra.Command, con *console.SliverClient, args []string) {
	config := parseCompileFlags(cmd, con)
>>>>>>> a79b397d
	if config == nil {
		return
	}
	save, _ := cmd.Flags().GetString("save")
	if save == "" {
		save, _ = os.Getwd()
	}
	if external, _ := cmd.Flags().GetBool("external-builder"); !external {
		compile(config, save, con)
	} else {
		_, err := externalBuild(name, config, save, con)
		if err != nil {
			if err == ErrNoExternalBuilder {
				con.PrintErrorf("There are no external builders currently connected to the server\n")
				con.PrintErrorf("See 'builders' command for more information\n")
			} else if err == ErrNoValidBuilders {
				con.PrintErrorf("There are external builders connected to the server, but none can build the target you specified\n")
				con.PrintErrorf("Invalid target %s\n", fmt.Sprintf("%s:%s/%s", config.Format, config.GOOS, config.GOARCH))
				con.PrintErrorf("See 'builders' command for more information\n")
			} else {
				con.PrintErrorf("%s\n", err)
			}
			return
		}
	}
}

func expandPath(path string) string {
	// unless path starts with ~
	if len(path) == 0 || path[0] != 126 {
		return path
	}

	return filepath.Join(os.Getenv("HOME"), path[1:])
}

func saveLocation(save, DefaultName string, con *console.SliverClient) (string, error) {
	var saveTo string
	if save == "" {
		save, _ = os.Getwd()
	}
	save = expandPath(save)
	fi, err := os.Stat(save)
	if os.IsNotExist(err) {
		con.Printf("%s does not exist\n", save)
		if strings.HasSuffix(save, "/") {
			con.Printf("%s is dir\n", save)
			os.MkdirAll(save, 0o700)
			saveTo, _ = filepath.Abs(filepath.Join(saveTo, DefaultName))
		} else {
			con.Printf("%s is not dir\n", save)
			saveDir := filepath.Dir(save)
			_, err := os.Stat(saveTo)
			if os.IsNotExist(err) {
				os.MkdirAll(saveDir, 0o700)
			}
			saveTo, _ = filepath.Abs(save)
		}
	} else {
		if fi.IsDir() {
			saveTo, _ = filepath.Abs(filepath.Join(save, DefaultName))
		} else {
			con.PrintInfof("%s is not dir\n", save)
			prompt := &survey.Confirm{Message: "Overwrite existing file?"}
			var confirm bool
			survey.AskOne(prompt, &confirm)
			if !confirm {
				return "", errors.New("file already exists")
			}
			saveTo, _ = filepath.Abs(save)
		}
	}
	return saveTo, nil
}

func nameOfOutputFormat(value clientpb.OutputFormat) string {
	switch value {
	case clientpb.OutputFormat_EXECUTABLE:
		return "Executable"
	case clientpb.OutputFormat_SERVICE:
		return "Service"
	case clientpb.OutputFormat_SHARED_LIB:
		return "Shared Library"
	case clientpb.OutputFormat_SHELLCODE:
		return "Shellcode"
	default:
		return "Unknown"
	}
}

<<<<<<< HEAD
// Shared function that extracts the compile flags from the grumble context
func parseCompileFlags(cmd *cobra.Command, con *console.SliverConsoleClient) (string, *clientpb.ImplantConfig) {
=======
// Shared function that extracts the compile flags from the grumble context.
func parseCompileFlags(cmd *cobra.Command, con *console.SliverClient) *clientpb.ImplantConfig {
>>>>>>> a79b397d
	var name string
	if nameF, _ := cmd.Flags().GetString("name"); nameF != "" {
		name = strings.ToLower(nameF)

		if err := util.AllowedName(name); err != nil {
			con.PrintErrorf("%s\n", err)
			return "", nil
		}
	}

	c2s := []*clientpb.ImplantC2{}

	mtlsC2F, _ := cmd.Flags().GetString("mtls")
	mtlsC2, err := ParseMTLSc2(mtlsC2F)
	if err != nil {
		con.PrintErrorf("%s\n", err.Error())
		return "", nil
	}
	c2s = append(c2s, mtlsC2...)

	wgC2F, _ := cmd.Flags().GetString("wg")
	wgC2, err := ParseWGc2(wgC2F)
	if err != nil {
		con.PrintErrorf("%s\n", err.Error())
		return "", nil
	}
	wgKeyExchangePort, _ := cmd.Flags().GetUint32("key-exchange")
	wgTcpCommsPort, _ := cmd.Flags().GetUint32("tcp-comms")

	c2s = append(c2s, wgC2...)

	httpC2F, _ := cmd.Flags().GetString("http")
	httpC2, err := ParseHTTPc2(httpC2F)
	if err != nil {
		con.PrintErrorf("%s\n", err.Error())
		return "", nil
	}
	c2s = append(c2s, httpC2...)

	dnsC2F, _ := cmd.Flags().GetString("dns")
	dnsC2, err := ParseDNSc2(dnsC2F)
	if err != nil {
		con.PrintErrorf("%s\n", err.Error())
		return "", nil
	}
	c2s = append(c2s, dnsC2...)

	namedPipeC2F, _ := cmd.Flags().GetString("named-pipe")
	namedPipeC2, err := ParseNamedPipec2(namedPipeC2F)
	if err != nil {
		con.PrintErrorf("%s\n", err.Error())
		return "", nil
	}
	c2s = append(c2s, namedPipeC2...)

	tcpPivotC2F, _ := cmd.Flags().GetString("tcp-pivot")
	tcpPivotC2, err := ParseTCPPivotc2(tcpPivotC2F)
	if err != nil {
		con.PrintErrorf("%s\n", err.Error())
		return "", nil
	}
	c2s = append(c2s, tcpPivotC2...)

	var symbolObfuscation bool
	if debug, _ := cmd.Flags().GetBool("debug"); debug {
		symbolObfuscation = false
	} else {
		symbolObfuscation, _ = cmd.Flags().GetBool("skip-symbols")
		symbolObfuscation = !symbolObfuscation
	}

	if len(mtlsC2) == 0 && len(wgC2) == 0 && len(httpC2) == 0 && len(dnsC2) == 0 && len(namedPipeC2) == 0 && len(tcpPivotC2) == 0 {
		con.PrintErrorf("Must specify at least one of --mtls, --wg, --http, --dns, --named-pipe, or --tcp-pivot\n")
		return "", nil
	}

	rawCanaries, _ := cmd.Flags().GetString("canary")
	canaryDomains := []string{}
	if 0 < len(rawCanaries) {
		for _, canaryDomain := range strings.Split(rawCanaries, ",") {
			if !strings.HasSuffix(canaryDomain, ".") {
				canaryDomain += "." // Ensure we have the FQDN
			}
			canaryDomains = append(canaryDomains, canaryDomain)
		}
	}

	debug, _ := cmd.Flags().GetBool("debug")
	evasion, _ := cmd.Flags().GetBool("evasion")
	templateName, _ := cmd.Flags().GetString("template")

	reconnectInterval, _ := cmd.Flags().GetInt64("reconnect")
	pollTimeout, _ := cmd.Flags().GetInt64("poll-timeout")
	maxConnectionErrors, _ := cmd.Flags().GetUint32("max-errors")

	limitDomainJoined, _ := cmd.Flags().GetBool("limit-domainjoined")
	limitHostname, _ := cmd.Flags().GetString("limit-hostname")
	limitUsername, _ := cmd.Flags().GetString("limit-username")
	limitDatetime, _ := cmd.Flags().GetString("limit-datetime")
	limitFileExists, _ := cmd.Flags().GetString("limit-fileexists")
	limitLocale, _ := cmd.Flags().GetString("limit-locale")
	debugFile, _ := cmd.Flags().GetString("debug-file")

	isSharedLib := false
	isService := false
	isShellcode := false
	sgnEnabled := false

	format, _ := cmd.Flags().GetString("format")
	runAtLoad := false
	var configFormat clientpb.OutputFormat
	switch format {
	case "exe":
		configFormat = clientpb.OutputFormat_EXECUTABLE
	case "shared":
		configFormat = clientpb.OutputFormat_SHARED_LIB
		isSharedLib = true
		runAtLoad, _ = cmd.Flags().GetBool("run-at-load")
	case "shellcode":
		configFormat = clientpb.OutputFormat_SHELLCODE
		isShellcode = true
		sgnEnabled, _ = cmd.Flags().GetBool("disable-sgn")
		sgnEnabled = !sgnEnabled
	case "service":
		configFormat = clientpb.OutputFormat_SERVICE
		isService = true
	default:
		// Default to exe
		configFormat = clientpb.OutputFormat_EXECUTABLE
	}

	targetOSF, _ := cmd.Flags().GetString("os")
	targetOS := strings.ToLower(targetOSF)
	targetArchF, _ := cmd.Flags().GetString("arch")
	targetArch := strings.ToLower(targetArchF)
	targetOS, targetArch = getTargets(targetOS, targetArch, con)
	if targetOS == "" || targetArch == "" {
		return "", nil
	}
	if configFormat == clientpb.OutputFormat_SHELLCODE && targetOS != "windows" {
		con.PrintErrorf("Shellcode format is currently only supported on Windows\n")
		return "", nil
	}
	if len(namedPipeC2) > 0 && targetOS != "windows" {
		con.PrintErrorf("Named pipe pivoting can only be used in Windows.")
		return "", nil
	}

	// Check to see if we can *probably* build the target binary
	if !checkBuildTargetCompatibility(configFormat, targetOS, targetArch, con) {
		return "", nil
	}

	var tunIP net.IP
	if wg, _ := cmd.Flags().GetString("wg"); wg != "" {
		uniqueWGIP, err := con.Rpc.GenerateUniqueIP(context.Background(), &commonpb.Empty{})
		tunIP = net.ParseIP(uniqueWGIP.IP)
		if err != nil {
			con.PrintErrorf("Failed to generate unique ip for wg peer tun interface")
			return "", nil
		}
		con.PrintInfof("Generated unique ip for wg peer tun interface: %s\n", tunIP.String())
	}

	netGo, _ := cmd.Flags().GetBool("netgo")

	// TODO: Use generics or something to check in a slice
	connectionStrategy, _ := cmd.Flags().GetString("strategy")
	if connectionStrategy != "" && connectionStrategy != "s" && connectionStrategy != "r" && connectionStrategy != "rd" {
		con.PrintErrorf("Invalid connection strategy: %s\n", connectionStrategy)
		return "", nil
	}

	// Parse Traffic Encoder Args
	httpC2Enabled := 0 < len(httpC2)
	trafficEncodersEnabled, trafficEncoderAssets := parseTrafficEncoderArgs(cmd, httpC2Enabled, con)

	c2Profile, _ := cmd.Flags().GetString("c2profile")
	if c2Profile == "" {
		c2Profile = consts.DefaultC2Profile
	}

	config := &clientpb.ImplantConfig{
		GOOS:             targetOS,
		GOARCH:           targetArch,
		Debug:            debug,
		Evasion:          evasion,
		SGNEnabled:       sgnEnabled,
		ObfuscateSymbols: symbolObfuscation,
		C2:               c2s,
		CanaryDomains:    canaryDomains,
		TemplateName:     templateName,

		WGPeerTunIP:       tunIP.String(),
		WGKeyExchangePort: wgKeyExchangePort,
		WGTcpCommsPort:    wgTcpCommsPort,

		ConnectionStrategy:  connectionStrategy,
		ReconnectInterval:   reconnectInterval * int64(time.Second),
		PollTimeout:         pollTimeout * int64(time.Second),
		MaxConnectionErrors: maxConnectionErrors,

		LimitDomainJoined: limitDomainJoined,
		LimitHostname:     limitHostname,
		LimitUsername:     limitUsername,
		LimitDatetime:     limitDatetime,
		LimitFileExists:   limitFileExists,
		LimitLocale:       limitLocale,

		Format:      configFormat,
		IsSharedLib: isSharedLib,
		IsService:   isService,
		IsShellcode: isShellcode,

		RunAtLoad:              runAtLoad,
		NetGoEnabled:           netGo,
		TrafficEncodersEnabled: trafficEncodersEnabled,
		Assets:                 trafficEncoderAssets,

		DebugFile:        debugFile,
		HTTPC2ConfigName: c2Profile,
	}

	return name, config
}

// parseTrafficEncoderArgs - parses the traffic encoder args and returns a bool indicating if traffic encoders are enabled.
func parseTrafficEncoderArgs(cmd *cobra.Command, httpC2Enabled bool, con *console.SliverClient) (bool, []*commonpb.File) {
	trafficEncoders, _ := cmd.Flags().GetString("traffic-encoders")
	encoders := []*commonpb.File{}
	if trafficEncoders != "" {
		if !httpC2Enabled {
			con.PrintWarnf("Traffic encoders are only supported with HTTP C2, flag will be ignored\n")
			return false, encoders
		}
		enabledEncoders := strings.Split(trafficEncoders, ",")
		for _, encoder := range enabledEncoders {
			if !strings.HasSuffix(encoder, ".wasm") {
				encoder += ".wasm"
			}
			encoders = append(encoders, &commonpb.File{Name: encoder})
		}
		return true, encoders
	}
	return false, encoders
}

func getTargets(targetOS string, targetArch string, con *console.SliverClient) (string, string) {
	/* For UX we convert some synonymous terms */
	if targetOS == "darwin" || targetOS == "mac" || targetOS == "macos" || targetOS == "osx" {
		targetOS = "darwin"
	}
	if targetOS == "windows" || targetOS == "win" || targetOS == "shit" {
		targetOS = "windows"
	}
	if targetOS == "linux" || targetOS == "lin" {
		targetOS = "linux"
	}

	if targetArch == "amd64" || targetArch == "x64" || strings.HasPrefix(targetArch, "64") {
		targetArch = "amd64"
	}
	if targetArch == "386" || targetArch == "x86" || strings.HasPrefix(targetArch, "32") {
		targetArch = "386"
	}

	target := fmt.Sprintf("%s/%s", targetOS, targetArch)
	if _, ok := SupportedCompilerTargets[target]; !ok {
		con.Printf("⚠️  Unsupported compiler target %s%s%s, but we can try to compile a generic implant.\n",
			console.Bold, target, console.Normal,
		)
		con.Printf("⚠️  Generic implants do not support all commands/features.\n")
		prompt := &survey.Confirm{Message: "Attempt to build generic implant?"}
		var confirm bool
		survey.AskOne(prompt, &confirm)
		if !confirm {
			return "", ""
		}
	}

	return targetOS, targetArch
}

// ParseMTLSc2 - Parse mtls connection string arg.
func ParseMTLSc2(args string) ([]*clientpb.ImplantC2, error) {
	c2s := []*clientpb.ImplantC2{}
	if args == "" {
		return c2s, nil
	}
	for index, arg := range strings.Split(args, ",") {
		arg = strings.ToLower(arg)
		var uri *url.URL
		var err error
		if strings.HasPrefix(arg, "mtls://") {
			uri, err = url.Parse(arg)
			if err != nil {
				return nil, err
			}
		} else {
			uri, err = url.Parse(fmt.Sprintf("mtls://%s", arg))
			if err != nil {
				return nil, err
			}
		}
		if uri.Scheme != "mtls" {
			return nil, fmt.Errorf("invalid mtls schema: %s", uri.Scheme)
		}
		if uri.Port() == "" {
			uri.Host = fmt.Sprintf("%s:%d", uri.Hostname(), DefaultMTLSLPort)
		}
		c2s = append(c2s, &clientpb.ImplantC2{
			Priority: uint32(index),
			URL:      uri.String(),
		})
	}
	return c2s, nil
}

// ParseWGc2 - Parse wg connect string arg.
func ParseWGc2(args string) ([]*clientpb.ImplantC2, error) {
	c2s := []*clientpb.ImplantC2{}
	if args == "" {
		return c2s, nil
	}
	for index, arg := range strings.Split(args, ",") {
		arg = strings.ToLower(arg)
		var uri *url.URL
		var err error
		if strings.HasPrefix(arg, "wg://") {
			uri, err = url.Parse(arg)
			if err != nil {
				return nil, err
			}
		} else {
			uri, err = url.Parse(fmt.Sprintf("wg://%s", arg))
			if err != nil {
				return nil, err
			}
		}
		if uri.Scheme != "wg" {
			return nil, fmt.Errorf("invalid wg schema: %s", uri.Scheme)
		}
		if uri.Port() == "" {
			uri.Host = fmt.Sprintf("%s:%d", uri.Hostname(), DefaultWGLPort)
		}
		c2s = append(c2s, &clientpb.ImplantC2{
			Priority: uint32(index),
			URL:      uri.String(),
		})
	}
	return c2s, nil
}

func hasValidC2AdvancedOptions(options url.Values) (bool, error) {
	for key, value := range options {
		if len(value) > 1 {
			return false, fmt.Errorf("too many values specified for advanced option %s. Only one value for %s can be specified", key, key)
		}
		testValue := value[0]

		switch key {
		/*
			The following options are passed through as-is:
			proxy-username
			proxy-password
			host-header
			force-resolv-conf (validation is handled server side)
			resolvers
		*/
		case "net-timeout", "tls-timeout", "poll-timeout", "timeout", "retry-wait":
			if _, err := time.ParseDuration(testValue); err != nil {
				return false, fmt.Errorf("error parsing C2 option \"%s\": %s", key, err.Error())
			}
		case "max-errors", "retry-count", "workers-per-resolver":
			if _, err := strconv.Atoi(testValue); err != nil {
				return false, fmt.Errorf("error parsing C2 option \"%s\": %s", key, err.Error())
			}
		case "driver":
			// If this is specified, then it should be wininet (the only alternative driver currently supported)
			if testValue != "wininet" {
				return false, fmt.Errorf("C2 option \"driver\" must be empty for the default driver or \"wininet\" for the wininet driver (Windows only)")
			}
		case "force-http", "disable-accept-header", "disable-upgrade-header", "ask-proxy-creds", "force-base32":
			if testValue != "true" && testValue != "false" {
				return false, fmt.Errorf("C2 option \"%s\" must be a boolean value: true or false", key)
			}
		case "proxy":
			proxyUri, err := url.Parse(testValue)
			if err != nil {
				return false, fmt.Errorf("invalid C2 option \"proxy\" specified: %s", err.Error())
			}
			if proxyUri.Scheme != "http" && proxyUri.Scheme != "https" && proxyUri.Scheme != "socks5" {
				if proxyUri.Scheme == "" {
					return false, fmt.Errorf("a proxy scheme must be specified: http, https, or socks5")
				} else {
					return false, fmt.Errorf("%s is not a valid proxy scheme. Accepted values are http, https, and socks5", proxyUri.Scheme)
				}
			}
			if proxyUri.Port() != "" {
				port, err := strconv.Atoi(proxyUri.Port())
				if err != nil {
					return false, fmt.Errorf("invalid proxy port \"%s\" specified: proxy port must be a number between 1 and 65535", proxyUri.Port())
				}
				if port <= 0 || port > 65535 {
					return false, fmt.Errorf("invalid proxy port \"%s\" specified: proxy port must be a number between 1 and 65535", proxyUri.Port())
				}
			}
		}
	}

	return true, nil
}

func checkOptionValue(c2Options url.Values, option string, value string) bool {
	if !c2Options.Has(option) {
		return false
	} else {
		optionValue := c2Options.Get(option)
		return strings.ToLower(optionValue) == value
	}
}

func uriWithoutProxyOptions(uri *url.URL) {
	options := uri.Query()
	// If any of the options do not exist, there is no error
	options.Del("proxy")
	options.Del("proxy-username")
	options.Del("proxy-password")
	options.Del("ask-proxy-creds")
	options.Del("fallback")

	uri.RawQuery = options.Encode()
}

// ParseHTTPc2 - Parse HTTP connection string arg.
func ParseHTTPc2(args string) ([]*clientpb.ImplantC2, error) {
	c2s := []*clientpb.ImplantC2{}
	if args == "" {
		return c2s, nil
	}
	allArguments := strings.Split(args, ",")
	for index, arg := range allArguments {
		var uri *url.URL
		var err error
		if cmp := strings.ToLower(arg); strings.HasPrefix(cmp, "http://") || strings.HasPrefix(cmp, "https://") {
			uri, err = url.Parse(arg)
			if err != nil {
				return nil, err
			}
		} else {
			uri, err = url.Parse(fmt.Sprintf("https://%s", arg))
			if err != nil {
				return nil, err
			}
		}
		uri.Path = strings.TrimSuffix(uri.Path, "/")
		if uri.Scheme != "http" && uri.Scheme != "https" {
			return nil, fmt.Errorf("invalid http(s) scheme: %s", uri.Scheme)
		}
		if ok, err := hasValidC2AdvancedOptions(uri.Query()); !ok {
			return nil, err
		}
		c2s = append(c2s, &clientpb.ImplantC2{
			Priority: uint32(index),
			URL:      uri.String(),
		})
		/* If a proxy is defined and the operator wants to fallback to connecting directly, add
		   a C2 that connects directly without the proxy settings.
		*/
		if checkOptionValue(uri.Query(), "fallback", "true") && uri.Query().Has("proxy") && !checkOptionValue(uri.Query(), "driver", "wininet") {
			uriWithoutProxyOptions(uri)
			c2s = append(c2s, &clientpb.ImplantC2{
				Priority: uint32(index + len(allArguments)),
				URL:      uri.String(),
			})
		}
	}
	return c2s, nil
}

// ParseDNSc2 - Parse DNS connection string arg.
func ParseDNSc2(args string) ([]*clientpb.ImplantC2, error) {
	c2s := []*clientpb.ImplantC2{}
	if args == "" {
		return c2s, nil
	}
	for index, arg := range strings.Split(args, ",") {
		arg = strings.ToLower(arg)
		var uri *url.URL
		var err error
		if strings.HasPrefix(arg, "dns://") {
			uri, err = url.Parse(arg)
			if err != nil {
				return nil, err
			}
		} else {
			uri, err = url.Parse(fmt.Sprintf("dns://%s", arg))
			if err != nil {
				return nil, err
			}
		}
		if uri.Scheme != "dns" {
			return nil, fmt.Errorf("invalid dns scheme: %s", uri.Scheme)
		}
		if ok, err := hasValidC2AdvancedOptions(uri.Query()); !ok {
			return nil, err
		}
		c2s = append(c2s, &clientpb.ImplantC2{
			Priority: uint32(index),
			URL:      uri.String(),
		})
	}
	return c2s, nil
}

// ParseNamedPipec2 - Parse named pipe connection string arg.
func ParseNamedPipec2(args string) ([]*clientpb.ImplantC2, error) {
	c2s := []*clientpb.ImplantC2{}
	if args == "" {
		return c2s, nil
	}
	for index, arg := range strings.Split(args, ",") {
		arg = strings.ToLower(arg)
		arg = strings.ReplaceAll(arg, "\\", "/")
		arg = strings.TrimPrefix(arg, "/")
		arg = strings.TrimPrefix(arg, "/")
		var uri *url.URL
		var err error
		if strings.HasPrefix(arg, "namedpipe://") {
			uri, err = url.Parse(arg)
			if err != nil {
				return nil, err
			}
		} else {
			uri, err = url.Parse(fmt.Sprintf("namedpipe://%s", arg))
			if err != nil {
				return nil, err
			}
		}
		if uri.Scheme != "namedpipe" {
			return nil, fmt.Errorf("invalid namedpipe scheme: %s", uri.Scheme)
		}

		if !strings.HasPrefix(uri.Path, "/pipe/") {
			prompt := &survey.Confirm{
				Message: fmt.Sprintf("Named pipe '%s' is missing the 'pipe' path prefix\nContinue anyways?", uri),
			}
			var confirm bool
			survey.AskOne(prompt, &confirm)
			if !confirm {
				return nil, fmt.Errorf("invalid namedpipe path: %s", uri.Path)
			}
		}

		c2s = append(c2s, &clientpb.ImplantC2{
			Priority: uint32(index),
			URL:      uri.String(),
		})
	}
	return c2s, nil
}

// ParseTCPPivotc2 - Parse tcp pivot connection string arg.
func ParseTCPPivotc2(args string) ([]*clientpb.ImplantC2, error) {
	c2s := []*clientpb.ImplantC2{}
	if args == "" {
		return c2s, nil
	}
	for index, arg := range strings.Split(args, ",") {
		arg = strings.ToLower(arg)
		var uri *url.URL
		var err error
		if strings.HasPrefix(arg, "tcp-pivot://") {
			arg = strings.Replace(arg, "tcp-pivot://", "tcppivot://", 1)
		}
		if strings.HasPrefix(arg, "tcppivot://") {
			uri, err = url.Parse(arg)
			if err != nil {
				return nil, err
			}
		} else {
			uri, err = url.Parse(fmt.Sprintf("tcppivot://%s", arg))
			if err != nil {
				return nil, err
			}
		}
		if uri.Scheme != "tcppivot" {
			return nil, fmt.Errorf("invalid tcppivot scheme: %s", uri.Scheme)
		}
		if uri.Port() == "" {
			uri.Host = fmt.Sprintf("%s:%d", uri.Hostname(), DefaultTCPPivotPort)
		}
		c2s = append(c2s, &clientpb.ImplantC2{
			Priority: uint32(index),
			URL:      uri.String(),
		})
	}
	return c2s, nil
}

<<<<<<< HEAD
func externalBuild(name string, config *clientpb.ImplantConfig, save string, con *console.SliverConsoleClient) (*commonpb.File, error) {
=======
func externalBuild(config *clientpb.ImplantConfig, save string, con *console.SliverClient) (*commonpb.File, error) {
>>>>>>> a79b397d
	potentialBuilders, err := findExternalBuilders(config, con)
	if err != nil {
		return nil, err
	}
	var externalBuilder *clientpb.Builder
	if len(potentialBuilders) == 1 {
		externalBuilder = potentialBuilders[0]
	} else {
		con.PrintInfof("Found %d external builders that can compile this configuration", len(potentialBuilders))
		externalBuilder, err = selectExternalBuilder(potentialBuilders, con)
		if err != nil {
			return nil, err
		}
	}
	con.PrintInfof("Using external builder: %s\n", externalBuilder.Name)

	if config.IsBeacon {
		interval := time.Duration(config.BeaconInterval)
		con.PrintInfof("Externally generating new %s/%s beacon implant binary (%v)\n", config.GOOS, config.GOARCH, interval)
	} else {
		con.PrintInfof("Externally generating new %s/%s implant binary\n", config.GOOS, config.GOARCH)
	}
	if config.ObfuscateSymbols {
		con.PrintInfof("%sSymbol obfuscation is enabled%s\n", console.Bold, console.Normal)
	} else if !config.Debug {
		con.PrintErrorf("Symbol obfuscation is %sdisabled%s\n", console.Bold, console.Normal)
	}
	start := time.Now()

	listenerID, listener := con.CreateEventListener()

	waiting := true
	spinner := spin.New()

	sigint := make(chan os.Signal, 1) // Catch keyboard interrupts
	signal.Notify(sigint, os.Interrupt)

	con.PrintInfof("Creating external build ... ")
	externalImplantConfig, err := con.Rpc.GenerateExternal(context.Background(), &clientpb.ExternalGenerateReq{
		Name:        name,
		Config:      config,
		BuilderName: externalBuilder.Name,
	})
	if err != nil {
		con.PrintErrorf("%s\n", err)
		return nil, err
	}
	con.Printf("done\n")

	msgF := "Waiting for external builder to acknowledge build (template: %s) ... %s"
	for waiting {
		select {

		case <-time.After(100 * time.Millisecond):
			elapsed := time.Since(start)
			msg := fmt.Sprintf(msgF, externalImplantConfig.Config.TemplateName, elapsed.Round(time.Second))
			fmt.Fprintf(con.App.ActiveMenu().OutOrStdout(), console.Clearln+" %s  %s", spinner.Next(), msg)

		case event := <-listener:
			switch event.EventType {

			case consts.ExternalBuildFailedEvent:
				parts := strings.SplitN(string(event.Data), ":", 2)
				if len(parts) != 2 {
					continue
				}
				if parts[0] == externalImplantConfig.Build.ID {
					con.RemoveEventListener(listenerID)
					return nil, fmt.Errorf("external build failed: %s", parts[1])
				}

			case consts.AcknowledgeBuildEvent:
				if string(event.Data) == externalImplantConfig.Build.ID {
					msgF = "External build acknowledged by builder (template: %s) ... %s"
				}

			case consts.ExternalBuildCompletedEvent:
				parts := strings.SplitN(string(event.Data), ":", 2)
				if len(parts) != 2 {
					continue
				}
				if parts[0] == externalImplantConfig.Build.ID {
					con.RemoveEventListener(listenerID)
					name = parts[1]
					waiting = false
				}

			}

		case <-sigint:
			waiting = false
			con.Printf("\n")
			return nil, fmt.Errorf("user interrupt")
		}
	}

	elapsed := time.Since(start)
	con.PrintInfof("Build completed in %s\n", elapsed.Round(time.Second))

	generated, err := con.Rpc.Regenerate(context.Background(), &clientpb.RegenerateReq{
		ImplantName: name,
	})
	if err != nil {
		return nil, err
	}
	con.PrintInfof("Build name: %s (%d bytes)\n", name, len(generated.File.Data))

	saveTo, err := saveLocation(save, filepath.Base(generated.File.Name), con)
	if err != nil {
		return nil, err
	}

	err = os.WriteFile(saveTo, generated.File.Data, 0o700)
	if err != nil {
		con.PrintErrorf("Failed to write to: %s\n", saveTo)
		return nil, err
	}
	con.PrintInfof("Implant saved to %s\n", saveTo)

	return nil, nil
}

func compile(config *clientpb.ImplantConfig, save string, con *console.SliverClient) (*commonpb.File, error) {
	if config.IsBeacon {
		interval := time.Duration(config.BeaconInterval)
		con.PrintInfof("Generating new %s/%s beacon implant binary (%v)\n", config.GOOS, config.GOARCH, interval)
	} else {
		con.PrintInfof("Generating new %s/%s implant binary\n", config.GOOS, config.GOARCH)
	}
	if config.ObfuscateSymbols {
		con.PrintInfof("%sSymbol obfuscation is enabled%s\n", console.Bold, console.Normal)
	} else if !config.Debug {
		con.PrintErrorf("Symbol obfuscation is %sdisabled%s\n", console.Bold, console.Normal)
	}

	start := time.Now()
	ctrl := make(chan bool)
	con.SpinUntil("Compiling, please wait ...", ctrl)

	generated, err := con.Rpc.Generate(context.Background(), &clientpb.GenerateReq{
		Config: config,
	})
	ctrl <- true
	<-ctrl
	if err != nil {
		con.PrintErrorf("%s\n", err)
		return nil, err
	}

	elapsed := time.Since(start)
	con.PrintInfof("Build completed in %s\n", elapsed.Round(time.Second))
	if len(generated.File.Data) == 0 {
		con.PrintErrorf("Build failed, no file data\n")
		return nil, errors.New("no file data")
	}

	fileData := generated.File.Data
	if config.IsShellcode {
		if !config.SGNEnabled {
			con.PrintErrorf("Shikata ga nai encoder is %sdisabled%s\n", console.Bold, console.Normal)
		} else {
			con.PrintInfof("Encoding shellcode with shikata ga nai ... ")
			resp, err := con.Rpc.ShellcodeEncoder(context.Background(), &clientpb.ShellcodeEncodeReq{
				Encoder:      clientpb.ShellcodeEncoder_SHIKATA_GA_NAI,
				Architecture: config.GOARCH,
				Iterations:   1,
				BadChars:     []byte{},
				Data:         fileData,
			})
			if err != nil {
				con.PrintErrorf("%s\n", err)
			} else {
				con.Printf("success!\n")
				fileData = resp.GetData()
			}
		}
	}

	saveTo, err := saveLocation(save, generated.File.Name, con)
	if err != nil {
		return nil, err
	}

	err = os.WriteFile(saveTo, fileData, 0o700)
	if err != nil {
		con.PrintErrorf("Failed to write to: %s\n", saveTo)
		return nil, err
	}
	con.PrintInfof("Implant saved to %s\n", saveTo)
	return generated.File, err
}

func getLimitsString(config *clientpb.ImplantConfig) string {
	limits := []string{}
	if config.LimitDatetime != "" {
		limits = append(limits, fmt.Sprintf("datetime=%s", config.LimitDatetime))
	}
	if config.LimitDomainJoined {
		limits = append(limits, fmt.Sprintf("domainjoined=%v", config.LimitDomainJoined))
	}
	if config.LimitUsername != "" {
		limits = append(limits, fmt.Sprintf("username=%s", config.LimitUsername))
	}
	if config.LimitHostname != "" {
		limits = append(limits, fmt.Sprintf("hostname=%s", config.LimitHostname))
	}
	if config.LimitFileExists != "" {
		limits = append(limits, fmt.Sprintf("fileexists=%s", config.LimitFileExists))
	}
	if config.LimitLocale != "" {
		limits = append(limits, fmt.Sprintf("locale=%s", config.LimitLocale))
	}
	return strings.Join(limits, "; ")
}

func checkBuildTargetCompatibility(format clientpb.OutputFormat, targetOS string, targetArch string, con *console.SliverClient) bool {
	if format == clientpb.OutputFormat_EXECUTABLE {
		return true // We don't need cross-compilers when targeting EXECUTABLE formats
	}

	compilers, err := con.Rpc.GetCompiler(context.Background(), &commonpb.Empty{})
	if err != nil {
		con.PrintErrorf("Failed to check target compatibility: %s\n", err)
		return true
	}

	if runtime.GOOS != "windows" && targetOS == "windows" {
		if !hasCC(targetOS, targetArch, compilers.CrossCompilers) {
			return warnMissingCrossCompiler(format, targetOS, targetArch, con)
		}
	}

	if runtime.GOOS != "darwin" && targetOS == "darwin" {
		if !hasCC(targetOS, targetArch, compilers.CrossCompilers) {
			return warnMissingCrossCompiler(format, targetOS, targetArch, con)
		}
	}

	if runtime.GOOS != "linux" && targetOS == "linux" {
		if !hasCC(targetOS, targetArch, compilers.CrossCompilers) {
			return warnMissingCrossCompiler(format, targetOS, targetArch, con)
		}
	}

	return true
}

func hasCC(targetOS string, targetArch string, crossCompilers []*clientpb.CrossCompiler) bool {
	for _, cc := range crossCompilers {
		if cc.GetTargetGOOS() == targetOS && cc.GetTargetGOARCH() == targetArch {
			return true
		}
	}
	return false
}

func warnMissingCrossCompiler(format clientpb.OutputFormat, targetOS string, targetArch string, con *console.SliverClient) bool {
	con.PrintWarnf("Missing cross-compiler for %s on %s/%s\n", nameOfOutputFormat(format), targetOS, targetArch)
	switch targetOS {
	case "windows":
		con.PrintWarnf("The server cannot find an installation of mingw")
	case "darwin":
		con.PrintWarnf("The server cannot find an installation of osxcross")
	case "linux":
		con.PrintWarnf("The server cannot find an installation of musl-cross")
	}
	con.PrintWarnf("For more information please read %s\n", crossCompilerInfoURL)

	confirm := false
	prompt := &survey.Confirm{Message: "Try to compile anyways (will likely fail)?"}
	survey.AskOne(prompt, &confirm, nil)
	return confirm
}

func findExternalBuilders(config *clientpb.ImplantConfig, con *console.SliverClient) ([]*clientpb.Builder, error) {
	builders, err := con.Rpc.Builders(context.Background(), &commonpb.Empty{})
	if err != nil {
		return nil, err
	}
	if len(builders.Builders) < 1 {
		return []*clientpb.Builder{}, ErrNoExternalBuilder
	}

	validBuilders := []*clientpb.Builder{}
	for _, builder := range builders.Builders {
		for _, target := range builder.Targets {
			if target.GOOS == config.GOOS && target.GOARCH == config.GOARCH && config.Format == target.Format {
				validBuilders = append(validBuilders, builder)
				break
			}
		}
	}

	if len(validBuilders) < 1 {
		return []*clientpb.Builder{}, ErrNoValidBuilders
	}

	return validBuilders, nil
}

func selectExternalBuilder(builders []*clientpb.Builder, con *console.SliverClient) (*clientpb.Builder, error) {
	choices := []string{}
	for _, builder := range builders {
		choices = append(choices, builder.Name)
	}
	choice := ""
	prompt := &survey.Select{
		Message: "Select an external builder:",
		Options: choices,
	}
	survey.AskOne(prompt, &choice, nil)
	for _, builder := range builders {
		if builder.Name == choice {
			return builder, nil
		}
	}
	return nil, ErrNoValidBuilders
}<|MERGE_RESOLUTION|>--- conflicted
+++ resolved
@@ -87,15 +87,9 @@
 	ErrNoValidBuilders   = errors.New("no valid external builders for target")
 )
 
-<<<<<<< HEAD
 // GenerateCmd - The main command used to generate implant binaries
-func GenerateCmd(cmd *cobra.Command, con *console.SliverConsoleClient, args []string) {
+func GenerateCmd(cmd *cobra.Command, con *console.SliverClient, args []string) {
 	name, config := parseCompileFlags(cmd, con)
-=======
-// GenerateCmd - The main command used to generate implant binaries.
-func GenerateCmd(cmd *cobra.Command, con *console.SliverClient, args []string) {
-	config := parseCompileFlags(cmd, con)
->>>>>>> a79b397d
 	if config == nil {
 		return
 	}
@@ -186,13 +180,8 @@
 	}
 }
 
-<<<<<<< HEAD
 // Shared function that extracts the compile flags from the grumble context
-func parseCompileFlags(cmd *cobra.Command, con *console.SliverConsoleClient) (string, *clientpb.ImplantConfig) {
-=======
-// Shared function that extracts the compile flags from the grumble context.
-func parseCompileFlags(cmd *cobra.Command, con *console.SliverClient) *clientpb.ImplantConfig {
->>>>>>> a79b397d
+func parseCompileFlags(cmd *cobra.Command, con *console.SliverClient) (string, *clientpb.ImplantConfig) {
 	var name string
 	if nameF, _ := cmd.Flags().GetString("name"); nameF != "" {
 		name = strings.ToLower(nameF)
@@ -793,11 +782,7 @@
 	return c2s, nil
 }
 
-<<<<<<< HEAD
-func externalBuild(name string, config *clientpb.ImplantConfig, save string, con *console.SliverConsoleClient) (*commonpb.File, error) {
-=======
-func externalBuild(config *clientpb.ImplantConfig, save string, con *console.SliverClient) (*commonpb.File, error) {
->>>>>>> a79b397d
+func externalBuild(name string, config *clientpb.ImplantConfig, save string, con *console.SliverClient) (*commonpb.File, error) {
 	potentialBuilders, err := findExternalBuilders(config, con)
 	if err != nil {
 		return nil, err
