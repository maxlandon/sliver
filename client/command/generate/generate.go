package generate

/*
	Sliver Implant Framework
	Copyright (C) 2019  Bishop Fox

	This program is free software: you can redistribute it and/or modify
	it under the terms of the GNU General Public License as published by
	the Free Software Foundation, either version 3 of the License, or
	(at your option) any later version.

	This program is distributed in the hope that it will be useful,
	but WITHOUT ANY WARRANTY; without even the implied warranty of
	MERCHANTABILITY or FITNESS FOR A PARTICULAR PURPOSE.  See the
	GNU General Public License for more details.

	You should have received a copy of the GNU General Public License
	along with this program.  If not, see <https://www.gnu.org/licenses/>.
*/

import (
	"context"
	"errors"
	"fmt"
	"net"
	"net/url"
	"os"
	"os/signal"
	"path/filepath"
	"runtime"
	"strconv"
	"strings"
	"time"

	"github.com/AlecAivazis/survey/v2"
	"github.com/spf13/cobra"

	"github.com/bishopfox/sliver/client/console"
	consts "github.com/bishopfox/sliver/client/constants"
	"github.com/bishopfox/sliver/client/spin"
	"github.com/bishopfox/sliver/protobuf/clientpb"
	"github.com/bishopfox/sliver/protobuf/commonpb"
	"github.com/bishopfox/sliver/util"
)

const (
	// DefaultMTLSLPort is the default port for mtls.
	DefaultMTLSLPort = 8888
	// DefaultWGPort is the default port for wg.
	DefaultWGLPort = 53
	// DefaultWGNPort is the default n port for wg.
	DefaultWGNPort = 8888
	// DefaultWGKeyExPort is the default port for wg key exchange.
	DefaultWGKeyExPort = 1337
	// DefaultHTTPLPort is the default port for http.
	DefaultHTTPLPort = 80
	// DefaultHTTPSLPort is the default port for https.
	DefaultHTTPSLPort = 443
	// DefaultDNSLPortis the default port for dns.
	DefaultDNSLPort = 53
	// DefaultTCPPivotPort is the default port for tcp pivots.
	DefaultTCPPivotPort = 9898

	// DefaultReconnect is the default reconnect time.
	DefaultReconnect = 60
	// DefaultPollTimeout is the default poll timeout.
	DefaultPollTimeout = 360 // 6 minutes
	// DefaultMaxErrors is the default max reconnection errors before giving up.
	DefaultMaxErrors = 1000
)

const (
	crossCompilerInfoURL = "https://github.com/BishopFox/sliver/wiki/Cross-Compiling-Implants"
)

var (
	// SupportedCompilerTargets - Supported compiler targets.
	SupportedCompilerTargets = map[string]bool{
		"darwin/amd64":  true,
		"darwin/arm64":  true,
		"linux/386":     true,
		"linux/amd64":   true,
		"windows/386":   true,
		"windows/amd64": true,
	}

	ErrNoExternalBuilder = errors.New("no external builders are available")
	ErrNoValidBuilders   = errors.New("no valid external builders for target")
)

<<<<<<< HEAD
// GenerateCmd - The main command used to generate implant binaries.
func GenerateCmd(cmd *cobra.Command, con *console.SliverClient, args []string) {
	config := parseCompileFlags(cmd, con)
=======
// GenerateCmd - The main command used to generate implant binaries
func GenerateCmd(cmd *cobra.Command, con *console.SliverConsoleClient, args []string) {
	name, config := parseCompileFlags(cmd, con)
>>>>>>> 06116675
	if config == nil {
		return
	}
	save, _ := cmd.Flags().GetString("save")
	if save == "" {
		save, _ = os.Getwd()
	}
	if external, _ := cmd.Flags().GetBool("external-builder"); !external {
		compile(config, save, con)
	} else {
		_, err := externalBuild(name, config, save, con)
		if err != nil {
			if err == ErrNoExternalBuilder {
				con.PrintErrorf("There are no external builders currently connected to the server\n")
				con.PrintErrorf("See 'builders' command for more information\n")
			} else if err == ErrNoValidBuilders {
				con.PrintErrorf("There are external builders connected to the server, but none can build the target you specified\n")
				con.PrintErrorf("Invalid target %s\n", fmt.Sprintf("%s:%s/%s", config.Format, config.GOOS, config.GOARCH))
				con.PrintErrorf("See 'builders' command for more information\n")
			} else {
				con.PrintErrorf("%s\n", err)
			}
			return
		}
	}
}

func expandPath(path string) string {
	// unless path starts with ~
	if len(path) == 0 || path[0] != 126 {
		return path
	}

	return filepath.Join(os.Getenv("HOME"), path[1:])
}

func saveLocation(save, DefaultName string, con *console.SliverClient) (string, error) {
	var saveTo string
	if save == "" {
		save, _ = os.Getwd()
	}
	save = expandPath(save)
	fi, err := os.Stat(save)
	if os.IsNotExist(err) {
		con.Printf("%s does not exist\n", save)
		if strings.HasSuffix(save, "/") {
			con.Printf("%s is dir\n", save)
			os.MkdirAll(save, 0o700)
			saveTo, _ = filepath.Abs(filepath.Join(saveTo, DefaultName))
		} else {
			con.Printf("%s is not dir\n", save)
			saveDir := filepath.Dir(save)
			_, err := os.Stat(saveTo)
			if os.IsNotExist(err) {
				os.MkdirAll(saveDir, 0o700)
			}
			saveTo, _ = filepath.Abs(save)
		}
	} else {
		if fi.IsDir() {
			saveTo, _ = filepath.Abs(filepath.Join(save, DefaultName))
		} else {
			con.PrintInfof("%s is not dir\n", save)
			prompt := &survey.Confirm{Message: "Overwrite existing file?"}
			var confirm bool
			survey.AskOne(prompt, &confirm)
			if !confirm {
				return "", errors.New("file already exists")
			}
			saveTo, _ = filepath.Abs(save)
		}
	}
	return saveTo, nil
}

func nameOfOutputFormat(value clientpb.OutputFormat) string {
	switch value {
	case clientpb.OutputFormat_EXECUTABLE:
		return "Executable"
	case clientpb.OutputFormat_SERVICE:
		return "Service"
	case clientpb.OutputFormat_SHARED_LIB:
		return "Shared Library"
	case clientpb.OutputFormat_SHELLCODE:
		return "Shellcode"
	default:
		return "Unknown"
	}
}

<<<<<<< HEAD
// Shared function that extracts the compile flags from the grumble context.
func parseCompileFlags(cmd *cobra.Command, con *console.SliverClient) *clientpb.ImplantConfig {
=======
// Shared function that extracts the compile flags from the grumble context
func parseCompileFlags(cmd *cobra.Command, con *console.SliverConsoleClient) (string, *clientpb.ImplantConfig) {
>>>>>>> 06116675
	var name string
	if nameF, _ := cmd.Flags().GetString("name"); nameF != "" {
		name = strings.ToLower(nameF)

		if err := util.AllowedName(name); err != nil {
			con.PrintErrorf("%s\n", err)
			return "", nil
		}
	}

	c2s := []*clientpb.ImplantC2{}

	mtlsC2F, _ := cmd.Flags().GetString("mtls")
	mtlsC2, err := ParseMTLSc2(mtlsC2F)
	if err != nil {
		con.PrintErrorf("%s\n", err.Error())
		return "", nil
	}
	c2s = append(c2s, mtlsC2...)

	wgC2F, _ := cmd.Flags().GetString("wg")
	wgC2, err := ParseWGc2(wgC2F)
	if err != nil {
		con.PrintErrorf("%s\n", err.Error())
		return "", nil
	}
	wgKeyExchangePort, _ := cmd.Flags().GetUint32("key-exchange")
	wgTcpCommsPort, _ := cmd.Flags().GetUint32("tcp-comms")

	c2s = append(c2s, wgC2...)

	httpC2F, _ := cmd.Flags().GetString("http")
	httpC2, err := ParseHTTPc2(httpC2F)
	if err != nil {
		con.PrintErrorf("%s\n", err.Error())
		return "", nil
	}
	c2s = append(c2s, httpC2...)

	dnsC2F, _ := cmd.Flags().GetString("dns")
	dnsC2, err := ParseDNSc2(dnsC2F)
	if err != nil {
		con.PrintErrorf("%s\n", err.Error())
		return "", nil
	}
	c2s = append(c2s, dnsC2...)

	namedPipeC2F, _ := cmd.Flags().GetString("named-pipe")
	namedPipeC2, err := ParseNamedPipec2(namedPipeC2F)
	if err != nil {
		con.PrintErrorf("%s\n", err.Error())
		return "", nil
	}
	c2s = append(c2s, namedPipeC2...)

	tcpPivotC2F, _ := cmd.Flags().GetString("tcp-pivot")
	tcpPivotC2, err := ParseTCPPivotc2(tcpPivotC2F)
	if err != nil {
		con.PrintErrorf("%s\n", err.Error())
		return "", nil
	}
	c2s = append(c2s, tcpPivotC2...)

	var symbolObfuscation bool
	if debug, _ := cmd.Flags().GetBool("debug"); debug {
		symbolObfuscation = false
	} else {
		symbolObfuscation, _ = cmd.Flags().GetBool("skip-symbols")
		symbolObfuscation = !symbolObfuscation
	}

	if len(mtlsC2) == 0 && len(wgC2) == 0 && len(httpC2) == 0 && len(dnsC2) == 0 && len(namedPipeC2) == 0 && len(tcpPivotC2) == 0 {
		con.PrintErrorf("Must specify at least one of --mtls, --wg, --http, --dns, --named-pipe, or --tcp-pivot\n")
		return "", nil
	}

	rawCanaries, _ := cmd.Flags().GetString("canary")
	canaryDomains := []string{}
	if 0 < len(rawCanaries) {
		for _, canaryDomain := range strings.Split(rawCanaries, ",") {
			if !strings.HasSuffix(canaryDomain, ".") {
				canaryDomain += "." // Ensure we have the FQDN
			}
			canaryDomains = append(canaryDomains, canaryDomain)
		}
	}

	debug, _ := cmd.Flags().GetBool("debug")
	evasion, _ := cmd.Flags().GetBool("evasion")
	templateName, _ := cmd.Flags().GetString("template")

	reconnectInterval, _ := cmd.Flags().GetInt64("reconnect")
	pollTimeout, _ := cmd.Flags().GetInt64("poll-timeout")
	maxConnectionErrors, _ := cmd.Flags().GetUint32("max-errors")

	limitDomainJoined, _ := cmd.Flags().GetBool("limit-domainjoined")
	limitHostname, _ := cmd.Flags().GetString("limit-hostname")
	limitUsername, _ := cmd.Flags().GetString("limit-username")
	limitDatetime, _ := cmd.Flags().GetString("limit-datetime")
	limitFileExists, _ := cmd.Flags().GetString("limit-fileexists")
	limitLocale, _ := cmd.Flags().GetString("limit-locale")
	debugFile, _ := cmd.Flags().GetString("debug-file")

	isSharedLib := false
	isService := false
	isShellcode := false
	sgnEnabled := false

	format, _ := cmd.Flags().GetString("format")
	runAtLoad := false
	var configFormat clientpb.OutputFormat
	switch format {
	case "exe":
		configFormat = clientpb.OutputFormat_EXECUTABLE
	case "shared":
		configFormat = clientpb.OutputFormat_SHARED_LIB
		isSharedLib = true
		runAtLoad, _ = cmd.Flags().GetBool("run-at-load")
	case "shellcode":
		configFormat = clientpb.OutputFormat_SHELLCODE
		isShellcode = true
		sgnEnabled, _ = cmd.Flags().GetBool("disable-sgn")
		sgnEnabled = !sgnEnabled
	case "service":
		configFormat = clientpb.OutputFormat_SERVICE
		isService = true
	default:
		// Default to exe
		configFormat = clientpb.OutputFormat_EXECUTABLE
	}

	targetOSF, _ := cmd.Flags().GetString("os")
	targetOS := strings.ToLower(targetOSF)
	targetArchF, _ := cmd.Flags().GetString("arch")
	targetArch := strings.ToLower(targetArchF)
	targetOS, targetArch = getTargets(targetOS, targetArch, con)
	if targetOS == "" || targetArch == "" {
		return "", nil
	}
	if configFormat == clientpb.OutputFormat_SHELLCODE && targetOS != "windows" {
		con.PrintErrorf("Shellcode format is currently only supported on Windows\n")
		return "", nil
	}
	if len(namedPipeC2) > 0 && targetOS != "windows" {
		con.PrintErrorf("Named pipe pivoting can only be used in Windows.")
		return "", nil
	}

	// Check to see if we can *probably* build the target binary
	if !checkBuildTargetCompatibility(configFormat, targetOS, targetArch, con) {
		return "", nil
	}

	var tunIP net.IP
	if wg, _ := cmd.Flags().GetString("wg"); wg != "" {
		uniqueWGIP, err := con.Rpc.GenerateUniqueIP(context.Background(), &commonpb.Empty{})
		tunIP = net.ParseIP(uniqueWGIP.IP)
		if err != nil {
			con.PrintErrorf("Failed to generate unique ip for wg peer tun interface")
			return "", nil
		}
		con.PrintInfof("Generated unique ip for wg peer tun interface: %s\n", tunIP.String())
	}

	netGo, _ := cmd.Flags().GetBool("netgo")

	// TODO: Use generics or something to check in a slice
	connectionStrategy, _ := cmd.Flags().GetString("strategy")
	if connectionStrategy != "" && connectionStrategy != "s" && connectionStrategy != "r" && connectionStrategy != "rd" {
		con.PrintErrorf("Invalid connection strategy: %s\n", connectionStrategy)
		return "", nil
	}

	// Parse Traffic Encoder Args
	httpC2Enabled := 0 < len(httpC2)
	trafficEncodersEnabled, trafficEncoderAssets := parseTrafficEncoderArgs(cmd, httpC2Enabled, con)

	c2Profile, _ := cmd.Flags().GetString("c2profile")
	if c2Profile == "" {
		c2Profile = consts.DefaultC2Profile
	}

	config := &clientpb.ImplantConfig{
		GOOS:             targetOS,
		GOARCH:           targetArch,
		Debug:            debug,
		Evasion:          evasion,
		SGNEnabled:       sgnEnabled,
		ObfuscateSymbols: symbolObfuscation,
		C2:               c2s,
		CanaryDomains:    canaryDomains,
		TemplateName:     templateName,

		WGPeerTunIP:       tunIP.String(),
		WGKeyExchangePort: wgKeyExchangePort,
		WGTcpCommsPort:    wgTcpCommsPort,

		ConnectionStrategy:  connectionStrategy,
		ReconnectInterval:   reconnectInterval * int64(time.Second),
		PollTimeout:         pollTimeout * int64(time.Second),
		MaxConnectionErrors: maxConnectionErrors,

		LimitDomainJoined: limitDomainJoined,
		LimitHostname:     limitHostname,
		LimitUsername:     limitUsername,
		LimitDatetime:     limitDatetime,
		LimitFileExists:   limitFileExists,
		LimitLocale:       limitLocale,

		Format:      configFormat,
		IsSharedLib: isSharedLib,
		IsService:   isService,
		IsShellcode: isShellcode,

		RunAtLoad:              runAtLoad,
		NetGoEnabled:           netGo,
		TrafficEncodersEnabled: trafficEncodersEnabled,
		Assets:                 trafficEncoderAssets,

		DebugFile:        debugFile,
		HTTPC2ConfigName: c2Profile,
	}

	return name, config
}

// parseTrafficEncoderArgs - parses the traffic encoder args and returns a bool indicating if traffic encoders are enabled.
func parseTrafficEncoderArgs(cmd *cobra.Command, httpC2Enabled bool, con *console.SliverClient) (bool, []*commonpb.File) {
	trafficEncoders, _ := cmd.Flags().GetString("traffic-encoders")
	encoders := []*commonpb.File{}
	if trafficEncoders != "" {
		if !httpC2Enabled {
			con.PrintWarnf("Traffic encoders are only supported with HTTP C2, flag will be ignored\n")
			return false, encoders
		}
		enabledEncoders := strings.Split(trafficEncoders, ",")
		for _, encoder := range enabledEncoders {
			if !strings.HasSuffix(encoder, ".wasm") {
				encoder += ".wasm"
			}
			encoders = append(encoders, &commonpb.File{Name: encoder})
		}
		return true, encoders
	}
	return false, encoders
}

func getTargets(targetOS string, targetArch string, con *console.SliverClient) (string, string) {
	/* For UX we convert some synonymous terms */
	if targetOS == "darwin" || targetOS == "mac" || targetOS == "macos" || targetOS == "osx" {
		targetOS = "darwin"
	}
	if targetOS == "windows" || targetOS == "win" || targetOS == "shit" {
		targetOS = "windows"
	}
	if targetOS == "linux" || targetOS == "lin" {
		targetOS = "linux"
	}

	if targetArch == "amd64" || targetArch == "x64" || strings.HasPrefix(targetArch, "64") {
		targetArch = "amd64"
	}
	if targetArch == "386" || targetArch == "x86" || strings.HasPrefix(targetArch, "32") {
		targetArch = "386"
	}

	target := fmt.Sprintf("%s/%s", targetOS, targetArch)
	if _, ok := SupportedCompilerTargets[target]; !ok {
		con.Printf("⚠️  Unsupported compiler target %s%s%s, but we can try to compile a generic implant.\n",
			console.Bold, target, console.Normal,
		)
		con.Printf("⚠️  Generic implants do not support all commands/features.\n")
		prompt := &survey.Confirm{Message: "Attempt to build generic implant?"}
		var confirm bool
		survey.AskOne(prompt, &confirm)
		if !confirm {
			return "", ""
		}
	}

	return targetOS, targetArch
}

// ParseMTLSc2 - Parse mtls connection string arg.
func ParseMTLSc2(args string) ([]*clientpb.ImplantC2, error) {
	c2s := []*clientpb.ImplantC2{}
	if args == "" {
		return c2s, nil
	}
	for index, arg := range strings.Split(args, ",") {
		arg = strings.ToLower(arg)
		var uri *url.URL
		var err error
		if strings.HasPrefix(arg, "mtls://") {
			uri, err = url.Parse(arg)
			if err != nil {
				return nil, err
			}
		} else {
			uri, err = url.Parse(fmt.Sprintf("mtls://%s", arg))
			if err != nil {
				return nil, err
			}
		}
		if uri.Scheme != "mtls" {
			return nil, fmt.Errorf("invalid mtls schema: %s", uri.Scheme)
		}
		if uri.Port() == "" {
			uri.Host = fmt.Sprintf("%s:%d", uri.Hostname(), DefaultMTLSLPort)
		}
		c2s = append(c2s, &clientpb.ImplantC2{
			Priority: uint32(index),
			URL:      uri.String(),
		})
	}
	return c2s, nil
}

// ParseWGc2 - Parse wg connect string arg.
func ParseWGc2(args string) ([]*clientpb.ImplantC2, error) {
	c2s := []*clientpb.ImplantC2{}
	if args == "" {
		return c2s, nil
	}
	for index, arg := range strings.Split(args, ",") {
		arg = strings.ToLower(arg)
		var uri *url.URL
		var err error
		if strings.HasPrefix(arg, "wg://") {
			uri, err = url.Parse(arg)
			if err != nil {
				return nil, err
			}
		} else {
			uri, err = url.Parse(fmt.Sprintf("wg://%s", arg))
			if err != nil {
				return nil, err
			}
		}
		if uri.Scheme != "wg" {
			return nil, fmt.Errorf("invalid wg schema: %s", uri.Scheme)
		}
		if uri.Port() == "" {
			uri.Host = fmt.Sprintf("%s:%d", uri.Hostname(), DefaultWGLPort)
		}
		c2s = append(c2s, &clientpb.ImplantC2{
			Priority: uint32(index),
			URL:      uri.String(),
		})
	}
	return c2s, nil
}

func hasValidC2AdvancedOptions(options url.Values) (bool, error) {
	for key, value := range options {
		if len(value) > 1 {
			return false, fmt.Errorf("too many values specified for advanced option %s. Only one value for %s can be specified", key, key)
		}
		testValue := value[0]

		switch key {
		/*
			The following options are passed through as-is:
			proxy-username
			proxy-password
			host-header
			force-resolv-conf (validation is handled server side)
			resolvers
		*/
		case "net-timeout", "tls-timeout", "poll-timeout", "timeout", "retry-wait":
			if _, err := time.ParseDuration(testValue); err != nil {
				return false, fmt.Errorf("error parsing C2 option \"%s\": %s", key, err.Error())
			}
		case "max-errors", "retry-count", "workers-per-resolver":
			if _, err := strconv.Atoi(testValue); err != nil {
				return false, fmt.Errorf("error parsing C2 option \"%s\": %s", key, err.Error())
			}
		case "driver":
			// If this is specified, then it should be wininet (the only alternative driver currently supported)
			if testValue != "wininet" {
				return false, fmt.Errorf("C2 option \"driver\" must be empty for the default driver or \"wininet\" for the wininet driver (Windows only)")
			}
		case "force-http", "disable-accept-header", "disable-upgrade-header", "ask-proxy-creds", "force-base32":
			if testValue != "true" && testValue != "false" {
				return false, fmt.Errorf("C2 option \"%s\" must be a boolean value: true or false", key)
			}
		case "proxy":
			proxyUri, err := url.Parse(testValue)
			if err != nil {
				return false, fmt.Errorf("invalid C2 option \"proxy\" specified: %s", err.Error())
			}
			if proxyUri.Scheme != "http" && proxyUri.Scheme != "https" && proxyUri.Scheme != "socks5" {
				if proxyUri.Scheme == "" {
					return false, fmt.Errorf("a proxy scheme must be specified: http, https, or socks5")
				} else {
					return false, fmt.Errorf("%s is not a valid proxy scheme. Accepted values are http, https, and socks5", proxyUri.Scheme)
				}
			}
			if proxyUri.Port() != "" {
				port, err := strconv.Atoi(proxyUri.Port())
				if err != nil {
					return false, fmt.Errorf("invalid proxy port \"%s\" specified: proxy port must be a number between 1 and 65535", proxyUri.Port())
				}
				if port <= 0 || port > 65535 {
					return false, fmt.Errorf("invalid proxy port \"%s\" specified: proxy port must be a number between 1 and 65535", proxyUri.Port())
				}
			}
		}
	}

	return true, nil
}

func checkOptionValue(c2Options url.Values, option string, value string) bool {
	if !c2Options.Has(option) {
		return false
	} else {
		optionValue := c2Options.Get(option)
		return strings.ToLower(optionValue) == value
	}
}

func uriWithoutProxyOptions(uri *url.URL) {
	options := uri.Query()
	// If any of the options do not exist, there is no error
	options.Del("proxy")
	options.Del("proxy-username")
	options.Del("proxy-password")
	options.Del("ask-proxy-creds")
	options.Del("fallback")

	uri.RawQuery = options.Encode()
}

// ParseHTTPc2 - Parse HTTP connection string arg.
func ParseHTTPc2(args string) ([]*clientpb.ImplantC2, error) {
	c2s := []*clientpb.ImplantC2{}
	if args == "" {
		return c2s, nil
	}
	allArguments := strings.Split(args, ",")
	for index, arg := range allArguments {
		var uri *url.URL
		var err error
		if cmp := strings.ToLower(arg); strings.HasPrefix(cmp, "http://") || strings.HasPrefix(cmp, "https://") {
			uri, err = url.Parse(arg)
			if err != nil {
				return nil, err
			}
		} else {
			uri, err = url.Parse(fmt.Sprintf("https://%s", arg))
			if err != nil {
				return nil, err
			}
		}
		uri.Path = strings.TrimSuffix(uri.Path, "/")
		if uri.Scheme != "http" && uri.Scheme != "https" {
			return nil, fmt.Errorf("invalid http(s) scheme: %s", uri.Scheme)
		}
		if ok, err := hasValidC2AdvancedOptions(uri.Query()); !ok {
			return nil, err
		}
		c2s = append(c2s, &clientpb.ImplantC2{
			Priority: uint32(index),
			URL:      uri.String(),
		})
		/* If a proxy is defined and the operator wants to fallback to connecting directly, add
		   a C2 that connects directly without the proxy settings.
		*/
		if checkOptionValue(uri.Query(), "fallback", "true") && uri.Query().Has("proxy") && !checkOptionValue(uri.Query(), "driver", "wininet") {
			uriWithoutProxyOptions(uri)
			c2s = append(c2s, &clientpb.ImplantC2{
				Priority: uint32(index + len(allArguments)),
				URL:      uri.String(),
			})
		}
	}
	return c2s, nil
}

// ParseDNSc2 - Parse DNS connection string arg.
func ParseDNSc2(args string) ([]*clientpb.ImplantC2, error) {
	c2s := []*clientpb.ImplantC2{}
	if args == "" {
		return c2s, nil
	}
	for index, arg := range strings.Split(args, ",") {
		arg = strings.ToLower(arg)
		var uri *url.URL
		var err error
		if strings.HasPrefix(arg, "dns://") {
			uri, err = url.Parse(arg)
			if err != nil {
				return nil, err
			}
		} else {
			uri, err = url.Parse(fmt.Sprintf("dns://%s", arg))
			if err != nil {
				return nil, err
			}
		}
		if uri.Scheme != "dns" {
			return nil, fmt.Errorf("invalid dns scheme: %s", uri.Scheme)
		}
		if ok, err := hasValidC2AdvancedOptions(uri.Query()); !ok {
			return nil, err
		}
		c2s = append(c2s, &clientpb.ImplantC2{
			Priority: uint32(index),
			URL:      uri.String(),
		})
	}
	return c2s, nil
}

// ParseNamedPipec2 - Parse named pipe connection string arg.
func ParseNamedPipec2(args string) ([]*clientpb.ImplantC2, error) {
	c2s := []*clientpb.ImplantC2{}
	if args == "" {
		return c2s, nil
	}
	for index, arg := range strings.Split(args, ",") {
		arg = strings.ToLower(arg)
		arg = strings.ReplaceAll(arg, "\\", "/")
		arg = strings.TrimPrefix(arg, "/")
		arg = strings.TrimPrefix(arg, "/")
		var uri *url.URL
		var err error
		if strings.HasPrefix(arg, "namedpipe://") {
			uri, err = url.Parse(arg)
			if err != nil {
				return nil, err
			}
		} else {
			uri, err = url.Parse(fmt.Sprintf("namedpipe://%s", arg))
			if err != nil {
				return nil, err
			}
		}
		if uri.Scheme != "namedpipe" {
			return nil, fmt.Errorf("invalid namedpipe scheme: %s", uri.Scheme)
		}

		if !strings.HasPrefix(uri.Path, "/pipe/") {
			prompt := &survey.Confirm{
				Message: fmt.Sprintf("Named pipe '%s' is missing the 'pipe' path prefix\nContinue anyways?", uri),
			}
			var confirm bool
			survey.AskOne(prompt, &confirm)
			if !confirm {
				return nil, fmt.Errorf("invalid namedpipe path: %s", uri.Path)
			}
		}

		c2s = append(c2s, &clientpb.ImplantC2{
			Priority: uint32(index),
			URL:      uri.String(),
		})
	}
	return c2s, nil
}

// ParseTCPPivotc2 - Parse tcp pivot connection string arg.
func ParseTCPPivotc2(args string) ([]*clientpb.ImplantC2, error) {
	c2s := []*clientpb.ImplantC2{}
	if args == "" {
		return c2s, nil
	}
	for index, arg := range strings.Split(args, ",") {
		arg = strings.ToLower(arg)
		var uri *url.URL
		var err error
		if strings.HasPrefix(arg, "tcp-pivot://") {
			arg = strings.Replace(arg, "tcp-pivot://", "tcppivot://", 1)
		}
		if strings.HasPrefix(arg, "tcppivot://") {
			uri, err = url.Parse(arg)
			if err != nil {
				return nil, err
			}
		} else {
			uri, err = url.Parse(fmt.Sprintf("tcppivot://%s", arg))
			if err != nil {
				return nil, err
			}
		}
		if uri.Scheme != "tcppivot" {
			return nil, fmt.Errorf("invalid tcppivot scheme: %s", uri.Scheme)
		}
		if uri.Port() == "" {
			uri.Host = fmt.Sprintf("%s:%d", uri.Hostname(), DefaultTCPPivotPort)
		}
		c2s = append(c2s, &clientpb.ImplantC2{
			Priority: uint32(index),
			URL:      uri.String(),
		})
	}
	return c2s, nil
}

<<<<<<< HEAD
func externalBuild(config *clientpb.ImplantConfig, save string, con *console.SliverClient) (*commonpb.File, error) {
=======
func externalBuild(name string, config *clientpb.ImplantConfig, save string, con *console.SliverConsoleClient) (*commonpb.File, error) {
>>>>>>> 06116675
	potentialBuilders, err := findExternalBuilders(config, con)
	if err != nil {
		return nil, err
	}
	var externalBuilder *clientpb.Builder
	if len(potentialBuilders) == 1 {
		externalBuilder = potentialBuilders[0]
	} else {
		con.PrintInfof("Found %d external builders that can compile this configuration", len(potentialBuilders))
		externalBuilder, err = selectExternalBuilder(potentialBuilders, con)
		if err != nil {
			return nil, err
		}
	}
	con.PrintInfof("Using external builder: %s\n", externalBuilder.Name)

	if config.IsBeacon {
		interval := time.Duration(config.BeaconInterval)
		con.PrintInfof("Externally generating new %s/%s beacon implant binary (%v)\n", config.GOOS, config.GOARCH, interval)
	} else {
		con.PrintInfof("Externally generating new %s/%s implant binary\n", config.GOOS, config.GOARCH)
	}
	if config.ObfuscateSymbols {
		con.PrintInfof("%sSymbol obfuscation is enabled%s\n", console.Bold, console.Normal)
	} else if !config.Debug {
		con.PrintErrorf("Symbol obfuscation is %sdisabled%s\n", console.Bold, console.Normal)
	}
	start := time.Now()

	listenerID, listener := con.CreateEventListener()

	waiting := true
	spinner := spin.New()

	sigint := make(chan os.Signal, 1) // Catch keyboard interrupts
	signal.Notify(sigint, os.Interrupt)

	con.PrintInfof("Creating external build ... ")
	externalImplantConfig, err := con.Rpc.GenerateExternal(context.Background(), &clientpb.ExternalGenerateReq{
		Name:        name,
		Config:      config,
		BuilderName: externalBuilder.Name,
	})
	if err != nil {
		con.PrintErrorf("%s\n", con.UnwrapServerErr(err))
		return nil, err
	}
	con.Printf("done\n")

	msgF := "Waiting for external builder to acknowledge build (template: %s) ... %s"
	for waiting {
		select {

		case <-time.After(100 * time.Millisecond):
			elapsed := time.Since(start)
			msg := fmt.Sprintf(msgF, externalImplantConfig.Config.TemplateName, elapsed.Round(time.Second))
			fmt.Fprintf(con.App.ActiveMenu().OutOrStdout(), console.Clearln+" %s  %s", spinner.Next(), msg)

		case event := <-listener:
			switch event.EventType {

			case consts.ExternalBuildFailedEvent:
				parts := strings.SplitN(string(event.Data), ":", 2)
				if len(parts) != 2 {
					continue
				}
				if parts[0] == externalImplantConfig.Build.ID {
					con.RemoveEventListener(listenerID)
					return nil, fmt.Errorf("external build failed: %s", parts[1])
				}

			case consts.AcknowledgeBuildEvent:
				if string(event.Data) == externalImplantConfig.Build.ID {
					msgF = "External build acknowledged by builder (template: %s) ... %s"
				}

			case consts.ExternalBuildCompletedEvent:
				parts := strings.SplitN(string(event.Data), ":", 2)
				if len(parts) != 2 {
					continue
				}
				if parts[0] == externalImplantConfig.Build.ID {
					con.RemoveEventListener(listenerID)
					name = parts[1]
					waiting = false
				}

			}

		case <-sigint:
			waiting = false
			con.Printf("\n")
			return nil, fmt.Errorf("user interrupt")
		}
	}

	elapsed := time.Since(start)
	con.PrintInfof("Build completed in %s\n", elapsed.Round(time.Second))

	generated, err := con.Rpc.Regenerate(context.Background(), &clientpb.RegenerateReq{
		ImplantName: name,
	})
	if err != nil {
		return nil, con.UnwrapServerErr(err)
	}
	con.PrintInfof("Build name: %s (%d bytes)\n", name, len(generated.File.Data))

	saveTo, err := saveLocation(save, filepath.Base(generated.File.Name), con)
	if err != nil {
		return nil, err
	}

	err = os.WriteFile(saveTo, generated.File.Data, 0o700)
	if err != nil {
		con.PrintErrorf("Failed to write to: %s\n", saveTo)
		return nil, err
	}
	con.PrintInfof("Implant saved to %s\n", saveTo)

	return nil, nil
}

func compile(config *clientpb.ImplantConfig, save string, con *console.SliverClient) (*commonpb.File, error) {
	if config.IsBeacon {
		interval := time.Duration(config.BeaconInterval)
		con.PrintInfof("Generating new %s/%s beacon implant binary (%v)\n", config.GOOS, config.GOARCH, interval)
	} else {
		con.PrintInfof("Generating new %s/%s implant binary\n", config.GOOS, config.GOARCH)
	}
	if config.ObfuscateSymbols {
		con.PrintInfof("%sSymbol obfuscation is enabled%s\n", console.Bold, console.Normal)
	} else if !config.Debug {
		con.PrintErrorf("Symbol obfuscation is %sdisabled%s\n", console.Bold, console.Normal)
	}

	start := time.Now()
	ctrl := make(chan bool)
	con.SpinUntil("Compiling, please wait ...", ctrl)

	generated, err := con.Rpc.Generate(context.Background(), &clientpb.GenerateReq{
		Config: config,
	})
	ctrl <- true
	<-ctrl
	if err != nil {
		con.PrintErrorf("%s\n", con.UnwrapServerErr(err))
		return nil, err
	}

	elapsed := time.Since(start)
	con.PrintInfof("Build completed in %s\n", elapsed.Round(time.Second))
	if len(generated.File.Data) == 0 {
		con.PrintErrorf("Build failed, no file data\n")
		return nil, errors.New("no file data")
	}

	fileData := generated.File.Data
	if config.IsShellcode {
		if !config.SGNEnabled {
			con.PrintErrorf("Shikata ga nai encoder is %sdisabled%s\n", console.Bold, console.Normal)
		} else {
			con.PrintInfof("Encoding shellcode with shikata ga nai ... ")
			resp, err := con.Rpc.ShellcodeEncoder(context.Background(), &clientpb.ShellcodeEncodeReq{
				Encoder:      clientpb.ShellcodeEncoder_SHIKATA_GA_NAI,
				Architecture: config.GOARCH,
				Iterations:   1,
				BadChars:     []byte{},
				Data:         fileData,
			})
			if err != nil {
				con.PrintErrorf("%s\n", con.UnwrapServerErr(err))
			} else {
				con.Printf("success!\n")
				fileData = resp.GetData()
			}
		}
	}

	saveTo, err := saveLocation(save, generated.File.Name, con)
	if err != nil {
		return nil, err
	}

	err = os.WriteFile(saveTo, fileData, 0o700)
	if err != nil {
		con.PrintErrorf("Failed to write to: %s\n", saveTo)
		return nil, err
	}
	con.PrintInfof("Implant saved to %s\n", saveTo)
	return generated.File, err
}

func getLimitsString(config *clientpb.ImplantConfig) string {
	limits := []string{}
	if config.LimitDatetime != "" {
		limits = append(limits, fmt.Sprintf("datetime=%s", config.LimitDatetime))
	}
	if config.LimitDomainJoined {
		limits = append(limits, fmt.Sprintf("domainjoined=%v", config.LimitDomainJoined))
	}
	if config.LimitUsername != "" {
		limits = append(limits, fmt.Sprintf("username=%s", config.LimitUsername))
	}
	if config.LimitHostname != "" {
		limits = append(limits, fmt.Sprintf("hostname=%s", config.LimitHostname))
	}
	if config.LimitFileExists != "" {
		limits = append(limits, fmt.Sprintf("fileexists=%s", config.LimitFileExists))
	}
	if config.LimitLocale != "" {
		limits = append(limits, fmt.Sprintf("locale=%s", config.LimitLocale))
	}
	return strings.Join(limits, "; ")
}

func checkBuildTargetCompatibility(format clientpb.OutputFormat, targetOS string, targetArch string, con *console.SliverClient) bool {
	if format == clientpb.OutputFormat_EXECUTABLE {
		return true // We don't need cross-compilers when targeting EXECUTABLE formats
	}

	compilers, err := con.Rpc.GetCompiler(context.Background(), &commonpb.Empty{})
	if err != nil {
		con.PrintErrorf("Failed to check target compatibility: %s\n", con.UnwrapServerErr(err))
		return true
	}

	if runtime.GOOS != "windows" && targetOS == "windows" {
		if !hasCC(targetOS, targetArch, compilers.CrossCompilers) {
			return warnMissingCrossCompiler(format, targetOS, targetArch, con)
		}
	}

	if runtime.GOOS != "darwin" && targetOS == "darwin" {
		if !hasCC(targetOS, targetArch, compilers.CrossCompilers) {
			return warnMissingCrossCompiler(format, targetOS, targetArch, con)
		}
	}

	if runtime.GOOS != "linux" && targetOS == "linux" {
		if !hasCC(targetOS, targetArch, compilers.CrossCompilers) {
			return warnMissingCrossCompiler(format, targetOS, targetArch, con)
		}
	}

	return true
}

func hasCC(targetOS string, targetArch string, crossCompilers []*clientpb.CrossCompiler) bool {
	for _, cc := range crossCompilers {
		if cc.GetTargetGOOS() == targetOS && cc.GetTargetGOARCH() == targetArch {
			return true
		}
	}
	return false
}

func warnMissingCrossCompiler(format clientpb.OutputFormat, targetOS string, targetArch string, con *console.SliverClient) bool {
	con.PrintWarnf("Missing cross-compiler for %s on %s/%s\n", nameOfOutputFormat(format), targetOS, targetArch)
	switch targetOS {
	case "windows":
		con.PrintWarnf("The server cannot find an installation of mingw")
	case "darwin":
		con.PrintWarnf("The server cannot find an installation of osxcross")
	case "linux":
		con.PrintWarnf("The server cannot find an installation of musl-cross")
	}
	con.PrintWarnf("For more information please read %s\n", crossCompilerInfoURL)

	confirm := false
	prompt := &survey.Confirm{Message: "Try to compile anyways (will likely fail)?"}
	survey.AskOne(prompt, &confirm, nil)
	return confirm
}

func findExternalBuilders(config *clientpb.ImplantConfig, con *console.SliverClient) ([]*clientpb.Builder, error) {
	builders, err := con.Rpc.Builders(context.Background(), &commonpb.Empty{})
	if err != nil {
		return nil, con.UnwrapServerErr(err)
	}
	if len(builders.Builders) < 1 {
		return []*clientpb.Builder{}, ErrNoExternalBuilder
	}

	validBuilders := []*clientpb.Builder{}
	for _, builder := range builders.Builders {
		for _, target := range builder.Targets {
			if target.GOOS == config.GOOS && target.GOARCH == config.GOARCH && config.Format == target.Format {
				validBuilders = append(validBuilders, builder)
				break
			}
		}
	}

	if len(validBuilders) < 1 {
		return []*clientpb.Builder{}, ErrNoValidBuilders
	}

	return validBuilders, nil
}

func selectExternalBuilder(builders []*clientpb.Builder, con *console.SliverClient) (*clientpb.Builder, error) {
	choices := []string{}
	for _, builder := range builders {
		choices = append(choices, builder.Name)
	}
	choice := ""
	prompt := &survey.Select{
		Message: "Select an external builder:",
		Options: choices,
	}
	survey.AskOne(prompt, &choice, nil)
	for _, builder := range builders {
		if builder.Name == choice {
			return builder, nil
		}
	}
	return nil, ErrNoValidBuilders
}<|MERGE_RESOLUTION|>--- conflicted
+++ resolved
@@ -88,15 +88,9 @@
 	ErrNoValidBuilders   = errors.New("no valid external builders for target")
 )
 
-<<<<<<< HEAD
 // GenerateCmd - The main command used to generate implant binaries.
 func GenerateCmd(cmd *cobra.Command, con *console.SliverClient, args []string) {
-	config := parseCompileFlags(cmd, con)
-=======
-// GenerateCmd - The main command used to generate implant binaries
-func GenerateCmd(cmd *cobra.Command, con *console.SliverConsoleClient, args []string) {
 	name, config := parseCompileFlags(cmd, con)
->>>>>>> 06116675
 	if config == nil {
 		return
 	}
@@ -187,13 +181,8 @@
 	}
 }
 
-<<<<<<< HEAD
 // Shared function that extracts the compile flags from the grumble context.
 func parseCompileFlags(cmd *cobra.Command, con *console.SliverClient) *clientpb.ImplantConfig {
-=======
-// Shared function that extracts the compile flags from the grumble context
-func parseCompileFlags(cmd *cobra.Command, con *console.SliverConsoleClient) (string, *clientpb.ImplantConfig) {
->>>>>>> 06116675
 	var name string
 	if nameF, _ := cmd.Flags().GetString("name"); nameF != "" {
 		name = strings.ToLower(nameF)
@@ -794,11 +783,7 @@
 	return c2s, nil
 }
 
-<<<<<<< HEAD
 func externalBuild(config *clientpb.ImplantConfig, save string, con *console.SliverClient) (*commonpb.File, error) {
-=======
-func externalBuild(name string, config *clientpb.ImplantConfig, save string, con *console.SliverConsoleClient) (*commonpb.File, error) {
->>>>>>> 06116675
 	potentialBuilders, err := findExternalBuilders(config, con)
 	if err != nil {
 		return nil, err
