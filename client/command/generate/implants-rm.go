--- conflicted
+++ resolved
@@ -5,38 +5,14 @@
 	"fmt"
 
 	"github.com/AlecAivazis/survey/v2"
+	"github.com/spf13/cobra"
+
 	"github.com/bishopfox/sliver/client/console"
 	"github.com/bishopfox/sliver/protobuf/clientpb"
-	"github.com/spf13/cobra"
 )
 
 // ImplantsRmCmd - Deletes an archived implant build from the server.
 func ImplantsRmCmd(cmd *cobra.Command, con *console.SliverClient, args []string) {
-<<<<<<< HEAD
-	for _, name := range args {
-		if name == "" {
-			continue
-		}
-
-		build := ImplantBuildByName(name, con)
-		if build == nil {
-			con.PrintErrorf("No implant build found with name '%s'\n", name)
-			return
-		}
-		confirm := false
-		prompt := &survey.Confirm{Message: fmt.Sprintf("Remove '%s' build?", name)}
-		survey.AskOne(prompt, &confirm)
-		if !confirm {
-			return
-		}
-		_, err := con.Rpc.DeleteImplantBuild(context.Background(), &clientpb.DeleteReq{
-			Name: name,
-		})
-		if err != nil {
-			con.PrintErrorf("Failed to delete implant %s\n", con.UnwrapServerErr(err))
-			continue
-		}
-=======
 	name := args[0]
 	// name := ctx.Args.String("name")
 	if name == "" {
@@ -60,6 +36,5 @@
 	if err != nil {
 		con.PrintErrorf("Failed to delete implant %s\n", err)
 		return
->>>>>>> dcebd2dd
 	}
 }