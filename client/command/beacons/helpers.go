--- conflicted
+++ resolved
@@ -42,11 +42,7 @@
 	ErrBeaconNotFound = errors.New("no beacon found for this ID")
 )
 
-<<<<<<< HEAD
-// SelectBeacon - Interactive menu for the user to select an session, optionally only display live sessions.
-=======
 // SelectBeacon - Interactive menu for the user to select an session, optionally only display live sessions
->>>>>>> dcebd2dd
 func SelectBeacon(con *console.SliverClient) (*clientpb.Beacon, error) {
 	grpcCtx, cancel := con.GrpcContext(nil)
 	defer cancel()
