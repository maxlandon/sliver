--- conflicted
+++ resolved
@@ -28,11 +28,7 @@
 	"github.com/bishopfox/sliver/protobuf/sliverpb"
 )
 
-<<<<<<< HEAD
-// StopPivotListenerCmd - Start a TCP pivot listener on the remote system.
-=======
 // StopPivotListenerCmd - Start a TCP pivot listener on the remote system
->>>>>>> dcebd2dd
 func StopPivotListenerCmd(cmd *cobra.Command, con *console.SliverClient, args []string) {
 	session := con.ActiveTarget.GetSessionInteractive()
 	if session == nil {
