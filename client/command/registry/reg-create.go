--- conflicted
+++ resolved
@@ -31,11 +31,7 @@
 	"github.com/bishopfox/sliver/protobuf/sliverpb"
 )
 
-<<<<<<< HEAD
-// RegCreateKeyCmd - Create a new Windows registry key.
-=======
 // RegCreateKeyCmd - Create a new Windows registry key
->>>>>>> dcebd2dd
 func RegCreateKeyCmd(cmd *cobra.Command, con *console.SliverClient, args []string) {
 	session, beacon := con.ActiveTarget.GetInteractive()
 	if session == nil && beacon == nil {
@@ -104,11 +100,7 @@
 	}
 }
 
-<<<<<<< HEAD
-// PrintCreateKey - Print the results of the create key command.
-=======
 // PrintCreateKey - Print the results of the create key command
->>>>>>> dcebd2dd
 func PrintCreateKey(createKey *sliverpb.RegistryCreateKey, regPath string, key string, con *console.SliverClient) {
 	if createKey.Response != nil && createKey.Response.Err != "" {
 		con.PrintErrorf("%s", createKey.Response.Err)
