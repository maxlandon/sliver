--- conflicted
+++ resolved
@@ -33,11 +33,7 @@
 	"github.com/bishopfox/sliver/protobuf/sliverpb"
 )
 
-<<<<<<< HEAD
-// RegWriteCmd - Write to a Windows registry key: registry write --hive HKCU --type dword "software\google\chrome\blbeacon\hello" 32.
-=======
 // RegWriteCmd - Write to a Windows registry key: registry write --hive HKCU --type dword "software\google\chrome\blbeacon\hello" 32
->>>>>>> dcebd2dd
 func RegWriteCmd(cmd *cobra.Command, con *console.SliverClient, args []string) {
 	session, beacon := con.ActiveTarget.GetInteractive()
 	if session == nil && beacon == nil {
@@ -165,11 +161,7 @@
 	}
 }
 
-<<<<<<< HEAD
-// PrintRegWrite - Print the registry write operation.
-=======
 // PrintRegWrite - Print the registry write operation
->>>>>>> dcebd2dd
 func PrintRegWrite(regWrite *sliverpb.RegistryWrite, con *console.SliverClient) {
 	if regWrite.Response != nil && regWrite.Response.Err != "" {
 		con.PrintErrorf("%s", regWrite.Response.Err)
