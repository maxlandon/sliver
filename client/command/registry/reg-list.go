--- conflicted
+++ resolved
@@ -29,11 +29,7 @@
 	"github.com/bishopfox/sliver/protobuf/sliverpb"
 )
 
-<<<<<<< HEAD
-// RegListSubKeysCmd - List sub registry keys.
-=======
 // RegListSubKeysCmd - List sub registry keys
->>>>>>> dcebd2dd
 func RegListSubKeysCmd(cmd *cobra.Command, con *console.SliverClient, args []string) {
 	session, beacon := con.ActiveTarget.GetInteractive()
 	if session == nil && beacon == nil {
@@ -78,11 +74,7 @@
 	}
 }
 
-<<<<<<< HEAD
-// PrintListSubKeys - Print the list sub keys command result.
-=======
 // PrintListSubKeys - Print the list sub keys command result
->>>>>>> dcebd2dd
 func PrintListSubKeys(regList *sliverpb.RegistrySubKeyList, hive string, regPath string, con *console.SliverClient) {
 	if regList.Response != nil && regList.Response.Err != "" {
 		con.PrintErrorf("%s\n", regList.Response.Err)
@@ -96,11 +88,7 @@
 	}
 }
 
-<<<<<<< HEAD
-// RegListValuesCmd - List registry values.
-=======
 // RegListValuesCmd - List registry values
->>>>>>> dcebd2dd
 func RegListValuesCmd(cmd *cobra.Command, con *console.SliverClient, args []string) {
 	session, beacon := con.ActiveTarget.GetInteractive()
 	if session == nil && beacon == nil {
@@ -136,11 +124,7 @@
 	}
 }
 
-<<<<<<< HEAD
-// PrintListValues - Print the registry list values.
-=======
 // PrintListValues - Print the registry list values
->>>>>>> dcebd2dd
 func PrintListValues(regList *sliverpb.RegistryValuesList, hive string, regPath string, con *console.SliverClient) {
 	if regList.Response != nil && regList.Response.Err != "" {
 		con.PrintErrorf("%s\n", regList.Response.Err)
