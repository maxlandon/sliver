--- conflicted
+++ resolved
@@ -36,7 +36,6 @@
 	"github.com/bishopfox/sliver/protobuf/sliverpb"
 )
 
-<<<<<<< HEAD
 // Stylizes known processes in the `ps` command
 var knownSecurityTools = map[string][]string{
 	// Process Name -> [Color, Stylized Name]
@@ -82,62 +81,12 @@
 	"TaniumClient.exe":                {console.Red, "Tanium"},                       // Tanium
 	"TaniumCX.exe":                    {console.Red, "Tanium"},                       // Tanium
 	"TaniumDetectEngine.exe":          {console.Red, "Tanium"},                       // Tanium
-}
-=======
-var (
-	// Stylizes known processes in the `ps` command
-	knownSecurityTools = map[string][]string{
-		// Process Name -> [Color, Stylized Name]
-		"ccSvcHst.exe":                    {console.Red, "Symantec Endpoint Protection"}, // Symantec Endpoint Protection (SEP)
-		"cb.exe":                          {console.Red, "Carbon Black"},                 // Carbon Black
-		"RepMgr.exe":                      {console.Red, "Carbon Black Cloud Sensor"},    // Carbon Black Cloud Sensor
-		"RepUtils.exe":                    {console.Red, "Carbon Black Cloud Sensor"},    // Carbon Black Cloud Sensor
-		"RepUx.exe":                       {console.Red, "Carbon Black Cloud Sensor"},    // Carbon Black Cloud Sensor
-		"RepWSC.exe":                      {console.Red, "Carbon Black Cloud Sensor"},    // Carbon Black Cloud Sensor
-		"scanhost.exe":                    {console.Red, "Carbon Black Cloud Sensor"},    // Carbon Black Cloud Sensor
-		"MsMpEng.exe":                     {console.Red, "Windows Defender"},             // Windows Defender
-		"SenseIR.exe":                     {console.Red, "Windows Defender MDE"},         // Windows Defender Endpoint (Live Response Session)
-		"SenseCncProxy.exe":               {console.Red, "Windows Defender MDE"},         // Windows Defender Endpoint
-		"MsSense.exe":                     {console.Red, "Windows Defender MDE"},         // Windows Defender Endpoint
-		"MpCmdRun.exe":                    {console.Red, "Windows Defender"},             // Windows Defender
-		"MonitoringHost.exe":              {console.Red, "Windows Defender"},             // Microsoft Monitoring Agent
-		"HealthService.exe":               {console.Red, "Windows Defender"},             // Microsoft Monitoring Agent
-		"smartscreen.exe":                 {console.Red, "Windows Smart Screen"},         // Windows Defender Smart Screen
-		"CSFalconService.exe":             {console.Red, "CrowdStrike"},                  // Crowdstrike Falcon Service
-		"CSFalconContainer.exe":           {console.Red, "CrowdStrike"},                  // CrowdStrike Falcon Container Security
-		"bdservicehost.exe":               {console.Red, "Bitdefender"},                  // Bitdefender (Total Security)
-		"bdagent.exe":                     {console.Red, "Bitdefender"},                  // Bitdefender (Total Security)
-		"bdredline.exe":                   {console.Red, "Bitdefender"},                  // Bitdefender Redline Update Service (Source https://community.bitdefender.com/en/discussion/82135/bdredline-exe-bitdefender-total-security-2020)
-		"Deep Security Manager.exe":       {console.Red, "Trend Micro"},                  // TM Deep Security Manager
-		"coreServiceShell.exe":            {console.Red, "Trend Micro"},                  // TM Anti-malware scan process
-		"ds_monitor.exe":                  {console.Red, "Trend Micro"},                  // TM Deep Security Monitor
-		"Notifier.exe":                    {console.Red, "Trend Micro"},                  // TM Deep Security Notifier's process
-		"dsa.exe":                         {console.Red, "Trend Micro"},                  // TM Agent's main process
-		"ds_nuagent.exe":                  {console.Red, "Trend Micro"},                  // TM Advanced TLS traffic inspection
-		"coreFrameworkHost.exe":           {console.Red, "Trend Micro"},                  // TM Anti-malware scan process
-		"SentinelServiceHost.exe":         {console.Red, "SentinelOne"},                  // Sentinel One
-		"SentinelStaticEngine.exe":        {console.Red, "SentinelOne"},                  // Sentinel One
-		"SentinelStaticEngineScanner.exe": {console.Red, "SentinelOne"},                  // Sentinel One
-		"SentinelAgent.exe":               {console.Red, "SentinelOne"},                  // Sentinel One
-		"SentinelAgentWorker.exe":         {console.Red, "SentinelOne"},                  // Sentinel One
-		"SentinelHelperService.exe":       {console.Red, "SentinelOne"},                  // Sentinel One
-		"SentinelBrowserNativeHost.exe":   {console.Red, "SentinelOne"},                  // Sentinel One
-		"SentinelUI.exe":                  {console.Red, "SentinelOne"},                  // Sentinel One
-		"Sysmon.exe":                      {console.Red, "Sysmon"},                       // Sysmon
-		"Sysmon64.exe":                    {console.Red, "Sysmon64"},                     // Sysmon64
-		"CylanceSvc.exe":                  {console.Red, "Cylance"},                      // Cylance
-		"CylanceUI.exe":                   {console.Red, "Cylance"},                      // Cylance
-		"TaniumClient.exe":                {console.Red, "Tanium"},                       // Tanium
-		"TaniumCX.exe":                    {console.Red, "Tanium"},                       // Tanium
-		"TaniumDetectEngine.exe":          {console.Red, "Tanium"},                       // Tanium
-		"collector.exe":                   {console.Red, "Rapid 7 Collector"},            // Rapid 7 Insight Platform Collector
-		"ir_agent.exe":                    {console.Red, "Rapid 7 Insight Agent"},        // Rapid 7 Insight Agent
-		"eguiproxy.exe":                   {console.Red, "ESET Security"},                // ESET Internet Security
-		"ekrn.exe":                        {console.Red, "ESET Security"},                // ESET Internet Security
-		"efwd.exe":                        {console.Red, "ESET Security"},                // ESET Internet Security
-	}
-)
->>>>>>> d6a193d1
+	"collector.exe":                   {console.Red, "Rapid 7 Collector"},            // Rapid 7 Insight Platform Collector
+	"ir_agent.exe":                    {console.Red, "Rapid 7 Insight Agent"},        // Rapid 7 Insight Agent
+	"eguiproxy.exe":                   {console.Red, "ESET Security"},                // ESET Internet Security
+	"ekrn.exe":                        {console.Red, "ESET Security"},                // ESET Internet Security
+	"efwd.exe":                        {console.Red, "ESET Security"},                // ESET Internet Security
+}
 
 // PsCmd - List processes on the remote system
 func PsCmd(cmd *cobra.Command, con *console.SliverConsole, args []string) {
