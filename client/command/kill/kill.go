package kill

/*
	Sliver Implant Framework
	Copyright (C) 2021  Bishop Fox

	This program is free software: you can redistribute it and/or modify
	it under the terms of the GNU General Public License as published by
	the Free Software Foundation, either version 3 of the License, or
	(at your option) any later version.

	This program is distributed in the hope that it will be useful,
	but WITHOUT ANY WARRANTY; without even the implied warranty of
	MERCHANTABILITY or FITNESS FOR A PARTICULAR PURPOSE.  See the
	GNU General Public License for more details.

	You should have received a copy of the GNU General Public License
	along with this program.  If not, see <https://www.gnu.org/licenses/>.
*/

import (
	"context"
	"errors"

	"github.com/AlecAivazis/survey/v2"
	"github.com/spf13/cobra"

	"github.com/bishopfox/sliver/client/console"
	"github.com/bishopfox/sliver/client/core"
	"github.com/bishopfox/sliver/protobuf/clientpb"
	"github.com/bishopfox/sliver/protobuf/commonpb"
	"github.com/bishopfox/sliver/protobuf/sliverpb"
)

<<<<<<< HEAD
// KillCmd - Kill the active session (not to be confused with TerminateCmd).
=======
// KillCmd - Kill the active session (not to be confused with TerminateCmd)
>>>>>>> dcebd2dd
func KillCmd(cmd *cobra.Command, con *console.SliverClient, args []string) {
	session, beacon := con.ActiveTarget.GetInteractive()
	// Confirm with the user, just in case they confused kill with terminate
	confirm := false
	con.PrintWarnf("WARNING: This will kill the remote implant process\n\n")
	if session != nil {
		survey.AskOne(&survey.Confirm{Message: "Kill the active session?"}, &confirm, nil)
		if !confirm {
			return
		}
		err := KillSession(session, cmd, con)
		if err != nil {
			con.PrintErrorf("%s\n", err)
			return
		}
		con.PrintInfof("Killed %s (%s)\n", session.Name, session.ID)
		con.ActiveTarget.Background()
		return
	} else if beacon != nil {
		survey.AskOne(&survey.Confirm{Message: "Kill the active beacon?"}, &confirm, nil)
		if !confirm {
			return
		}
		err := KillBeacon(beacon, cmd, con)
		if err != nil {
			con.PrintErrorf("%s\n", err)
			return
		}
		con.PrintInfof("Killed %s (%s)\n", beacon.Name, beacon.ID)
		con.ActiveTarget.Background()
		return
	}
	con.PrintErrorf("No active session or beacon\n")
}

func KillSession(session *clientpb.Session, cmd *cobra.Command, con *console.SliverClient) error {
	if session == nil {
		return errors.New("session does not exist")
	}
	timeout, _ := cmd.Flags().GetInt64("timeout")
	force, _ := cmd.Flags().GetBool("force")

	// remove any active socks proxies
	socks := core.SocksProxies.List()
	if len(socks) != 0 {
		for _, p := range socks {
			if p.SessionID == session.ID {
				core.SocksProxies.Remove(p.ID)
			}
		}
	}

	_, err := con.Rpc.Kill(context.Background(), &sliverpb.KillReq{
		Request: &commonpb.Request{
			SessionID: session.ID,
			Timeout:   timeout,
		},
		Force: force,
	})
	return con.UnwrapServerErr(err)
}

func KillBeacon(beacon *clientpb.Beacon, cmd *cobra.Command, con *console.SliverClient) error {
	if beacon == nil {
		return errors.New("session does not exist")
	}

	timeout, _ := cmd.Flags().GetInt64("timeout")
	force, _ := cmd.Flags().GetBool("force")

	_, err := con.Rpc.Kill(context.Background(), &sliverpb.KillReq{
		Request: &commonpb.Request{
			BeaconID: beacon.ID,
			Timeout:  timeout,
		},
		Force: force,
	})
	return con.UnwrapServerErr(err)
}<|MERGE_RESOLUTION|>--- conflicted
+++ resolved
@@ -32,11 +32,7 @@
 	"github.com/bishopfox/sliver/protobuf/sliverpb"
 )
 
-<<<<<<< HEAD
-// KillCmd - Kill the active session (not to be confused with TerminateCmd).
-=======
 // KillCmd - Kill the active session (not to be confused with TerminateCmd)
->>>>>>> dcebd2dd
 func KillCmd(cmd *cobra.Command, con *console.SliverClient, args []string) {
 	session, beacon := con.ActiveTarget.GetInteractive()
 	// Confirm with the user, just in case they confused kill with terminate
