package command

/*
	Sliver Implant Framework
	Copyright (C) 2019  Bishop Fox

	This program is free software: you can redistribute it and/or modify
	it under the terms of the GNU General Public License as published by
	the Free Software Foundation, either version 3 of the License, or
	(at your option) any later version.

	This program is distributed in the hope that it will be useful,
	but WITHOUT ANY WARRANTY; without even the implied warranty of
	MERCHANTABILITY or FITNESS FOR A PARTICULAR PURPOSE.  See the
	GNU General Public License for more details.

	You should have received a copy of the GNU General Public License
	along with this program.  If not, see <https://www.gnu.org/licenses/>.

	---------------------------------------------------------------------
	This file contains all of the code that binds a given string/flags/etc. to a
	command implementation function.

	Guidelines when adding a command:

		* Try to reuse the same short/long flags for the same parameter,
		  e.g. "timeout" flags should always be -t and --timeout when possible.
		  Try to avoid creating flags that conflict with others even if you're
		  not using the flag, e.g. avoid using -t even if your command doesn't
		  have a --timeout.

		* Add a long-form help template to `client/help`

*/

import (
	"os"

	"github.com/bishopfox/sliver/client/assets"
	"github.com/bishopfox/sliver/client/command/alias"
	"github.com/bishopfox/sliver/client/command/armory"
	"github.com/bishopfox/sliver/client/command/backdoor"
	"github.com/bishopfox/sliver/client/command/beacons"
	"github.com/bishopfox/sliver/client/command/builders"
	"github.com/bishopfox/sliver/client/command/completers"
	"github.com/bishopfox/sliver/client/command/crack"
	"github.com/bishopfox/sliver/client/command/creds"
	"github.com/bishopfox/sliver/client/command/cursed"
	"github.com/bishopfox/sliver/client/command/dllhijack"
	"github.com/bishopfox/sliver/client/command/environment"
	"github.com/bishopfox/sliver/client/command/exec"
	"github.com/bishopfox/sliver/client/command/extensions"
	"github.com/bishopfox/sliver/client/command/filesystem"
	"github.com/bishopfox/sliver/client/command/generate"
	"github.com/bishopfox/sliver/client/command/help"
	"github.com/bishopfox/sliver/client/command/hosts"
	"github.com/bishopfox/sliver/client/command/info"
	"github.com/bishopfox/sliver/client/command/jobs"
	"github.com/bishopfox/sliver/client/command/kill"
	"github.com/bishopfox/sliver/client/command/loot"
	"github.com/bishopfox/sliver/client/command/monitor"
	"github.com/bishopfox/sliver/client/command/network"
	"github.com/bishopfox/sliver/client/command/operators"
	"github.com/bishopfox/sliver/client/command/pivots"
	"github.com/bishopfox/sliver/client/command/portfwd"
	operator "github.com/bishopfox/sliver/client/command/prelude-operator"
	"github.com/bishopfox/sliver/client/command/privilege"
	"github.com/bishopfox/sliver/client/command/processes"
	"github.com/bishopfox/sliver/client/command/reaction"
	"github.com/bishopfox/sliver/client/command/reconfig"
	"github.com/bishopfox/sliver/client/command/registry"
	"github.com/bishopfox/sliver/client/command/rportfwd"
	"github.com/bishopfox/sliver/client/command/screenshot"
	"github.com/bishopfox/sliver/client/command/sessions"
	"github.com/bishopfox/sliver/client/command/settings"
	"github.com/bishopfox/sliver/client/command/shell"
	sgn "github.com/bishopfox/sliver/client/command/shikata-ga-nai"
	"github.com/bishopfox/sliver/client/command/socks"
	"github.com/bishopfox/sliver/client/command/tasks"
	"github.com/bishopfox/sliver/client/command/update"
	"github.com/bishopfox/sliver/client/command/use"
	"github.com/bishopfox/sliver/client/command/wasm"
	"github.com/bishopfox/sliver/client/command/websites"
	"github.com/bishopfox/sliver/client/command/wireguard"
	"github.com/bishopfox/sliver/client/console"
	consts "github.com/bishopfox/sliver/client/constants"
	"github.com/bishopfox/sliver/client/licenses"
	"github.com/desertbit/grumble"
)

const (
	defaultTimeout = 60
)

// BindCommands - Bind commands to a App
func BindCommands(con *console.SliverConsoleClient) {

	// Load Reactions
	n, err := reaction.LoadReactions()
	if err != nil && !os.IsNotExist(err) {
		con.PrintErrorf("Failed to load reactions: %s\n", err)
	} else if n > 0 {
		con.PrintInfof("Loaded %d reaction(s) from disk\n", n)
	}

	// Load Aliases
	aliasManifests := assets.GetInstalledAliasManifests()
	n = 0
	for _, manifest := range aliasManifests {
		_, err = alias.LoadAlias(manifest, con)
		if err != nil {
			con.PrintErrorf("Failed to load alias: %s\n", err)
			continue
		}
		n++
	}
	if 0 < n {
		if n == 1 {
			con.PrintInfof("Loaded %d alias from disk\n", n)
		} else {
			con.PrintInfof("Loaded %d aliases from disk\n", n)
		}
	}

	// Load Extensions
	extensionManifests := assets.GetInstalledExtensionManifests()
	n = 0
	for _, manifest := range extensionManifests {
		ext, err := extensions.LoadExtensionManifest(manifest)
		// Absorb error in case there's no extensions manifest
		if err != nil {
			con.PrintErrorf("Failed to load extension: %s\n", err)
			continue
		}
		extensions.ExtensionRegisterCommand(ext, con)
		n++
	}
	if 0 < n {
		con.PrintInfof("Loaded %d extension(s) from disk\n", n)
	}
	con.App.SetPrintHelp(help.HelpCmd(con)) // Responsible for display long-form help templates, etc.

	// [ Aliases ] ---------------------------------------------

	aliasCmd := &grumble.Command{
		Name:     consts.AliasesStr,
		Help:     "List current aliases",
		LongHelp: help.GetHelpFor([]string{consts.AliasesStr}),
		Run: func(ctx *grumble.Context) error {
			con.Println()
			alias.AliasesCmd(ctx, con)
			con.Println()
			return nil
		},
		HelpGroup: consts.GenericHelpGroup,
	}
	con.App.AddCommand(aliasCmd)

	aliasCmd.AddCommand(&grumble.Command{
		Name:     consts.LoadStr,
		Help:     "Load a command alias",
		LongHelp: help.GetHelpFor([]string{consts.AliasesStr, consts.LoadStr}),
		Run: func(ctx *grumble.Context) error {
			con.Println()
			alias.AliasesLoadCmd(ctx, con)
			con.Println()
			return nil
		},
		Args: func(a *grumble.Args) {
			a.String("dir-path", "path to the alias directory")
		},
		Completer: func(prefix string, args []string) []string {
			return completers.LocalPathCompleter(prefix, args, con)
		},
		HelpGroup: consts.GenericHelpGroup,
	})

	aliasCmd.AddCommand(&grumble.Command{
		Name:     consts.InstallStr,
		Help:     "Install a command alias",
		LongHelp: help.GetHelpFor([]string{consts.AliasesStr, consts.InstallStr}),
		Run: func(ctx *grumble.Context) error {
			con.Println()
			alias.AliasesInstallCmd(ctx, con)
			con.Println()
			return nil
		},
		Args: func(a *grumble.Args) {
			a.String("path", "path to the alias directory or tar.gz file")
		},
		Completer: func(prefix string, args []string) []string {
			return completers.LocalPathCompleter(prefix, args, con)
		},
		HelpGroup: consts.GenericHelpGroup,
	})

	aliasCmd.AddCommand(&grumble.Command{
		Name:     consts.RmStr,
		Help:     "Remove an alias",
		LongHelp: help.GetHelpFor([]string{consts.RmStr}),
		Run: func(ctx *grumble.Context) error {
			con.Println()
			alias.AliasesRemoveCmd(ctx, con)
			con.Println()
			return nil
		},
		Args: func(a *grumble.Args) {
			a.String("name", "name of the alias to remove")
		},
		Completer: func(prefix string, args []string) []string {
			return alias.AliasCommandNameCompleter(prefix, args, con)
		},
		HelpGroup: consts.GenericHelpGroup,
	})

	// [ Armory ] ---------------------------------------------

	armoryCmd := &grumble.Command{
		Name:     consts.ArmoryStr,
		Help:     "Automatically download and install extensions/aliases",
		LongHelp: help.GetHelpFor([]string{consts.ArmoryStr}),
		Flags: func(f *grumble.Flags) {
			f.Bool("I", "insecure", false, "skip tls certificate validation")
			f.String("p", "proxy", "", "specify a proxy url (e.g. http://localhost:8080)")
			f.Bool("c", "ignore-cache", false, "ignore metadata cache, force refresh")
			f.String("t", "timeout", "15m", "download timeout")
		},
		Run: func(ctx *grumble.Context) error {
			con.Println()
			armory.ArmoryCmd(ctx, con)
			con.Println()
			return nil
		},
		HelpGroup: consts.GenericHelpGroup,
	}
	con.App.AddCommand(armoryCmd)

	armoryCmd.AddCommand(&grumble.Command{
		Name:     consts.InstallStr,
		Help:     "Install an alias or extension",
		LongHelp: help.GetHelpFor([]string{consts.ArmoryStr, consts.InstallStr}),
		Flags: func(f *grumble.Flags) {
			f.Bool("I", "insecure", false, "skip tls certificate validation")
			f.String("p", "proxy", "", "specify a proxy url (e.g. http://localhost:8080)")
			f.Bool("c", "ignore-cache", false, "ignore metadata cache, force refresh")
			f.String("t", "timeout", "15m", "download timeout")
		},
		Run: func(ctx *grumble.Context) error {
			con.Println()
			armory.ArmoryInstallCmd(ctx, con)
			con.Println()
			return nil
		},
		Args: func(a *grumble.Args) {
			a.String("name", "name of the extension or alias to install")
		},
		Completer: func(prefix string, args []string) []string {
			return armory.AliasExtensionOrBundleCompleter(prefix, args, con)
		},
		HelpGroup: consts.GenericHelpGroup,
	})

	armoryCmd.AddCommand(&grumble.Command{
		Name:     consts.UpdateStr,
		Help:     "Update installed an aliases and extensions",
		LongHelp: help.GetHelpFor([]string{consts.ArmoryStr, consts.UpdateStr}),
		Flags: func(f *grumble.Flags) {
			f.Bool("I", "insecure", false, "skip tls certificate validation")
			f.String("p", "proxy", "", "specify a proxy url (e.g. http://localhost:8080)")
			f.Bool("c", "ignore-cache", false, "ignore metadata cache, force refresh")
			f.String("t", "timeout", "15m", "download timeout")
		},
		Run: func(ctx *grumble.Context) error {
			con.Println()
			armory.ArmoryUpdateCmd(ctx, con)
			con.Println()
			return nil
		},
		HelpGroup: consts.GenericHelpGroup,
	})

	armoryCmd.AddCommand(&grumble.Command{
		Name:     consts.SearchStr,
		Help:     "Search for aliases and extensions by name (regex)",
		LongHelp: help.GetHelpFor([]string{consts.ArmoryStr, consts.SearchStr}),
		Args: func(a *grumble.Args) {
			a.String("name", "a name regular expression")
		},
		Run: func(ctx *grumble.Context) error {
			con.Println()
			armory.ArmorySearchCmd(ctx, con)
			con.Println()
			return nil
		},
		HelpGroup: consts.GenericHelpGroup,
	})

	// [ Update ] --------------------------------------------------------------

	con.App.AddCommand(&grumble.Command{
		Name:     consts.UpdateStr,
		Help:     "Check for updates",
		LongHelp: help.GetHelpFor([]string{consts.UpdateStr}),
		Flags: func(f *grumble.Flags) {
			f.Bool("P", "prereleases", false, "include pre-released (unstable) versions")
			f.String("p", "proxy", "", "specify a proxy url (e.g. http://localhost:8080)")
			f.String("s", "save", "", "save downloaded files to specific directory (default user home dir)")
			f.Bool("I", "insecure", false, "skip tls certificate validation")

			f.Int("t", "timeout", defaultTimeout, "grpc timeout in seconds")
		},
		Run: func(ctx *grumble.Context) error {
			con.Println()
			update.UpdateCmd(ctx, con)
			con.Println()
			return nil
		},
		HelpGroup: consts.GenericHelpGroup,
	})

	con.App.AddCommand(&grumble.Command{
		Name:     consts.VersionStr,
		Help:     "Display version information",
		LongHelp: help.GetHelpFor([]string{consts.VersionStr}),
		Flags: func(f *grumble.Flags) {
			f.Int("t", "timeout", defaultTimeout, "grpc timeout in seconds")
		},
		Run: func(ctx *grumble.Context) error {
			con.Println()
			update.VerboseVersionsCmd(ctx, con)
			con.Println()
			return nil
		},
		HelpGroup: consts.GenericHelpGroup,
	})

	// [ Jobs ] -----------------------------------------------------------------

	con.App.AddCommand(&grumble.Command{
		Name:     consts.JobsStr,
		Help:     "Job control",
		LongHelp: help.GetHelpFor([]string{consts.JobsStr}),
		Flags: func(f *grumble.Flags) {
			f.Int("k", "kill", -1, "kill a background job")
			f.Bool("K", "kill-all", false, "kill all jobs")

			f.Int("t", "timeout", defaultTimeout, "grpc timeout in seconds")
		},
		Run: func(ctx *grumble.Context) error {
			con.Println()
			jobs.JobsCmd(ctx, con)
			con.Println()
			return nil
		},
		HelpGroup: consts.GenericHelpGroup,
	})

	con.App.AddCommand(&grumble.Command{
		Name:     consts.MtlsStr,
		Help:     "Start an mTLS listener",
		LongHelp: help.GetHelpFor([]string{consts.MtlsStr}),
		Flags: func(f *grumble.Flags) {
			f.String("L", "lhost", "", "interface to bind server to")
			f.Int("l", "lport", generate.DefaultMTLSLPort, "tcp listen port")

			f.Int("t", "timeout", defaultTimeout, "grpc timeout in seconds")
			f.Bool("p", "persistent", false, "make persistent across restarts")
		},
		Run: func(ctx *grumble.Context) error {
			con.Println()
			jobs.MTLSListenerCmd(ctx, con)
			con.Println()
			return nil
		},
		HelpGroup: consts.GenericHelpGroup,
	})

	con.App.AddCommand(&grumble.Command{
		Name:     consts.WGStr,
		Help:     "Start a WireGuard listener",
		LongHelp: help.GetHelpFor([]string{consts.WGStr}),
		Flags: func(f *grumble.Flags) {
			f.String("L", "lhost", "", "interface to bind server to")
			f.Int("l", "lport", generate.DefaultWGLPort, "udp listen port")
			f.Int("n", "nport", generate.DefaultWGNPort, "virtual tun interface listen port")
			f.Int("x", "key-port", generate.DefaultWGKeyExPort, "virtual tun interface key exchange port")
			f.Bool("p", "persistent", false, "make persistent across restarts")

			f.Int("t", "timeout", defaultTimeout, "grpc timeout in seconds")
		},
		Run: func(ctx *grumble.Context) error {
			con.Println()
			jobs.WGListenerCmd(ctx, con)
			con.Println()
			return nil
		},
		HelpGroup: consts.GenericHelpGroup,
	})

	con.App.AddCommand(&grumble.Command{
		Name:     consts.DnsStr,
		Help:     "Start a DNS listener",
		LongHelp: help.GetHelpFor([]string{consts.DnsStr}),
		Flags: func(f *grumble.Flags) {
			f.String("d", "domains", "", "parent domain(s) to use for DNS c2")
			f.Bool("c", "no-canaries", false, "disable dns canary detection")
			f.String("L", "lhost", "", "interface to bind server to")
			f.Int("l", "lport", generate.DefaultDNSLPort, "udp listen port")
			f.Bool("D", "disable-otp", false, "disable otp authentication")

			f.Int("t", "timeout", defaultTimeout, "grpc timeout in seconds")
			f.Bool("p", "persistent", false, "make persistent across restarts")
		},
		Run: func(ctx *grumble.Context) error {
			con.Println()
			jobs.DNSListenerCmd(ctx, con)
			con.Println()
			return nil
		},
		HelpGroup: consts.GenericHelpGroup,
	})

	con.App.AddCommand(&grumble.Command{
		Name:     consts.HttpStr,
		Help:     "Start an HTTP listener",
		LongHelp: help.GetHelpFor([]string{consts.HttpStr}),
		Flags: func(f *grumble.Flags) {
			f.String("d", "domain", "", "limit responses to specific domain")
			f.String("w", "website", "", "website name (see: websites)")
			f.String("L", "lhost", "", "interface to bind server to")
			f.Int("l", "lport", generate.DefaultHTTPLPort, "tcp listen port")
			f.Bool("D", "disable-otp", false, "disable otp authentication")
			f.String("T", "long-poll-timeout", "1s", "server-side long poll timeout")
			f.String("J", "long-poll-jitter", "2s", "server-side long poll jitter")

			f.Int("t", "timeout", defaultTimeout, "grpc timeout in seconds")
			f.Bool("p", "persistent", false, "make persistent across restarts")
		},
		Run: func(ctx *grumble.Context) error {
			con.Println()
			jobs.HTTPListenerCmd(ctx, con)
			con.Println()
			return nil
		},
		HelpGroup: consts.GenericHelpGroup,
	})

	con.App.AddCommand(&grumble.Command{
		Name:     consts.HttpsStr,
		Help:     "Start an HTTPS listener",
		LongHelp: help.GetHelpFor([]string{consts.HttpsStr}),
		Flags: func(f *grumble.Flags) {
			f.String("d", "domain", "", "limit responses to specific domain")
			f.String("w", "website", "", "website name (see: websites)")
			f.String("L", "lhost", "", "interface to bind server to")
			f.Int("l", "lport", generate.DefaultHTTPSLPort, "tcp listen port")
			f.Bool("D", "disable-otp", false, "disable otp authentication")
			f.String("T", "long-poll-timeout", "1s", "server-side long poll timeout")
			f.String("J", "long-poll-jitter", "2s", "server-side long poll jitter")

			f.String("c", "cert", "", "PEM encoded certificate file")
			f.String("k", "key", "", "PEM encoded private key file")
			f.Bool("e", "lets-encrypt", false, "attempt to provision a let's encrypt certificate")
			f.Bool("E", "disable-randomized-jarm", false, "disable randomized jarm fingerprints")

			f.Int("t", "timeout", defaultTimeout, "grpc timeout in seconds")
			f.Bool("p", "persistent", false, "make persistent across restarts")
		},
		Run: func(ctx *grumble.Context) error {
			con.Println()
			jobs.HTTPSListenerCmd(ctx, con)
			con.Println()
			return nil
		},
		HelpGroup: consts.GenericHelpGroup,
	})

	con.App.AddCommand(&grumble.Command{
		Name:     consts.StageListenerStr,
		Help:     "Start a stager listener",
		LongHelp: help.GetHelpFor([]string{consts.StageListenerStr}),
		Flags: func(f *grumble.Flags) {
			f.String("p", "profile", "", "implant profile name to link with the listener")
			f.String("u", "url", "", "URL to which the stager will call back to")
			f.String("c", "cert", "", "path to PEM encoded certificate file (HTTPS only)")
			f.String("k", "key", "", "path to PEM encoded private key file (HTTPS only)")
			f.Bool("e", "lets-encrypt", false, "attempt to provision a let's encrypt certificate (HTTPS only)")
			f.StringL("aes-encrypt-key", "", "encrypt stage with AES encryption key")
			f.StringL("aes-encrypt-iv", "", "encrypt stage with AES encryption iv")
			f.String("C", "compress", "none", "compress the stage before encrypting (zlib, gzip, deflate9, none)")
			f.Bool("P", "prepend-size", false, "prepend the size of the stage to the payload (to use with MSF stagers)")
		},
		Run: func(ctx *grumble.Context) error {
			con.Println()
			jobs.StageListenerCmd(ctx, con)
			con.Println()
			return nil
		},
		HelpGroup: consts.GenericHelpGroup,
	})

	// [ Operators ] --------------------------------------------------------------

	con.App.AddCommand(&grumble.Command{
		Name:     consts.OperatorsStr,
		Help:     "Manage operators",
		LongHelp: help.GetHelpFor([]string{consts.OperatorsStr}),
		Flags: func(f *grumble.Flags) {
			f.Int("t", "timeout", defaultTimeout, "grpc timeout in seconds")
		},
		Run: func(ctx *grumble.Context) error {
			con.Println()
			operators.OperatorsCmd(ctx, con)
			con.Println()
			return nil
		},
		HelpGroup: consts.MultiplayerHelpGroup,
	})

	// [ Reconfig ] ---------------------------------------------------------------

	con.App.AddCommand(&grumble.Command{
		Name:     consts.ReconfigStr,
		Help:     "Reconfigure the active beacon/session",
		LongHelp: help.GetHelpFor([]string{consts.ReconfigStr}),
		Flags: func(f *grumble.Flags) {
			f.String("r", "reconnect-interval", "", "reconnect interval for implant")
			f.String("i", "beacon-interval", "", "beacon callback interval")
			f.String("j", "beacon-jitter", "", "beacon callback jitter (random up to)")

			f.Int("t", "timeout", defaultTimeout, "grpc timeout in seconds")
		},
		Run: func(ctx *grumble.Context) error {
			con.Println()
			reconfig.ReconfigCmd(ctx, con)
			con.Println()
			return nil
		},
		HelpGroup: consts.SliverHelpGroup,
	})

	con.App.AddCommand(&grumble.Command{
		Name:     consts.RenameStr,
		Help:     "Rename the active beacon/session",
		LongHelp: help.GetHelpFor([]string{consts.RenameStr}),
		Flags: func(f *grumble.Flags) {
			f.String("n", "name", "", "change implant name to")

			f.Int("t", "timeout", defaultTimeout, "grpc timeout in seconds")
		},
		Run: func(ctx *grumble.Context) error {
			con.Println()
			reconfig.RenameCmd(ctx, con)
			con.Println()
			return nil
		},
		HelpGroup: consts.SliverHelpGroup,
	})

	// [ Sessions ] --------------------------------------------------------------

	sessionsCmd := &grumble.Command{
		Name:     consts.SessionsStr,
		Help:     "Session management",
		LongHelp: help.GetHelpFor([]string{consts.SessionsStr}),
		Flags: func(f *grumble.Flags) {
			f.String("i", "interact", "", "interact with a session")
			f.String("k", "kill", "", "kill the designated session")
			f.Bool("K", "kill-all", false, "kill all the sessions")
			f.Bool("C", "clean", false, "clean out any sessions marked as [DEAD]")
			f.Bool("F", "force", false, "force session action without waiting for results")

			f.String("f", "filter", "", "filter sessions by substring")
			f.String("e", "filter-re", "", "filter sessions by regular expression")

			f.Int("t", "timeout", defaultTimeout, "grpc timeout in seconds")
		},
		Run: func(ctx *grumble.Context) error {
			con.Println()
			sessions.SessionsCmd(ctx, con)
			con.Println()
			return nil
		},
		HelpGroup: consts.GenericHelpGroup,
	}
	sessionsCmd.AddCommand(&grumble.Command{
		Name:     consts.PruneStr,
		Help:     "Kill all stale/dead sessions",
		LongHelp: help.GetHelpFor([]string{consts.SessionsStr, consts.PruneStr}),
		Flags: func(f *grumble.Flags) {
			f.Bool("F", "force", false, "Force the killing of stale/dead sessions")

			f.Int("t", "timeout", defaultTimeout, "grpc timeout in seconds")
		},
		Run: func(ctx *grumble.Context) error {
			con.Println()
			sessions.SessionsPruneCmd(ctx, con)
			con.Println()
			return nil
		},
		HelpGroup: consts.SliverHelpGroup,
	})
	con.App.AddCommand(sessionsCmd)

	con.App.AddCommand(&grumble.Command{
		Name:     consts.BackgroundStr,
		Help:     "Background an active session",
		LongHelp: help.GetHelpFor([]string{consts.BackgroundStr}),
		Flags: func(f *grumble.Flags) {
			f.Int("t", "timeout", defaultTimeout, "grpc timeout in seconds")
		},
		Run: func(ctx *grumble.Context) error {
			con.Println()
			sessions.BackgroundCmd(ctx, con)
			con.Println()
			return nil
		},
		HelpGroup: consts.GenericHelpGroup,
	})

	con.App.AddCommand(&grumble.Command{
		Name:     consts.KillStr,
		Help:     "Kill a session",
		LongHelp: help.GetHelpFor([]string{consts.KillStr}),
		Run: func(ctx *grumble.Context) error {
			con.Println()
			kill.KillCmd(ctx, con)
			con.Println()
			return nil
		},
		Flags: func(f *grumble.Flags) {
			f.Bool("F", "force", false, "Force kill,  does not clean up")

			f.Int("t", "timeout", defaultTimeout, "grpc timeout in seconds")
		},
		HelpGroup: consts.SliverHelpGroup,
	})

	openSessionCmd := &grumble.Command{
		Name:     consts.InteractiveStr,
		Help:     "Task a beacon to open an interactive session (Beacon only)",
		LongHelp: help.GetHelpFor([]string{consts.InteractiveStr}),
		Flags: func(f *grumble.Flags) {
			f.String("m", "mtls", "", "mtls connection strings")
			f.String("g", "wg", "", "wg connection strings")
			f.String("b", "http", "", "http(s) connection strings")
			f.String("n", "dns", "", "dns connection strings")
			f.String("p", "named-pipe", "", "namedpipe connection strings")
			f.String("i", "tcp-pivot", "", "tcppivot connection strings")

			f.String("d", "delay", "0s", "delay opening the session (after checkin) for a given period of time")

			f.Int("t", "timeout", defaultTimeout, "grpc timeout in seconds")
		},
		Run: func(ctx *grumble.Context) error {
			con.Println()
			sessions.InteractiveCmd(ctx, con)
			con.Println()
			return nil
		},
		HelpGroup: consts.SliverHelpGroup,
	}
	con.App.AddCommand(openSessionCmd)

	// [ Close ] --------------------------------------------------------------
	closeSessionCmd := &grumble.Command{
		Name:     consts.CloseStr,
		Help:     "Close an interactive session without killing the remote process",
		LongHelp: help.GetHelpFor([]string{consts.CloseStr}),
		Flags: func(f *grumble.Flags) {
			f.Int("t", "timeout", defaultTimeout, "grpc timeout in seconds")
		},
		Run: func(ctx *grumble.Context) error {
			con.Println()
			sessions.CloseSessionCmd(ctx, con)
			con.Println()
			return nil
		},
		HelpGroup: consts.SliverHelpGroup,
	}
	con.App.AddCommand(closeSessionCmd)

	// [ Tasks ] --------------------------------------------------------------

	tasksCmd := &grumble.Command{
		Name:     consts.TasksStr,
		Help:     "Beacon task management",
		LongHelp: help.GetHelpFor([]string{consts.TasksStr}),
		Flags: func(f *grumble.Flags) {
			f.Bool("O", "overflow", false, "overflow terminal width (display truncated rows)")
			f.Int("S", "skip-pages", 0, "skip the first n page(s)")
			f.String("f", "filter", "", "filter based on task type (case-insensitive prefix matching)")

			f.Int("t", "timeout", defaultTimeout, "grpc timeout in seconds")
		},
		Run: func(ctx *grumble.Context) error {
			con.Println()
			tasks.TasksCmd(ctx, con)
			con.Println()
			return nil
		},
		HelpGroup: consts.GenericHelpGroup,
	}
	tasksCmd.AddCommand(&grumble.Command{
		Name:     consts.FetchStr,
		Help:     "Fetch the details of a beacon task",
		LongHelp: help.GetHelpFor([]string{consts.TasksStr, consts.FetchStr}),
		Flags: func(f *grumble.Flags) {
			f.Bool("O", "overflow", false, "overflow terminal width (display truncated rows)")
			f.Int("S", "skip-pages", 0, "skip the first n page(s)")
			f.String("f", "filter", "", "filter based on task type (case-insensitive prefix matching)")

			f.Int("t", "timeout", defaultTimeout, "grpc timeout in seconds")
		},
		Args: func(a *grumble.Args) {
			a.String("id", "beacon task ID", grumble.Default(""))
		},
		Run: func(ctx *grumble.Context) error {
			con.Println()
			tasks.TasksFetchCmd(ctx, con)
			con.Println()
			return nil
		},
		HelpGroup: consts.GenericHelpGroup,
	})
	tasksCmd.AddCommand(&grumble.Command{
		Name:     consts.CancelStr,
		Help:     "Cancel a pending beacon task",
		LongHelp: help.GetHelpFor([]string{consts.TasksStr, consts.CancelStr}),
		Flags: func(f *grumble.Flags) {
			f.Bool("O", "overflow", false, "overflow terminal width (display truncated rows)")
			f.Int("S", "skip-pages", 0, "skip the first n page(s)")
			f.String("f", "filter", "", "filter based on task type (case-insensitive prefix matching)")

			f.Int("t", "timeout", defaultTimeout, "grpc timeout in seconds")
		},
		Args: func(a *grumble.Args) {
			a.String("id", "beacon task ID", grumble.Default(""))
		},
		Run: func(ctx *grumble.Context) error {
			con.Println()
			tasks.TasksCancelCmd(ctx, con)
			con.Println()
			return nil
		},
		HelpGroup: consts.GenericHelpGroup,
	})
	con.App.AddCommand(tasksCmd)

	// [ Use ] --------------------------------------------------------------

	useCmd := &grumble.Command{
		Name:     consts.UseStr,
		Help:     "Switch the active session or beacon",
		LongHelp: help.GetHelpFor([]string{consts.UseStr}),
		Flags: func(f *grumble.Flags) {
			f.Int("t", "timeout", defaultTimeout, "grpc timeout in seconds")
		},
		Args: func(a *grumble.Args) {
			a.String("id", "beacon or session ID", grumble.Default(""))
		},
		Run: func(ctx *grumble.Context) error {
			con.Println()
			use.UseCmd(ctx, con)
			con.Println()
			return nil
		},
		Completer: func(prefix string, args []string) []string {
			return use.BeaconAndSessionIDCompleter(prefix, args, con)
		},
		HelpGroup: consts.GenericHelpGroup,
	}
	useCmd.AddCommand(&grumble.Command{
		Name:     consts.SessionsStr,
		Help:     "Switch the active session",
		LongHelp: help.GetHelpFor([]string{consts.UseStr, consts.SessionsStr}),
		Flags: func(f *grumble.Flags) {
			f.Int("t", "timeout", defaultTimeout, "grpc timeout in seconds")
		},
		Args: func(a *grumble.Args) {
		},
		Run: func(ctx *grumble.Context) error {
			con.Println()
			use.UseSessionCmd(ctx, con)
			con.Println()
			return nil
		},
		HelpGroup: consts.GenericHelpGroup,
	})
	useCmd.AddCommand(&grumble.Command{
		Name:     consts.BeaconsStr,
		Help:     "Switch the active beacon",
		LongHelp: help.GetHelpFor([]string{consts.UseStr, consts.BeaconsStr}),
		Flags: func(f *grumble.Flags) {
			f.Int("t", "timeout", defaultTimeout, "grpc timeout in seconds")
		},
		Args: func(a *grumble.Args) {
		},
		Run: func(ctx *grumble.Context) error {
			con.Println()
			use.UseBeaconCmd(ctx, con)
			con.Println()
			return nil
		},
		HelpGroup: consts.GenericHelpGroup,
	})
	con.App.AddCommand(useCmd)

	// [ Settings ] --------------------------------------------------------------

	settingsCmd := &grumble.Command{
		Name:     consts.SettingsStr,
		Help:     "Manage client settings",
		LongHelp: help.GetHelpFor([]string{consts.SettingsStr}),
		Run: func(ctx *grumble.Context) error {
			con.Println()
			settings.SettingsCmd(ctx, con)
			con.Println()
			return nil
		},
		HelpGroup: consts.GenericHelpGroup,
	}
	settingsCmd.AddCommand(&grumble.Command{
		Name:     consts.SaveStr,
		Help:     "Save the current settings to disk",
		LongHelp: help.GetHelpFor([]string{consts.SettingsStr, consts.SaveStr}),
		Run: func(ctx *grumble.Context) error {
			con.Println()
			settings.SettingsSaveCmd(ctx, con)
			con.Println()
			return nil
		},
		HelpGroup: consts.GenericHelpGroup,
	})
	settingsCmd.AddCommand(&grumble.Command{
		Name:     consts.TablesStr,
		Help:     "Modify tables setting (style)",
		LongHelp: help.GetHelpFor([]string{consts.SettingsStr, consts.TablesStr}),
		Run: func(ctx *grumble.Context) error {
			con.Println()
			settings.SettingsTablesCmd(ctx, con)
			con.Println()
			return nil
		},
		HelpGroup: consts.GenericHelpGroup,
	})
	settingsCmd.AddCommand(&grumble.Command{
		Name:     "beacon-autoresults",
		Help:     "Automatically display beacon task results when completed",
		LongHelp: help.GetHelpFor([]string{consts.SettingsStr, "beacon-autoresults"}),
		Run: func(ctx *grumble.Context) error {
			con.Println()
			settings.SettingsBeaconsAutoResultCmd(ctx, con)
			con.Println()
			return nil
		},
		HelpGroup: consts.GenericHelpGroup,
	})
	settingsCmd.AddCommand(&grumble.Command{
		Name:     "autoadult",
		Help:     "Automatically accept OPSEC warnings",
		LongHelp: help.GetHelpFor([]string{consts.SettingsStr, "autoadult"}),
		Run: func(ctx *grumble.Context) error {
			con.Println()
			settings.SettingsAutoAdultCmd(ctx, con)
			con.Println()
			return nil
		},
		HelpGroup: consts.GenericHelpGroup,
	})
	settingsCmd.AddCommand(&grumble.Command{
		Name:     "always-overflow",
		Help:     "Disable table pagination",
		LongHelp: help.GetHelpFor([]string{consts.SettingsStr, "always-overflow"}),
		Run: func(ctx *grumble.Context) error {
			con.Println()
			settings.SettingsAlwaysOverflow(ctx, con)
			con.Println()
			return nil
		},
		HelpGroup: consts.GenericHelpGroup,
	})
	settingsCmd.AddCommand(&grumble.Command{
		Name:     "small-terminal",
		Help:     "Set the small terminal width",
		LongHelp: help.GetHelpFor([]string{consts.SettingsStr, "small-terminal"}),
		Run: func(ctx *grumble.Context) error {
			con.Println()
			settings.SettingsSmallTerm(ctx, con)
			con.Println()
			return nil
		},
		HelpGroup: consts.GenericHelpGroup,
	})
	con.App.AddCommand(settingsCmd)

	// [ Info ] --------------------------------------------------------------

	con.App.AddCommand(&grumble.Command{
		Name:     consts.InfoStr,
		Help:     "Get info about session",
		LongHelp: help.GetHelpFor([]string{consts.InfoStr}),
		Flags: func(f *grumble.Flags) {
			f.Int("t", "timeout", defaultTimeout, "grpc timeout in seconds")
		},
		Args: func(a *grumble.Args) {
			a.String("session", "session ID", grumble.Default(""))
		},
		Completer: func(prefix string, args []string) []string {
			return use.BeaconAndSessionIDCompleter(prefix, args, con)
		},
		Run: func(ctx *grumble.Context) error {
			con.Println()
			info.InfoCmd(ctx, con)
			con.Println()
			return nil
		},
		HelpGroup: consts.SliverHelpGroup,
	})

	con.App.AddCommand(&grumble.Command{
		Name:     consts.PingStr,
		Help:     "Send round trip message to implant (does not use ICMP)",
		LongHelp: help.GetHelpFor([]string{consts.PingStr}),
		Flags: func(f *grumble.Flags) {
			f.Int("t", "timeout", defaultTimeout, "grpc timeout in seconds")
		},
		Run: func(ctx *grumble.Context) error {
			con.Println()
			info.PingCmd(ctx, con)
			con.Println()
			return nil
		},
		HelpGroup: consts.SliverHelpGroup,
	})

	con.App.AddCommand(&grumble.Command{
		Name:     consts.GetPIDStr,
		Help:     "Get session pid",
		LongHelp: help.GetHelpFor([]string{consts.GetPIDStr}),
		Flags: func(f *grumble.Flags) {
			f.Int("t", "timeout", defaultTimeout, "grpc timeout in seconds")
		},
		Run: func(ctx *grumble.Context) error {
			con.Println()
			info.PIDCmd(ctx, con)
			con.Println()
			return nil
		},
		HelpGroup: consts.SliverHelpGroup,
	})

	con.App.AddCommand(&grumble.Command{
		Name:     consts.GetUIDStr,
		Help:     "Get session process UID",
		LongHelp: help.GetHelpFor([]string{consts.GetUIDStr}),
		Flags: func(f *grumble.Flags) {
			f.Int("t", "timeout", defaultTimeout, "grpc timeout in seconds")
		},
		Run: func(ctx *grumble.Context) error {
			con.Println()
			info.UIDCmd(ctx, con)
			con.Println()
			return nil
		},
		HelpGroup: consts.SliverHelpGroup,
	})

	con.App.AddCommand(&grumble.Command{
		Name:     consts.GetGIDStr,
		Help:     "Get session process GID",
		LongHelp: help.GetHelpFor([]string{consts.GetGIDStr}),
		Flags: func(f *grumble.Flags) {
			f.Int("t", "timeout", defaultTimeout, "grpc timeout in seconds")
		},
		Run: func(ctx *grumble.Context) error {
			con.Println()
			info.GIDCmd(ctx, con)
			con.Println()
			return nil
		},
		HelpGroup: consts.SliverHelpGroup,
	})

	con.App.AddCommand(&grumble.Command{
		Name:     consts.WhoamiStr,
		Help:     "Get session user execution context",
		LongHelp: help.GetHelpFor([]string{consts.WhoamiStr}),
		Flags: func(f *grumble.Flags) {
			f.Int("t", "timeout", defaultTimeout, "grpc timeout in seconds")
		},
		Run: func(ctx *grumble.Context) error {
			con.Println()
			info.WhoamiCmd(ctx, con)
			con.Println()
			return nil
		},
		HelpGroup: consts.SliverHelpGroup,
	})

	// [ Shell ] --------------------------------------------------------------

	con.App.AddCommand(&grumble.Command{
		Name:     consts.ShellStr,
		Help:     "Start an interactive shell",
		LongHelp: help.GetHelpFor([]string{consts.ShellStr}),
		Flags: func(f *grumble.Flags) {
			f.Bool("y", "no-pty", false, "disable use of pty on macos/linux")
			f.String("s", "shell-path", "", "path to shell interpreter")

			f.Int("t", "timeout", defaultTimeout, "grpc timeout in seconds")
		},
		Run: func(ctx *grumble.Context) error {
			con.Println()
			shell.ShellCmd(ctx, con)
			con.Println()
			return nil
		},
		HelpGroup: consts.SliverHelpGroup,
	})

	// [ Shellcode Encoders ] --------------------------------------------------------------

	con.App.AddCommand(&grumble.Command{
		Name:     consts.ShikataGaNai,
		Help:     "Polymorphic binary shellcode encoder (ノ ゜Д゜)ノ ︵ 仕方がない",
		LongHelp: help.GetHelpFor([]string{consts.ShikataGaNai}),
		Args: func(a *grumble.Args) {
			a.String("shellcode", "binary shellcode file path")
		},
		Flags: func(f *grumble.Flags) {
			f.String("s", "save", "", "save output to local file")

			f.String("a", "arch", "amd64", "architecture of shellcode")
			f.Int("i", "iterations", 1, "number of iterations")
			f.String("b", "bad-chars", "", "hex encoded bad characters to avoid (e.g. 0001)")

			f.Int("t", "timeout", defaultTimeout, "grpc timeout in seconds")
		},
		Run: func(ctx *grumble.Context) error {
			con.Println()
			sgn.ShikataGaNaiCmd(ctx, con)
			con.Println()
			return nil
		},
		HelpGroup: consts.SliverHelpGroup,
	})

	// [ Exec ] --------------------------------------------------------------

	con.App.AddCommand(&grumble.Command{
		Name:     consts.ExecuteStr,
		Help:     "Execute a program on the remote system",
		LongHelp: help.GetHelpFor([]string{consts.ExecuteStr}),
		Flags: func(f *grumble.Flags) {
			f.Bool("T", "token", false, "execute command with current token (windows only)")
			f.Bool("o", "output", false, "capture command output")
			f.Bool("s", "save", false, "save output to a file")
			f.Bool("X", "loot", false, "save output as loot")
			f.Bool("S", "ignore-stderr", false, "don't print STDERR output")
			f.String("O", "stdout", "", "remote path to redirect STDOUT to")
			f.String("E", "stderr", "", "remote path to redirect STDERR to")
			f.String("n", "name", "", "name to assign loot (optional)")
			f.Uint("P", "ppid", 0, "parent process id (optional, Windows only)")

			f.Int("t", "timeout", defaultTimeout, "grpc timeout in seconds")
		},
		Args: func(a *grumble.Args) {
			a.String("command", "command to execute")
			a.StringList("arguments", "arguments to the command")
		},
		Run: func(ctx *grumble.Context) error {
			con.Println()
			exec.ExecuteCmd(ctx, con)
			con.Println()
			return nil
		},
		HelpGroup: consts.SliverHelpGroup,
	})

	con.App.AddCommand(&grumble.Command{
		Name:     consts.ExecuteAssemblyStr,
		Help:     "Loads and executes a .NET assembly in a child process (Windows Only)",
		LongHelp: help.GetHelpFor([]string{consts.ExecuteAssemblyStr}),
		Args: func(a *grumble.Args) {
			a.String("filepath", "path the assembly file")
			a.StringList("arguments", "arguments to pass to the assembly entrypoint", grumble.Default([]string{}))
		},
		Flags: func(f *grumble.Flags) {
			f.String("p", "process", "notepad.exe", "hosting process to inject into")
			f.String("m", "method", "", "Optional method (a method is required for a .NET DLL)")
			f.String("c", "class", "", "Optional class name (required for .NET DLL)")
			f.String("d", "app-domain", "", "AppDomain name to create for .NET assembly. Generated randomly if not set.")
			f.String("a", "arch", "x84", "Assembly target architecture: x86, x64, x84 (x86+x64)")
			f.Bool("i", "in-process", false, "Run in the current sliver process")
			f.String("r", "runtime", "", "Runtime to use for running the assembly (only supported when used with --in-process)")
			f.Bool("s", "save", false, "save output to file")
			f.Bool("X", "loot", false, "save output as loot")
			f.String("n", "name", "", "name to assign loot (optional)")
			f.Uint("P", "ppid", 0, "parent process id (optional)")
			f.String("A", "process-arguments", "", "arguments to pass to the hosting process")
			f.Bool("M", "amsi-bypass", false, "Bypass AMSI on Windows (only supported when used with --in-process)")
			f.Bool("E", "etw-bypass", false, "Bypass ETW on Windows (only supported when used with --in-process)")

			f.Int("t", "timeout", defaultTimeout, "grpc timeout in seconds")
		},
		Run: func(ctx *grumble.Context) error {
			con.Println()
			exec.ExecuteAssemblyCmd(ctx, con)
			con.Println()
			return nil
		},
		HelpGroup: consts.SliverWinHelpGroup,
	})

	con.App.AddCommand(&grumble.Command{
		Name:     consts.ExecuteShellcodeStr,
		Help:     "Executes the given shellcode in the sliver process",
		LongHelp: help.GetHelpFor([]string{consts.ExecuteShellcodeStr}),
		Run: func(ctx *grumble.Context) error {
			con.Println()
			exec.ExecuteShellcodeCmd(ctx, con)
			con.Println()
			return nil
		},
		Args: func(a *grumble.Args) {
			a.String("filepath", "path the shellcode file")
		},
		Flags: func(f *grumble.Flags) {
			f.Bool("r", "rwx-pages", false, "Use RWX permissions for memory pages")
			f.Uint("p", "pid", 0, "Pid of process to inject into (0 means injection into ourselves)")
			f.String("n", "process", `c:\windows\system32\notepad.exe`, "Process to inject into when running in interactive mode")
			f.Bool("i", "interactive", false, "Inject into a new process and interact with it")
			f.Bool("S", "shikata-ga-nai", false, "encode shellcode using shikata ga nai prior to execution")
			f.String("A", "architecture", "amd64", "architecture of the shellcode: 386, amd64 (used with --shikata-ga-nai flag)")
			f.Int("I", "iterations", 1, "number of encoding iterations (used with --shikata-ga-nai flag)")

			f.Int("t", "timeout", defaultTimeout, "grpc timeout in seconds")
		},
		HelpGroup: consts.SliverHelpGroup,
	})

	con.App.AddCommand(&grumble.Command{
		Name:     consts.SideloadStr,
		Help:     "Load and execute a shared object (shared library/DLL) in a remote process",
		LongHelp: help.GetHelpFor([]string{consts.SideloadStr}),
		Flags: func(f *grumble.Flags) {
			f.String("e", "entry-point", "", "Entrypoint for the DLL (Windows only)")
			f.String("p", "process", `c:\windows\system32\notepad.exe`, "Path to process to host the shellcode")
			f.Bool("w", "unicode", false, "Command line is passed to unmanaged DLL function in UNICODE format. (default is ANSI)")
			f.Bool("s", "save", false, "save output to file")
			f.Bool("X", "loot", false, "save output as loot")
			f.String("n", "name", "", "name to assign loot (optional)")
			f.Bool("k", "keep-alive", false, "don't terminate host process once the execution completes")
			f.Uint("P", "ppid", 0, "parent process id (optional)")
			f.String("A", "process-arguments", "", "arguments to pass to the hosting process")

			f.Int("t", "timeout", defaultTimeout, "grpc timeout in seconds")
		},
		Args: func(a *grumble.Args) {
			a.String("filepath", "path the shared library file")
			a.StringList("args", "arguments for the binary", grumble.Default([]string{}))
		},
		HelpGroup: consts.SliverHelpGroup,
		Run: func(ctx *grumble.Context) error {
			con.Println()
			exec.SideloadCmd(ctx, con)
			con.Println()
			return nil
		},
	})

	con.App.AddCommand(&grumble.Command{
		Name:     consts.SpawnDllStr,
		Help:     "Load and execute a Reflective DLL in a remote process",
		LongHelp: help.GetHelpFor([]string{consts.SpawnDllStr}),
		Flags: func(f *grumble.Flags) {
			f.String("p", "process", `c:\windows\system32\notepad.exe`, "Path to process to host the shellcode")
			f.String("e", "export", "ReflectiveLoader", "Entrypoint of the Reflective DLL")
			f.Bool("s", "save", false, "save output to file")
			f.Bool("X", "loot", false, "save output as loot")
			f.String("n", "name", "", "name to assign loot (optional)")
			f.Int("t", "timeout", defaultTimeout, "grpc timeout in seconds")
			f.Bool("k", "keep-alive", false, "don't terminate host process once the execution completes")
			f.Uint("P", "ppid", 0, "parent process id (optional)")
			f.String("A", "process-arguments", "", "arguments to pass to the hosting process")
		},
		Args: func(a *grumble.Args) {
			a.String("filepath", "path the DLL file")
			a.StringList("arguments", "arguments to pass to the DLL entrypoint", grumble.Default([]string{}))
		},
		HelpGroup: consts.SliverWinHelpGroup,
		Run: func(ctx *grumble.Context) error {
			con.Println()
			exec.SpawnDllCmd(ctx, con)
			con.Println()
			return nil
		},
	})

	con.App.AddCommand(&grumble.Command{
		Name:     consts.MigrateStr,
		Help:     "Migrate into a remote process",
		LongHelp: help.GetHelpFor([]string{consts.MigrateStr}),
		Run: func(ctx *grumble.Context) error {
			con.Println()
			exec.MigrateCmd(ctx, con)
			con.Println()
			return nil
		},
		Flags: func(f *grumble.Flags) {
			f.Bool("S", "disable-sgn", true, "disable shikata ga nai shellcode encoder")
<<<<<<< HEAD

			f.Int("t", "timeout", defaultTimeout, "grpc timeout in seconds")
=======
			f.Uint("p", "pid", 0, "process id to migrate into")
			f.String("n", "process-name", "", "name of the process to migrate into")
			f.Int("t", "timeout", defaultTimeout, "command timeout in seconds")
>>>>>>> 81acc47b
		},
		HelpGroup: consts.SliverWinHelpGroup,
	})

	con.App.AddCommand(&grumble.Command{
		Name:     consts.MsfStr,
		Help:     "Execute an MSF payload in the current process",
		LongHelp: help.GetHelpFor([]string{consts.MsfStr}),
		Flags: func(f *grumble.Flags) {
			f.String("m", "payload", "meterpreter_reverse_https", "msf payload")
			f.String("L", "lhost", "", "listen host")
			f.Int("l", "lport", 4444, "listen port")
			f.String("e", "encoder", "", "msf encoder")
			f.Int("i", "iterations", 1, "iterations of the encoder")

			f.Int("t", "timeout", defaultTimeout, "grpc timeout in seconds")
		},
		Run: func(ctx *grumble.Context) error {
			con.Println()
			exec.MsfCmd(ctx, con)
			con.Println()
			return nil
		},
		HelpGroup: consts.SliverHelpGroup,
	})

	con.App.AddCommand(&grumble.Command{
		Name:     consts.MsfInjectStr,
		Help:     "Inject an MSF payload into a process",
		LongHelp: help.GetHelpFor([]string{consts.MsfInjectStr}),
		Flags: func(f *grumble.Flags) {
			f.Int("p", "pid", -1, "pid to inject into")
			f.String("m", "payload", "meterpreter_reverse_https", "msf payload")
			f.String("L", "lhost", "", "listen host")
			f.Int("l", "lport", 4444, "listen port")
			f.String("e", "encoder", "", "msf encoder")
			f.Int("i", "iterations", 1, "iterations of the encoder")

			f.Int("t", "timeout", defaultTimeout, "grpc timeout in seconds")
		},
		Run: func(ctx *grumble.Context) error {
			con.Println()
			exec.MsfInjectCmd(ctx, con)
			con.Println()
			return nil
		},
		HelpGroup: consts.SliverHelpGroup,
	})

	con.App.AddCommand(&grumble.Command{
		Name:     consts.PsExecStr,
		Help:     "Start a sliver service on a remote target",
		LongHelp: help.GetHelpFor([]string{consts.PsExecStr}),
		Flags: func(f *grumble.Flags) {
			f.Int("t", "timeout", defaultTimeout, "grpc timeout in seconds")
			f.String("s", "service-name", "Sliver", "name that will be used to register the service")
			f.String("d", "service-description", "Sliver implant", "description of the service")
			f.String("p", "profile", "", "profile to use for service binary")
			f.String("b", "binpath", "c:\\windows\\temp", "directory to which the executable will be uploaded")
			f.String("c", "custom-exe", "", "custom service executable to use instead of generating a new Sliver")
		},
		Run: func(ctx *grumble.Context) error {
			con.Println()
			exec.PsExecCmd(ctx, con)
			con.Println()
			return nil
		},
		Args: func(a *grumble.Args) {
			a.String("hostname", "hostname")
		},
		HelpGroup: consts.SliverWinHelpGroup,
	})

	con.App.AddCommand(&grumble.Command{
		Name:     consts.SSHStr,
		Help:     "Run a SSH command on a remote host",
		LongHelp: help.GetHelpFor([]string{consts.SSHStr}),
		Args: func(a *grumble.Args) {
			a.String("hostname", "remote host to SSH to")
			a.StringList("command", "command line with arguments")
		},
		Flags: func(f *grumble.Flags) {
			f.Int("t", "timeout", defaultTimeout, "grpc timeout in seconds")
			f.Uint("p", "port", 22, "SSH port")
			f.String("i", "private-key", "", "path to private key file")
			f.String("P", "password", "", "SSH user password")
			f.String("l", "login", "", "username to use to connect")
			f.Bool("s", "skip-loot", false, "skip the prompt to use loot credentials")
			f.String("c", "kerberos-config", "/etc/krb5.conf", "path to remote Kerberos config file")
			f.String("k", "kerberos-keytab", "", "path to Kerberos keytab file")
			f.String("r", "kerberos-realm", "", "Kerberos realm")
		},
		Run: func(ctx *grumble.Context) error {
			con.Println()
			exec.SSHCmd(ctx, con)
			con.Println()
			return nil
		},
		HelpGroup: consts.SliverHelpGroup,
	})

	// [ Generate ] --------------------------------------------------------------

	generateCmd := &grumble.Command{
		Name:     consts.GenerateStr,
		Help:     "Generate an implant binary",
		LongHelp: help.GetHelpFor([]string{consts.GenerateStr}),
		Flags: func(f *grumble.Flags) {
			f.String("o", "os", "windows", "operating system")
			f.String("a", "arch", "amd64", "cpu architecture")
			f.String("N", "name", "", "agent name")
			f.Bool("d", "debug", false, "enable debug features")
			f.String("O", "debug-file", "", "path to debug output")
			f.Bool("e", "evasion", false, "enable evasion features (e.g. overwrite user space hooks)")
			f.Bool("l", "skip-symbols", false, "skip symbol obfuscation")
			f.String("I", "template", "sliver", "implant code template")
			f.Bool("E", "external-builder", false, "use an external builder")
			f.Bool("G", "disable-sgn", false, "disable shikata ga nai shellcode encoder")

			f.String("c", "canary", "", "canary domain(s)")

			f.String("m", "mtls", "", "mtls connection strings")
			f.String("g", "wg", "", "wg connection strings")
			f.String("b", "http", "", "http(s) connection strings")
			f.String("n", "dns", "", "dns connection strings")
			f.String("p", "named-pipe", "", "named-pipe connection strings")
			f.String("i", "tcp-pivot", "", "tcp-pivot connection strings")

			f.Int("X", "key-exchange", generate.DefaultWGKeyExPort, "wg key-exchange port")
			f.Int("T", "tcp-comms", generate.DefaultWGNPort, "wg c2 comms port")

			f.Bool("R", "run-at-load", false, "run the implant entrypoint from DllMain/Constructor (shared library only)")

			f.Bool("q", "netgo", false, "force the use of netgo")

			f.String("A", "traffic-encoders", "", "comma separated list of traffic encoders to enable")

			f.String("Z", "strategy", "", "specify a connection strategy (r = random, rd = random domain, s = sequential)")
			f.Int("j", "reconnect", generate.DefaultReconnect, "attempt to reconnect every n second(s)")
			f.Int("P", "poll-timeout", generate.DefaultPollTimeout, "long poll request timeout")
			f.Int("k", "max-errors", generate.DefaultMaxErrors, "max number of connection errors")

			f.String("w", "limit-datetime", "", "limit execution to before datetime")
			f.Bool("x", "limit-domainjoined", false, "limit execution to domain joined machines")
			f.String("y", "limit-username", "", "limit execution to specified username")
			f.String("z", "limit-hostname", "", "limit execution to specified hostname")
			f.String("F", "limit-fileexists", "", "limit execution to hosts with this file in the filesystem")
			f.String("L", "limit-locale", "", "limit execution to hosts that match this locale")

			f.String("f", "format", "exe", "Specifies the output formats, valid values are: 'exe', 'shared' (for dynamic libraries), 'service' (see: `psexec` for more info) and 'shellcode' (windows only)")
			f.String("s", "save", "", "directory/file to the binary to")

			f.Int("t", "timeout", defaultTimeout, "grpc timeout in seconds")
		},
		Run: func(ctx *grumble.Context) error {
			con.Println()
			generate.GenerateCmd(ctx, con)
			con.Println()
			return nil
		},
		HelpGroup: consts.GenericHelpGroup,
	}
	generateCmd.AddCommand(&grumble.Command{
		Name:     consts.BeaconStr,
		Help:     "Generate a beacon binary",
		LongHelp: help.GetHelpFor([]string{consts.GenerateStr, consts.BeaconStr}),
		Flags: func(f *grumble.Flags) {
			// Beacon flags
			f.Int64("D", "days", 0, "beacon interval days")
			f.Int64("H", "hours", 0, "beacon interval hours")
			f.Int64("M", "minutes", 0, "beacon interval minutes")
			f.Int64("S", "seconds", 60, "beacon interval seconds")
			f.Int64("J", "jitter", 30, "beacon interval jitter in seconds")

			// Generate flags
			f.String("o", "os", "windows", "operating system")
			f.String("a", "arch", "amd64", "cpu architecture")
			f.String("N", "name", "", "agent name")
			f.Bool("d", "debug", false, "enable debug features")
			f.String("O", "debug-file", "", "path to debug output")
			f.Bool("e", "evasion", false, "enable evasion features  (e.g. overwrite user space hooks)")
			f.Bool("l", "skip-symbols", false, "skip symbol obfuscation")
			f.String("I", "template", "sliver", "implant code template")
			f.Bool("E", "external-builder", false, "use an external builder")
			f.Bool("G", "disable-sgn", false, "disable shikata ga nai shellcode encoder")

			f.String("c", "canary", "", "canary domain(s)")

			f.String("m", "mtls", "", "mtls connection strings")
			f.String("g", "wg", "", "wg connection strings")
			f.String("b", "http", "", "http(s) connection strings")
			f.String("n", "dns", "", "dns connection strings")
			f.String("p", "named-pipe", "", "named-pipe connection strings")
			f.String("i", "tcp-pivot", "", "tcp-pivot connection strings")
			f.Int("X", "key-exchange", generate.DefaultWGKeyExPort, "wg key-exchange port")
			f.Int("T", "tcp-comms", generate.DefaultWGNPort, "wg c2 comms port")

			f.Bool("R", "run-at-load", false, "run the implant entrypoint from DllMain/Constructor (shared library only)")

			f.Bool("q", "netgo", false, "force the use of netgo")

			f.String("A", "traffic-encoders", "", "comma separated list of traffic encoders to enable")

			f.String("Z", "strategy", "", "specify a connection strategy (r = random, rd = random domain, s = sequential)")
			f.Int("j", "reconnect", generate.DefaultReconnect, "attempt to reconnect every n second(s)")
			f.Int("P", "poll-timeout", generate.DefaultPollTimeout, "long poll request timeout")
			f.Int("k", "max-errors", generate.DefaultMaxErrors, "max number of connection errors")

			f.String("w", "limit-datetime", "", "limit execution to before datetime")
			f.Bool("x", "limit-domainjoined", false, "limit execution to domain joined machines")
			f.String("y", "limit-username", "", "limit execution to specified username")
			f.String("z", "limit-hostname", "", "limit execution to specified hostname")
			f.String("F", "limit-fileexists", "", "limit execution to hosts with this file in the filesystem")
			f.String("L", "limit-locale", "", "limit execution to hosts that match this locale")

			f.String("f", "format", "exe", "Specifies the output formats, valid values are: 'exe', 'shared' (for dynamic libraries), 'service' (see: `psexec` for more info) and 'shellcode' (windows only)")
			f.String("s", "save", "", "directory/file to the binary to")

			f.Int("t", "timeout", defaultTimeout, "grpc timeout in seconds")
		},
		Run: func(ctx *grumble.Context) error {
			con.Println()
			generate.GenerateBeaconCmd(ctx, con)
			con.Println()
			return nil
		},
	})
	generateCmd.AddCommand(&grumble.Command{
		Name:     consts.MsfStagerStr,
		Help:     "Generate a stager using Metasploit (requires local Metasploit installation)",
		LongHelp: help.GetHelpFor([]string{consts.MsfStagerStr}),
		Flags: func(f *grumble.Flags) {
			f.String("o", "os", "windows", "operating system")
			f.String("a", "arch", "amd64", "cpu architecture")
			f.String("L", "lhost", "", "Listening host")
			f.Int("l", "lport", 8443, "Listening port")
			f.String("r", "protocol", "tcp", "Staging protocol (tcp/http/https)")
			f.String("f", "format", "raw", "Output format (msfvenom formats, see `help generate stager` for the list)")
			f.String("b", "badchars", "", "bytes to exclude from stage shellcode")
			f.String("s", "save", "", "directory to save the generated stager to")

			f.Int("t", "timeout", defaultTimeout, "grpc timeout in seconds")
		},
		Run: func(ctx *grumble.Context) error {
			con.Println()
			generate.GenerateStagerCmd(ctx, con)
			con.Println()
			return nil
		},
		HelpGroup: consts.GenericHelpGroup,
	})
	generateCmd.AddCommand(&grumble.Command{
		Name:     consts.CompilerInfoStr,
		Help:     "Get information about the server's compiler",
		LongHelp: help.GetHelpFor([]string{consts.GenerateStr, consts.CompilerInfoStr}),
		Flags: func(f *grumble.Flags) {
			f.Int("t", "timeout", defaultTimeout, "grpc timeout in seconds")
		},
		Run: func(ctx *grumble.Context) error {
			con.Println()
			generate.GenerateInfoCmd(ctx, con)
			con.Println()
			return nil
		},
		HelpGroup: consts.GenericHelpGroup,
	})
	// Traffic Encoder SubCommands
	trafficEncodersCmd := &grumble.Command{
		Name:     consts.TrafficEncodersStr,
		Help:     "Manage implant traffic encoders",
		LongHelp: help.GetHelpFor([]string{consts.GenerateStr, consts.TrafficEncodersStr}),
		Flags: func(f *grumble.Flags) {
			f.Int("t", "timeout", defaultTimeout, "grpc timeout in seconds")
		},
		Run: func(ctx *grumble.Context) error {
			con.Println()
			generate.TrafficEncodersCmd(ctx, con)
			con.Println()
			return nil
		},
		HelpGroup: consts.GenericHelpGroup,
	}
	trafficEncodersCmd.AddCommand(&grumble.Command{
		Name:     consts.AddStr,
		Help:     "Add a new traffic encoder to the server from the local file system",
		LongHelp: help.GetHelpFor([]string{consts.GenerateStr, consts.TrafficEncodersStr, consts.AddStr}),
		Args: func(a *grumble.Args) {
			a.String("file", "local file path (expects .wasm)")
		},
		Completer: func(prefix string, args []string) []string {
			return completers.LocalPathCompleter(prefix, args, con)
		},
		Flags: func(f *grumble.Flags) {
			// 15 minute timeout, tests can be slow depending on the implementation
			f.Int("t", "timeout", 15*60, "grpc timeout in seconds")
			f.Bool("s", "skip-tests", false, "skip testing the traffic encoder (not recommended)")
		},
		Run: func(ctx *grumble.Context) error {
			con.Println()
			generate.TrafficEncodersAddCmd(ctx, con)
			con.Println()
			return nil
		},
		HelpGroup: consts.GenericHelpGroup,
	})
	trafficEncodersCmd.AddCommand(&grumble.Command{
		Name:     consts.RmStr,
		Help:     "Remove a traffic encoder from the server",
		LongHelp: help.GetHelpFor([]string{consts.GenerateStr, consts.TrafficEncodersStr, consts.RmStr}),
		Args: func(a *grumble.Args) {
			a.String("name", "name of traffic encoder to remove")
		},
		Completer: func(prefix string, args []string) []string {
			return completers.TrafficEncoderCompleter(prefix, args, con)
		},
		Flags: func(f *grumble.Flags) {
			f.Int("t", "timeout", defaultTimeout, "grpc timeout in seconds")
		},
		Run: func(ctx *grumble.Context) error {
			con.Println()
			generate.TrafficEncodersRemoveCmd(ctx, con)
			con.Println()
			return nil
		},
		HelpGroup: consts.GenericHelpGroup,
	})
	generateCmd.AddCommand(trafficEncodersCmd)
	con.App.AddCommand(generateCmd)

	// [ Regenerate ] --------------------------------------------------------------

	con.App.AddCommand(&grumble.Command{
		Name:     consts.RegenerateStr,
		Help:     "Regenerate an implant",
		LongHelp: help.GetHelpFor([]string{consts.RegenerateStr}),
		Args: func(a *grumble.Args) {
			a.String("implant-name", "name of the implant")
		},
		Flags: func(f *grumble.Flags) {
			f.String("s", "save", "", "directory/file to the binary to")

			f.Int("t", "timeout", defaultTimeout, "grpc timeout in seconds")
		},
		Run: func(ctx *grumble.Context) error {
			con.Println()
			generate.RegenerateCmd(ctx, con)
			con.Println()
			return nil
		},
		HelpGroup: consts.GenericHelpGroup,
	})

	profilesCmd := &grumble.Command{
		Name:     consts.ProfilesStr,
		Help:     "List existing profiles",
		LongHelp: help.GetHelpFor([]string{consts.ProfilesStr}),
		Flags: func(f *grumble.Flags) {
			f.Int("t", "timeout", defaultTimeout, "grpc timeout in seconds")
		},
		Run: func(ctx *grumble.Context) error {
			con.Println()
			generate.ProfilesCmd(ctx, con)
			con.Println()
			return nil
		},
		HelpGroup: consts.GenericHelpGroup,
	}
	profilesCmd.AddCommand(&grumble.Command{
		Name:     consts.GenerateStr,
		Help:     "Generate implant from a profile",
		LongHelp: help.GetHelpFor([]string{consts.ProfilesStr, consts.GenerateStr}),
		Flags: func(f *grumble.Flags) {
			f.String("s", "save", "", "directory/file to the binary to")
			f.Bool("G", "disable-sgn", false, "disable shikata ga nai shellcode encoder")

			f.Int("t", "timeout", defaultTimeout, "grpc timeout in seconds")
		},
		Args: func(a *grumble.Args) {
			a.String("name", "name of the profile", grumble.Default(""))
		},
		Completer: func(prefix string, args []string) []string {
			return generate.ProfileNameCompleter(prefix, args, con)
		},
		Run: func(ctx *grumble.Context) error {
			con.Println()
			generate.ProfilesGenerateCmd(ctx, con)
			con.Println()
			return nil
		},
		HelpGroup: consts.GenericHelpGroup,
	})

	// [ Profiles ] --------------------------------------------------------------

	profilesNewCmd := &grumble.Command{
		Name:     consts.NewStr,
		Help:     "Create a new implant profile (interactive session)",
		LongHelp: help.GetHelpFor([]string{consts.ProfilesStr, consts.NewStr}),
		Flags: func(f *grumble.Flags) {

			// Generate flags
			f.String("o", "os", "windows", "operating system")
			f.String("a", "arch", "amd64", "cpu architecture")

			f.Bool("d", "debug", false, "enable debug features")
			f.String("O", "debug-file", "", "path to debug output")
			f.Bool("e", "evasion", false, "enable evasion features")
			f.Bool("l", "skip-symbols", false, "skip symbol obfuscation")
			f.Bool("G", "disable-sgn", false, "disable shikata ga nai shellcode encoder")

			f.String("c", "canary", "", "canary domain(s)")

			f.String("N", "name", "", "implant name")
			f.String("m", "mtls", "", "mtls connection strings")
			f.String("g", "wg", "", "wg connection strings")
			f.String("b", "http", "", "http(s) connection strings")
			f.String("n", "dns", "", "dns connection strings")
			f.String("p", "named-pipe", "", "named-pipe connection strings")
			f.String("i", "tcp-pivot", "", "tcp-pivot connection strings")

			f.Int("X", "key-exchange", generate.DefaultWGKeyExPort, "wg key-exchange port")
			f.Int("T", "tcp-comms", generate.DefaultWGNPort, "wg c2 comms port")

			f.Bool("R", "run-at-load", false, "run the implant entrypoint from DllMain/Constructor (shared library only)")

			f.Bool("q", "netgo", false, "force the use of netgo")

			f.String("A", "traffic-encoders", "", "comma separated list of traffic encoders to enable")

			f.String("Z", "strategy", "", "specify a connection strategy (r = random, rd = random domain, s = sequential)")

			f.String("I", "template", "sliver", "implant code template")

			f.Int("j", "reconnect", generate.DefaultReconnect, "attempt to reconnect every n second(s)")
			f.Int("P", "poll-timeout", generate.DefaultPollTimeout, "long poll request timeout")
			f.Int("k", "max-errors", generate.DefaultMaxErrors, "max number of connection errors")

			f.String("w", "limit-datetime", "", "limit execution to before datetime")
			f.Bool("x", "limit-domainjoined", false, "limit execution to domain joined machines")
			f.String("y", "limit-username", "", "limit execution to specified username")
			f.String("z", "limit-hostname", "", "limit execution to specified hostname")
			f.String("F", "limit-fileexists", "", "limit execution to hosts with this file in the filesystem")
			f.String("L", "limit-locale", "", "limit execution to hosts that match this locale")

			f.String("f", "format", "exe", "Specifies the output formats, valid values are: 'exe', 'shared' (for dynamic libraries), 'service' (see: `psexec` for more info) and 'shellcode' (windows only)")

			f.Int("t", "timeout", defaultTimeout, "grpc timeout in seconds")
		},
		Args: func(a *grumble.Args) {
			a.String("name", "name of the profile", grumble.Default(""))
		},
		Run: func(ctx *grumble.Context) error {
			con.Println()
			generate.ProfilesNewCmd(ctx, con)
			con.Println()
			return nil
		},
		HelpGroup: consts.GenericHelpGroup,
	}
	profilesCmd.AddCommand(profilesNewCmd)

	profilesNewCmd.AddCommand(&grumble.Command{
		Name:     consts.BeaconStr,
		Help:     "Create a new implant profile (beacon)",
		LongHelp: help.GetHelpFor([]string{consts.ProfilesStr, consts.NewStr, consts.BeaconStr}),
		Flags: func(f *grumble.Flags) {
			f.Int64("D", "days", 0, "beacon interval days")
			f.Int64("H", "hours", 0, "beacon interval hours")
			f.Int64("M", "minutes", 0, "beacon interval minutes")
			f.Int64("S", "seconds", 60, "beacon interval seconds")
			f.Int64("J", "jitter", 30, "beacon interval jitter in seconds")
			f.Bool("G", "disable-sgn", false, "disable shikata ga nai shellcode encoder")

			// Generate flags
			f.String("o", "os", "windows", "operating system")
			f.String("a", "arch", "amd64", "cpu architecture")

			f.Bool("d", "debug", false, "enable debug features")
			f.String("O", "debug-file", "", "path to debug output")
			f.Bool("e", "evasion", false, "enable evasion features")
			f.Bool("l", "skip-symbols", false, "skip symbol obfuscation")

			f.String("c", "canary", "", "canary domain(s)")

			f.String("N", "name", "", "implant name")
			f.String("m", "mtls", "", "mtls connection strings")
			f.String("g", "wg", "", "wg connection strings")
			f.String("b", "http", "", "http(s) connection strings")
			f.String("n", "dns", "", "dns connection strings")
			f.String("p", "named-pipe", "", "named-pipe connection strings")
			f.String("i", "tcp-pivot", "", "tcp-pivot connection strings")
			f.String("Z", "strategy", "", "specify a connection strategy (r = random, rd = random domain, s = sequential)")

			f.Int("X", "key-exchange", generate.DefaultWGKeyExPort, "wg key-exchange port")
			f.Int("T", "tcp-comms", generate.DefaultWGNPort, "wg c2 comms port")

			f.Bool("R", "run-at-load", false, "run the implant entrypoint from DllMain/Constructor (shared library only)")

			f.String("I", "template", "sliver", "implant code template")

			f.Int("j", "reconnect", generate.DefaultReconnect, "attempt to reconnect every n second(s)")
			f.Int("P", "poll-timeout", generate.DefaultPollTimeout, "long poll request timeout")
			f.Int("k", "max-errors", generate.DefaultMaxErrors, "max number of connection errors")

			f.String("w", "limit-datetime", "", "limit execution to before datetime")
			f.Bool("x", "limit-domainjoined", false, "limit execution to domain joined machines")
			f.String("y", "limit-username", "", "limit execution to specified username")
			f.String("z", "limit-hostname", "", "limit execution to specified hostname")
			f.String("F", "limit-fileexists", "", "limit execution to hosts with this file in the filesystem")
			f.String("L", "limit-locale", "", "limit execution to hosts that match this locale")

			f.String("f", "format", "exe", "Specifies the output formats, valid values are: 'exe', 'shared' (for dynamic libraries), 'service' (see: `psexec` for more info) and 'shellcode' (windows only)")

			f.Int("t", "timeout", defaultTimeout, "grpc timeout in seconds")
		},
		Args: func(a *grumble.Args) {
			a.String("name", "name of the profile", grumble.Default(""))
		},
		Run: func(ctx *grumble.Context) error {
			con.Println()
			generate.ProfilesNewBeaconCmd(ctx, con)
			con.Println()
			return nil
		},
		HelpGroup: consts.GenericHelpGroup,
	})

	profilesCmd.AddCommand(&grumble.Command{
		Name:     consts.RmStr,
		Help:     "Remove a profile",
		LongHelp: help.GetHelpFor([]string{consts.ProfilesStr, consts.RmStr}),
		Flags: func(f *grumble.Flags) {
			f.Int("t", "timeout", defaultTimeout, "grpc timeout in seconds")
		},
		Args: func(a *grumble.Args) {
			a.String("name", "name of the profile", grumble.Default(""))
		},
		Completer: func(prefix string, args []string) []string {
			return generate.ProfileNameCompleter(prefix, args, con)
		},
		Run: func(ctx *grumble.Context) error {
			con.Println()
			generate.ProfilesRmCmd(ctx, con)
			con.Println()
			return nil
		},
		HelpGroup: consts.GenericHelpGroup,
	})
	con.App.AddCommand(profilesCmd)

	// [ Implant Builds ] --------------------------------------------------------------

	implantBuildsCmd := &grumble.Command{
		Name:     consts.ImplantBuildsStr,
		Help:     "List implant builds",
		LongHelp: help.GetHelpFor([]string{consts.ImplantBuildsStr}),
		Flags: func(f *grumble.Flags) {
			f.String("o", "os", "", "filter builds by operating system")
			f.String("a", "arch", "", "filter builds by cpu architecture")
			f.String("f", "format", "", "filter builds by artifact format")
			f.Bool("s", "only-sessions", false, "filter interactive sessions")
			f.Bool("b", "only-beacons", false, "filter beacons")
			f.Bool("d", "no-debug", false, "filter builds by debug flag")

			f.Int("t", "timeout", defaultTimeout, "grpc timeout in seconds")
		},
		Run: func(ctx *grumble.Context) error {
			con.Println()
			generate.ImplantsCmd(ctx, con)
			con.Println()
			return nil
		},
		HelpGroup: consts.GenericHelpGroup,
	}
	implantBuildsCmd.AddCommand(&grumble.Command{
		Name:     consts.RmStr,
		Help:     "Remove implant build",
		LongHelp: help.GetHelpFor([]string{consts.ImplantBuildsStr, consts.RmStr}),
		Flags: func(f *grumble.Flags) {
			f.Int("t", "timeout", defaultTimeout, "grpc timeout in seconds")
		},
		Args: func(a *grumble.Args) {
			a.String("name", "implant name", grumble.Default(""))
		},
		Completer: func(prefix string, args []string) []string {
			return generate.ImplantBuildNameCompleter(prefix, args, generate.ImplantBuildFilter{}, con)
		},
		Run: func(ctx *grumble.Context) error {
			con.Println()
			generate.ImplantsRmCmd(ctx, con)
			con.Println()
			return nil
		},
		HelpGroup: consts.GenericHelpGroup,
	})
	con.App.AddCommand(implantBuildsCmd)

	// [ Canaries ] --------------------------------------------------------------

	con.App.AddCommand(&grumble.Command{
		Name:     consts.CanariesStr,
		Help:     "List previously generated canaries",
		LongHelp: help.GetHelpFor([]string{consts.CanariesStr}),
		Flags: func(f *grumble.Flags) {
			f.Bool("b", "burned", false, "show only triggered/burned canaries")

			f.Int("t", "timeout", defaultTimeout, "grpc timeout in seconds")
		},
		Run: func(ctx *grumble.Context) error {
			con.Println()
			generate.CanariesCmd(ctx, con)
			con.Println()
			return nil
		},
		HelpGroup: consts.GenericHelpGroup,
	})

	// [ Filesystem ] ---------------------------------------------

	con.App.AddCommand(&grumble.Command{
		Name:     consts.MvStr,
		Help:     "Move or rename a file",
		LongHelp: help.GetHelpFor([]string{consts.MvStr}),
		Flags: func(f *grumble.Flags) {
			f.Int("t", "timeout", defaultTimeout, "grpc timeout in seconds")
		},
		Args: func(a *grumble.Args) {
			a.String("src", "path to source file")
			a.String("dst", "path to dest file")
		},
		Run: func(ctx *grumble.Context) error {
			err := filesystem.MvCmd(ctx, con)
			return err
		},
		HelpGroup: consts.SliverHelpGroup,
	})

	con.App.AddCommand(&grumble.Command{
		Name:     consts.LsStr,
		Help:     "List current directory",
		LongHelp: help.GetHelpFor([]string{consts.LsStr}),
		Flags: func(f *grumble.Flags) {
			f.Int("t", "timeout", defaultTimeout, "grpc timeout in seconds")
			f.Bool("r", "reverse", false, "reverse sort order")
			f.Bool("m", "modified", false, "sort by modified time")
			f.Bool("s", "size", false, "sort by size")
		},
		Args: func(a *grumble.Args) {
			a.String("path", "path to enumerate", grumble.Default("."))
		},
		Run: func(ctx *grumble.Context) error {
			con.Println()
			filesystem.LsCmd(ctx, con)
			con.Println()
			return nil
		},
		HelpGroup: consts.SliverHelpGroup,
	})

	con.App.AddCommand(&grumble.Command{
		Name:     consts.RmStr,
		Help:     "Remove a file or directory",
		LongHelp: help.GetHelpFor([]string{consts.RmStr}),
		Flags: func(f *grumble.Flags) {
			f.Bool("r", "recursive", false, "recursively remove files")
			f.Bool("F", "force", false, "ignore safety and forcefully remove files")

			f.Int("t", "timeout", defaultTimeout, "grpc timeout in seconds")
		},
		Args: func(a *grumble.Args) {
			a.String("path", "path to the file to remove")
		},
		Run: func(ctx *grumble.Context) error {
			con.Println()
			filesystem.RmCmd(ctx, con)
			con.Println()
			return nil
		},
		HelpGroup: consts.SliverHelpGroup,
	})

	con.App.AddCommand(&grumble.Command{
		Name:     consts.MkdirStr,
		Help:     "Make a directory",
		LongHelp: help.GetHelpFor([]string{consts.MkdirStr}),
		Flags: func(f *grumble.Flags) {
			f.Int("t", "timeout", defaultTimeout, "grpc timeout in seconds")
		},
		Args: func(a *grumble.Args) {
			a.String("path", "path to the directory to create")
		},
		Run: func(ctx *grumble.Context) error {
			con.Println()
			filesystem.MkdirCmd(ctx, con)
			con.Println()
			return nil
		},
		HelpGroup: consts.SliverHelpGroup,
	})

	con.App.AddCommand(&grumble.Command{
		Name:     consts.CdStr,
		Help:     "Change directory",
		LongHelp: help.GetHelpFor([]string{consts.CdStr}),
		Flags: func(f *grumble.Flags) {
			f.Int("t", "timeout", defaultTimeout, "grpc timeout in seconds")
		},
		Args: func(a *grumble.Args) {
			a.String("path", "path to the directory", grumble.Default("."))
		},
		Run: func(ctx *grumble.Context) error {
			con.Println()
			filesystem.CdCmd(ctx, con)
			con.Println()
			return nil
		},
		HelpGroup: consts.SliverHelpGroup,
	})

	con.App.AddCommand(&grumble.Command{
		Name:     consts.PwdStr,
		Help:     "Print working directory",
		LongHelp: help.GetHelpFor([]string{consts.PwdStr}),
		Flags: func(f *grumble.Flags) {
			f.Int("t", "timeout", defaultTimeout, "grpc timeout in seconds")
		},
		Run: func(ctx *grumble.Context) error {
			con.Println()
			filesystem.PwdCmd(ctx, con)
			con.Println()
			return nil
		},
		HelpGroup: consts.SliverHelpGroup,
	})

	con.App.AddCommand(&grumble.Command{
		Name:     consts.CatStr,
		Help:     "Dump file to stdout",
		LongHelp: help.GetHelpFor([]string{consts.CatStr}),
		Flags: func(f *grumble.Flags) {
			f.Int("t", "timeout", defaultTimeout, "grpc timeout in seconds")
			f.Bool("c", "colorize-output", false, "colorize output")
			f.Bool("x", "hex", false, "display as a hex dump")
			f.Bool("X", "loot", false, "save output as loot")
			f.String("n", "name", "", "name to assign loot (optional)")
			f.String("T", "type", "", "force a specific loot type (file/cred) if looting (optional)")
			f.String("F", "file-type", "", "force a specific file type (binary/text) if looting (optional)")
		},
		Args: func(a *grumble.Args) {
			a.String("path", "path to the file to print")
		},
		Run: func(ctx *grumble.Context) error {
			con.Println()
			filesystem.CatCmd(ctx, con)
			con.Println()
			return nil
		},
		HelpGroup: consts.SliverHelpGroup,
	})

	con.App.AddCommand(&grumble.Command{
		Name:     consts.DownloadStr,
		Help:     "Download a file",
		LongHelp: help.GetHelpFor([]string{consts.DownloadStr}),
		Flags: func(f *grumble.Flags) {
			f.Int("t", "timeout", defaultTimeout, "grpc timeout in seconds")

			f.Bool("X", "loot", false, "save output as loot")
			f.String("T", "type", "", "force a specific loot type (file/cred) if looting")
			f.String("F", "file-type", "", "force a specific file type (binary/text) if looting")
			f.String("n", "name", "", "name to assign the download if looting")
			f.Bool("r", "recurse", false, "recursively download all files in a directory")
		},
		Args: func(a *grumble.Args) {
			a.String("remote-path", "path to the file or directory to download")
			a.String("local-path", "local path where the downloaded file will be saved", grumble.Default("."))
		},
		Run: func(ctx *grumble.Context) error {
			con.Println()
			filesystem.DownloadCmd(ctx, con)
			con.Println()
			return nil
		},
		HelpGroup: consts.SliverHelpGroup,
	})

	con.App.AddCommand(&grumble.Command{
		Name:     consts.UploadStr,
		Help:     "Upload a file",
		LongHelp: help.GetHelpFor([]string{consts.UploadStr}),
		Flags: func(f *grumble.Flags) {
			f.Int("t", "timeout", defaultTimeout, "grpc timeout in seconds")

			f.Bool("i", "ioc", false, "track uploaded file as an ioc")
		},
		Args: func(a *grumble.Args) {
			a.String("local-path", "local path to the file to upload")
			a.String("remote-path", "path to the file or directory to upload to", grumble.Default(""))
		},
		Run: func(ctx *grumble.Context) error {
			con.Println()
			filesystem.UploadCmd(ctx, con)
			con.Println()
			return nil
		},
		HelpGroup: consts.SliverHelpGroup,
	})

	// [ Network ] ---------------------------------------------

	con.App.AddCommand(&grumble.Command{
		Name:     consts.IfconfigStr,
		Help:     "View network interface configurations",
		LongHelp: help.GetHelpFor([]string{consts.IfconfigStr}),
		Flags: func(f *grumble.Flags) {
			f.Bool("A", "all", false, "show all network adapters (default only shows IPv4)")

			f.Int("t", "timeout", defaultTimeout, "grpc timeout in seconds")
		},
		Run: func(ctx *grumble.Context) error {
			con.Println()
			network.IfconfigCmd(ctx, con)
			con.Println()
			return nil
		},
		HelpGroup: consts.SliverHelpGroup,
	})

	con.App.AddCommand(&grumble.Command{
		Name:     consts.NetstatStr,
		Help:     "Print network connection information",
		LongHelp: help.GetHelpFor([]string{consts.NetstatStr}),
		Run: func(ctx *grumble.Context) error {
			con.Println()
			network.NetstatCmd(ctx, con)
			con.Println()
			return nil
		},
		Flags: func(f *grumble.Flags) {
			f.Bool("T", "tcp", true, "display information about TCP sockets")
			f.Bool("u", "udp", false, "display information about UDP sockets")
			f.Bool("4", "ip4", true, "display information about IPv4 sockets")
			f.Bool("6", "ip6", false, "display information about IPv6 sockets")
			f.Bool("l", "listen", false, "display information about listening sockets")
			f.Bool("n", "numeric", false, "display numeric addresses (disable hostname resolution)")
			f.Int("t", "timeout", defaultTimeout, "command timeout in seconds")
		},
		HelpGroup: consts.SliverHelpGroup,
	})

	// [ Processes ] ---------------------------------------------

	con.App.AddCommand(&grumble.Command{
		Name:     consts.PsStr,
		Help:     "List remote processes",
		LongHelp: help.GetHelpFor([]string{consts.PsStr}),
		Flags: func(f *grumble.Flags) {
			f.Int("p", "pid", -1, "filter based on pid")
			f.String("e", "exe", "", "filter based on executable name")
			f.String("o", "owner", "", "filter based on owner")
			f.Bool("c", "print-cmdline", false, "print command line arguments")
			f.Bool("O", "overflow", false, "overflow terminal width (display truncated rows)")
			f.Int("S", "skip-pages", 0, "skip the first n page(s)")
			f.Bool("T", "tree", false, "print process tree")

			f.Int("t", "timeout", defaultTimeout, "grpc timeout in seconds")
		},
		Run: func(ctx *grumble.Context) error {
			con.Println()
			processes.PsCmd(ctx, con)
			con.Println()
			return nil
		},
		HelpGroup: consts.SliverHelpGroup,
	})

	con.App.AddCommand(&grumble.Command{
		Name:     consts.ProcdumpStr,
		Help:     "Dump process memory",
		LongHelp: help.GetHelpFor([]string{consts.ProcdumpStr}),
		Flags: func(f *grumble.Flags) {
			f.Int("p", "pid", -1, "target pid")
			f.String("n", "name", "", "target process name")
			f.String("s", "save", "", "save to file (will overwrite if exists)")
			f.Bool("X", "loot", false, "save output as loot")
			f.String("N", "loot-name", "", "name to assign when adding the memory dump to the loot store (optional)")

			f.Int("t", "timeout", defaultTimeout, "grpc timeout in seconds")
		},
		Run: func(ctx *grumble.Context) error {
			con.Println()
			processes.ProcdumpCmd(ctx, con)
			con.Println()
			return nil
		},
		HelpGroup: consts.SliverHelpGroup,
	})

	con.App.AddCommand(&grumble.Command{
		Name:     consts.TerminateStr,
		Help:     "Terminate a process on the remote system",
		LongHelp: help.GetHelpFor([]string{consts.TerminateStr}),
		Run: func(ctx *grumble.Context) error {
			con.Println()
			processes.TerminateCmd(ctx, con)
			con.Println()
			return nil
		},
		Args: func(a *grumble.Args) {
			a.Uint("pid", "pid")
		},
		Flags: func(f *grumble.Flags) {
			f.Bool("F", "force", false, "disregard safety and kill the PID")

			f.Int("t", "timeout", defaultTimeout, "grpc timeout in seconds")
		},
		HelpGroup: consts.SliverHelpGroup,
	})

	// [ Privileges ] ---------------------------------------------

	con.App.AddCommand(&grumble.Command{
		Name:     consts.RunAsStr,
		Help:     "Run a new process in the context of the designated user (Windows Only)",
		LongHelp: help.GetHelpFor([]string{consts.RunAsStr}),
		Flags: func(f *grumble.Flags) {
			f.String("u", "username", "", "user to impersonate")
			f.String("p", "process", "", "process to start")
			f.String("a", "args", "", "arguments for the process")
			f.String("d", "domain", "", "domain of the user")
			f.String("P", "password", "", "password of the user")
			f.Bool("s", "show-window", false, `
			Log on, but use the specified credentials on the network only. The new process uses the same token as the caller, but the system creates a new logon session within LSA, and the process uses the specified credentials as the default credentials.`)
			f.Bool("n", "net-only", false, "use ")

			f.Int("t", "timeout", 30, "grpc timeout in seconds")
		},
		Run: func(ctx *grumble.Context) error {
			con.Println()
			privilege.RunAsCmd(ctx, con)
			con.Println()
			return nil
		},
		HelpGroup: consts.SliverWinHelpGroup,
	})

	con.App.AddCommand(&grumble.Command{
		Name:     consts.ImpersonateStr,
		Help:     "Impersonate a logged in user.",
		LongHelp: help.GetHelpFor([]string{consts.ImpersonateStr}),
		Args: func(a *grumble.Args) {
			a.String("username", "name of the user account to impersonate")
		},
		Run: func(ctx *grumble.Context) error {
			con.Println()
			privilege.ImpersonateCmd(ctx, con)
			con.Println()
			return nil
		},
		Flags: func(f *grumble.Flags) {
			f.Int("t", "timeout", 30, "grpc timeout in seconds")
		},
		HelpGroup: consts.SliverWinHelpGroup,
	})

	con.App.AddCommand(&grumble.Command{
		Name:     consts.RevToSelfStr,
		Help:     "Revert to self: lose stolen Windows token",
		LongHelp: help.GetHelpFor([]string{consts.RevToSelfStr}),
		Run: func(ctx *grumble.Context) error {
			con.Println()
			privilege.RevToSelfCmd(ctx, con)
			con.Println()
			return nil
		},
		Flags: func(f *grumble.Flags) {
			f.Int("t", "timeout", 30, "grpc timeout in seconds")
		},
		HelpGroup: consts.SliverWinHelpGroup,
	})

	con.App.AddCommand(&grumble.Command{
		Name:     consts.GetSystemStr,
		Help:     "Spawns a new sliver session as the NT AUTHORITY\\SYSTEM user (Windows Only)",
		LongHelp: help.GetHelpFor([]string{consts.GetSystemStr}),
		Flags: func(f *grumble.Flags) {
			f.String("p", "process", "spoolsv.exe", "SYSTEM process to inject into")
			f.Int("t", "timeout", defaultTimeout, "grpc timeout in seconds")
		},
		Run: func(ctx *grumble.Context) error {
			con.Println()
			privilege.GetSystemCmd(ctx, con)
			con.Println()
			return nil
		},
		HelpGroup: consts.SliverWinHelpGroup,
	})

	con.App.AddCommand(&grumble.Command{
		Name:     consts.MakeTokenStr,
		Help:     "Create a new Logon Session with the specified credentials",
		LongHelp: help.GetHelpFor([]string{consts.MakeTokenStr}),
		Flags: func(f *grumble.Flags) {
			f.String("u", "username", "", "username of the user to impersonate")
			f.String("p", "password", "", "password of the user to impersonate")
			f.String("d", "domain", "", "domain of the user to impersonate")
			f.String("T", "logon-type", "LOGON_NEW_CREDENTIALS", "logon type to use")

			f.Int("t", "timeout", defaultTimeout, "grpc timeout in seconds")
		},
		HelpGroup: consts.SliverWinHelpGroup,
		Run: func(ctx *grumble.Context) error {
			con.Println()
			privilege.MakeTokenCmd(ctx, con)
			con.Println()
			return nil
		},
	})

	con.App.AddCommand(&grumble.Command{
		Name:     consts.ChmodStr,
		Help:     "Change permissions on a file or directory",
		LongHelp: help.GetHelpFor([]string{consts.ChmodStr}),
		Flags: func(f *grumble.Flags) {
			f.Bool("r", "recursive", false, "recursively change permissions on files")
			f.Int("t", "timeout", defaultTimeout, "command timeout in seconds")
		},
		Args: func(a *grumble.Args) {
			a.String("path", "path to the file to remove")
			a.String("mode", "file permissions in octal, e.g. 0644")
		},
		Run: func(ctx *grumble.Context) error {
			con.Println()
			filesystem.ChmodCmd(ctx, con)
			con.Println()
			return nil
		},
		HelpGroup: consts.SliverHelpGroup,
	})

	con.App.AddCommand(&grumble.Command{
		Name:     consts.ChownStr,
		Help:     "Change owner on a file or directory",
		LongHelp: help.GetHelpFor([]string{consts.ChownStr}),
		Flags: func(f *grumble.Flags) {
			f.Bool("r", "recursive", false, "recursively change permissions on files")
			f.Int("t", "timeout", defaultTimeout, "command timeout in seconds")
		},
		Args: func(a *grumble.Args) {
			a.String("path", "path to the file to remove")
			a.String("uid", "User, e.g. root")
			a.String("gid", "Group, e.g. root")
		},
		Run: func(ctx *grumble.Context) error {
			con.Println()
			filesystem.ChownCmd(ctx, con)
			con.Println()
			return nil
		},
		HelpGroup: consts.SliverHelpGroup,
	})

	con.App.AddCommand(&grumble.Command{
		Name:     consts.ChtimesStr,
		Help:     "Change access and modification times on a file (timestomp)",
		LongHelp: help.GetHelpFor([]string{consts.ChtimesStr}),
		Flags: func(f *grumble.Flags) {
			f.Int("t", "timeout", defaultTimeout, "command timeout in seconds")
		},
		Args: func(a *grumble.Args) {
			a.String("path", "path to the file to remove")
			a.String("atime", "Last accessed time in DateTime format, i.e. 2006-01-02 15:04:05")
			a.String("mtime", "Last modified time in DateTime format, i.e. 2006-01-02 15:04:05")
		},
		Run: func(ctx *grumble.Context) error {
			con.Println()
			filesystem.ChtimesCmd(ctx, con)
			con.Println()
			return nil
		},
		HelpGroup: consts.SliverHelpGroup,
	})

	// [ Websites ] ---------------------------------------------

	websitesCmd := &grumble.Command{
		Name:     consts.WebsitesStr,
		Help:     "Host static content (used with HTTP C2)",
		LongHelp: help.GetHelpFor([]string{consts.WebsitesStr}),
		Flags: func(f *grumble.Flags) {
			f.Int("t", "timeout", defaultTimeout, "grpc timeout in seconds")
		},
		Run: func(ctx *grumble.Context) error {
			con.Println()
			websites.WebsitesCmd(ctx, con)
			con.Println()
			return nil
		},
		Args: func(a *grumble.Args) {
			a.String("name", "website name", grumble.Default(""))
		},
		HelpGroup: consts.GenericHelpGroup,
	}
	websitesCmd.AddCommand(&grumble.Command{
		Name:     consts.RmStr,
		Help:     "Remove an entire website and all of its contents",
		LongHelp: help.GetHelpFor([]string{consts.WebsitesStr, consts.RmStr}),
		Flags: func(f *grumble.Flags) {
			f.Int("t", "timeout", defaultTimeout, "grpc timeout in seconds")
		},
		Run: func(ctx *grumble.Context) error {
			con.Println()
			websites.WebsiteRmCmd(ctx, con)
			con.Println()
			return nil
		},
		Args: func(a *grumble.Args) {
			a.String("name", "website name", grumble.Default(""))
		},
		HelpGroup: consts.GenericHelpGroup,
	})
	websitesCmd.AddCommand(&grumble.Command{
		Name:     consts.RmWebContentStr,
		Help:     "Remove specific content from a website",
		LongHelp: help.GetHelpFor([]string{consts.WebsitesStr, consts.RmWebContentStr}),
		Flags: func(f *grumble.Flags) {
			f.Bool("r", "recursive", false, "recursively add/rm content")
			f.String("w", "website", "", "website name")
			f.String("p", "web-path", "", "http path to host file at")

			f.Int("t", "timeout", defaultTimeout, "grpc timeout in seconds")
		},
		Run: func(ctx *grumble.Context) error {
			con.Println()
			websites.WebsitesRmContent(ctx, con)
			con.Println()
			return nil
		},
		HelpGroup: consts.GenericHelpGroup,
	})
	websitesCmd.AddCommand(&grumble.Command{
		Name:     consts.AddWebContentStr,
		Help:     "Add content to a website",
		LongHelp: help.GetHelpFor([]string{consts.WebsitesStr, consts.RmWebContentStr}),
		Flags: func(f *grumble.Flags) {
			f.String("w", "website", "", "website name")
			f.String("m", "content-type", "", "mime content-type (if blank use file ext.)")
			f.String("p", "web-path", "/", "http path to host file at")
			f.String("c", "content", "", "local file path/dir (must use --recursive for dir)")
			f.Bool("r", "recursive", false, "recursively add/rm content")

			f.Int("t", "timeout", defaultTimeout, "grpc timeout in seconds")
		},
		Run: func(ctx *grumble.Context) error {
			con.Println()
			websites.WebsitesAddContentCmd(ctx, con)
			con.Println()
			return nil
		},
		HelpGroup: consts.GenericHelpGroup,
	})
	websitesCmd.AddCommand(&grumble.Command{
		Name:     consts.WebContentTypeStr,
		Help:     "Update a path's content-type",
		LongHelp: help.GetHelpFor([]string{consts.WebsitesStr, consts.WebContentTypeStr}),
		Flags: func(f *grumble.Flags) {
			f.String("w", "website", "", "website name")
			f.String("m", "content-type", "", "mime content-type (if blank use file ext.)")
			f.String("p", "web-path", "/", "http path to host file at")

			f.Int("t", "timeout", defaultTimeout, "grpc timeout in seconds")
		},
		Run: func(ctx *grumble.Context) error {
			con.Println()
			websites.WebsitesUpdateContentCmd(ctx, con)
			con.Println()
			return nil
		},
		HelpGroup: consts.GenericHelpGroup,
	})
	con.App.AddCommand(websitesCmd)

	// [ Screenshot ] ---------------------------------------------

	con.App.AddCommand(&grumble.Command{
		Name:     consts.ScreenshotStr,
		Help:     "Take a screenshot",
		LongHelp: help.GetHelpFor([]string{consts.ScreenshotStr}),
		Flags: func(f *grumble.Flags) {
			f.String("s", "save", "", "save to file (will overwrite if exists)")
			f.Bool("X", "loot", false, "save output as loot")
			f.String("n", "name", "", "name to assign loot (optional)")

			f.Int("t", "timeout", defaultTimeout, "grpc timeout in seconds")
		},
		Run: func(ctx *grumble.Context) error {
			con.Println()
			screenshot.ScreenshotCmd(ctx, con)
			con.Println()
			return nil
		},
		HelpGroup: consts.SliverHelpGroup,
	})

	// [ Backdoor ] ---------------------------------------------

	con.App.AddCommand(&grumble.Command{
		Name:     consts.BackdoorStr,
		Help:     "Infect a remote file with a sliver shellcode",
		LongHelp: help.GetHelpFor([]string{consts.BackdoorStr}),
		Flags: func(f *grumble.Flags) {
			f.Int("t", "timeout", defaultTimeout, "grpc timeout in seconds")
			f.String("p", "profile", "", "profile to use for service binary")
		},
		Args: func(a *grumble.Args) {
			a.String("remote-file", "path to the file to backdoor")
		},
		HelpGroup: consts.SliverWinHelpGroup,
		Run: func(ctx *grumble.Context) error {
			con.Println()
			backdoor.BackdoorCmd(ctx, con)
			con.Println()
			return nil
		},
	})

	// [ Beacons ] ---------------------------------------------

	beaconsCmd := &grumble.Command{
		Name:     consts.BeaconsStr,
		Help:     "Manage beacons",
		LongHelp: help.GetHelpFor([]string{consts.BeaconsStr}),
		Flags: func(f *grumble.Flags) {
			f.String("k", "kill", "", "kill a beacon")
			f.Bool("K", "kill-all", false, "kill all beacons")
			f.Bool("F", "force", false, "force killing of the beacon")
			f.String("f", "filter", "", "filter beacons by substring")
			f.String("e", "filter-re", "", "filter beacons by regular expression")

			f.Int("t", "timeout", defaultTimeout, "grpc timeout in seconds")
		},
		HelpGroup: consts.GenericHelpGroup,
		Run: func(ctx *grumble.Context) error {
			con.Println()
			beacons.BeaconsCmd(ctx, con)
			con.Println()
			return nil
		},
	}
	beaconsCmd.AddCommand(&grumble.Command{
		Name:     consts.RmStr,
		Help:     "Remove a beacon",
		LongHelp: help.GetHelpFor([]string{consts.BeaconsStr, consts.RmStr}),
		Flags: func(f *grumble.Flags) {
			f.Int("t", "timeout", defaultTimeout, "grpc timeout in seconds")
		},
		HelpGroup: consts.SliverWinHelpGroup,
		Run: func(ctx *grumble.Context) error {
			con.Println()
			beacons.BeaconsRmCmd(ctx, con)
			con.Println()
			return nil
		},
	})
	beaconsCmd.AddCommand(&grumble.Command{
		Name:     consts.WatchStr,
		Help:     "Watch your beacons",
		LongHelp: help.GetHelpFor([]string{consts.BeaconsStr, consts.WatchStr}),
		Flags: func(f *grumble.Flags) {
			f.Int("t", "timeout", defaultTimeout, "grpc timeout in seconds")
		},
		HelpGroup: consts.SliverWinHelpGroup,
		Run: func(ctx *grumble.Context) error {
			con.Println()
			beacons.BeaconsWatchCmd(ctx, con)
			con.Println()
			return nil
		},
	})
	beaconsCmd.AddCommand(&grumble.Command{
		Name:     consts.PruneStr,
		Help:     "Prune stale beacons automatically",
		LongHelp: help.GetHelpFor([]string{consts.BeaconsStr, consts.PruneStr}),
		Flags: func(f *grumble.Flags) {
			f.String("d", "duration", "1h", "duration to prune beacons that have missed their last checkin")

			f.Int("t", "timeout", defaultTimeout, "grpc timeout in seconds")
		},
		HelpGroup: consts.SliverWinHelpGroup,
		Run: func(ctx *grumble.Context) error {
			con.Println()
			beacons.BeaconsPruneCmd(ctx, con)
			con.Println()
			return nil
		},
	})
	con.App.AddCommand(beaconsCmd)

	// [ Environment ] ---------------------------------------------

	envCmd := &grumble.Command{
		Name:     consts.EnvStr,
		Help:     "List environment variables",
		LongHelp: help.GetHelpFor([]string{consts.EnvStr}),
		Flags: func(f *grumble.Flags) {
			f.Int("t", "timeout", defaultTimeout, "grpc timeout in seconds")
		},
		Args: func(a *grumble.Args) {
			a.String("name", "environment variable to fetch", grumble.Default(""))
		},
		Run: func(ctx *grumble.Context) error {
			con.Println()
			environment.EnvGetCmd(ctx, con)
			con.Println()
			return nil
		},
		HelpGroup: consts.GenericHelpGroup,
	}
	envCmd.AddCommand(&grumble.Command{
		Name:     consts.SetStr,
		Help:     "Set environment variables",
		LongHelp: help.GetHelpFor([]string{consts.EnvStr, consts.SetStr}),
		Flags: func(f *grumble.Flags) {
			f.Int("t", "timeout", defaultTimeout, "grpc timeout in seconds")
		},
		Args: func(a *grumble.Args) {
			a.String("name", "environment variable name")
			a.String("value", "value to assign")
		},
		Run: func(ctx *grumble.Context) error {
			con.Println()
			environment.EnvSetCmd(ctx, con)
			con.Println()
			return nil
		},
		HelpGroup: consts.GenericHelpGroup,
	})
	envCmd.AddCommand(&grumble.Command{
		Name:     consts.UnsetStr,
		Help:     "Clear environment variables",
		LongHelp: help.GetHelpFor([]string{consts.EnvStr, consts.UnsetStr}),
		Args: func(a *grumble.Args) {
			a.String("name", "environment variable name")
		},
		Flags: func(f *grumble.Flags) {
			f.Int("t", "timeout", defaultTimeout, "grpc timeout in seconds")
		},
		Run: func(ctx *grumble.Context) error {
			con.Println()
			environment.EnvUnsetCmd(ctx, con)
			con.Println()
			return nil
		},
		HelpGroup: consts.GenericHelpGroup,
	})
	con.App.AddCommand(envCmd)

	// [ Licenses ] ---------------------------------------------

	con.App.AddCommand(&grumble.Command{
		Name:     consts.LicensesStr,
		Help:     "Open source licenses",
		LongHelp: help.GetHelpFor([]string{consts.LicensesStr}),
		Run: func(ctx *grumble.Context) error {
			con.Println()
			con.Println(licenses.All)
			con.Println()
			return nil
		},
		HelpGroup: consts.GenericHelpGroup,
	})

	// [ Registry ] ---------------------------------------------

	registryCmd := &grumble.Command{
		Name:     consts.RegistryStr,
		Help:     "Windows registry operations",
		LongHelp: help.GetHelpFor([]string{consts.RegistryStr}),
		Run: func(ctx *grumble.Context) error {
			return nil
		},
		HelpGroup: consts.SliverWinHelpGroup,
	}
	registryCmd.AddCommand(&grumble.Command{
		Name:     consts.RegistryReadStr,
		Help:     "Read values from the Windows registry",
		LongHelp: help.GetHelpFor([]string{consts.RegistryReadStr}),
		Run: func(ctx *grumble.Context) error {
			con.Println()
			registry.RegReadCmd(ctx, con)
			con.Println()
			return nil
		},
		Args: func(a *grumble.Args) {
			a.String("registry-path", "registry path")
		},
		Flags: func(f *grumble.Flags) {
			f.Int("t", "timeout", defaultTimeout, "grpc timeout in seconds")
			f.String("H", "hive", "HKCU", "registry hive")
			f.String("o", "hostname", "", "remote host to read values from")
		},
		HelpGroup: consts.SliverWinHelpGroup,
	})
	registryCmd.AddCommand(&grumble.Command{
		Name:     consts.RegistryWriteStr,
		Help:     "Write values to the Windows registry",
		LongHelp: help.GetHelpFor([]string{consts.RegistryWriteStr}),
		Run: func(ctx *grumble.Context) error {
			con.Println()
			registry.RegWriteCmd(ctx, con)
			con.Println()
			return nil
		},
		Args: func(a *grumble.Args) {
			a.String("registry-path", "registry path")
			a.String("value", "value to write")
		},
		Flags: func(f *grumble.Flags) {
			f.Int("t", "timeout", defaultTimeout, "grpc timeout in seconds")
			f.String("H", "hive", "HKCU", "registry hive")
			f.String("o", "hostname", "", "remote host to write values to")
			f.String("T", "type", "string", "type of the value to write (string, dword, qword, binary). If binary, you must provide a path to a file with --path")
			f.String("p", "path", "", "path to the binary file to write")
		},
		HelpGroup: consts.SliverWinHelpGroup,
	})
	registryCmd.AddCommand(&grumble.Command{
		Name:     consts.RegistryCreateKeyStr,
		Help:     "Create a registry key",
		LongHelp: help.GetHelpFor([]string{consts.RegistryCreateKeyStr}),
		Args: func(a *grumble.Args) {
			a.String("registry-path", "registry path")
		},
		Run: func(ctx *grumble.Context) error {
			con.Println()
			registry.RegCreateKeyCmd(ctx, con)
			con.Println()
			return nil
		},
		Flags: func(f *grumble.Flags) {
			f.Int("t", "timeout", defaultTimeout, "grpc timeout in seconds")
			f.String("H", "hive", "HKCU", "registry hive")
			f.String("o", "hostname", "", "remote host to write values to")
		},
	})
	registryCmd.AddCommand(&grumble.Command{
		Name:     consts.RegistryDeleteKeyStr,
		Help:     "Remove a registry key",
		LongHelp: help.GetHelpFor([]string{consts.RegistryDeleteKeyStr}),
		Args: func(a *grumble.Args) {
			a.String("registry-path", "registry path")
		},
		Run: func(ctx *grumble.Context) error {
			con.Println()
			registry.RegDeleteKeyCmd(ctx, con)
			con.Println()
			return nil
		},
		Flags: func(f *grumble.Flags) {
			f.Int("t", "timeout", defaultTimeout, "grpc timeout in seconds")
			f.String("H", "hive", "HKCU", "registry hive")
			f.String("o", "hostname", "", "remote host to remove value from")
		},
	})
	registryCmd.AddCommand(&grumble.Command{
		Name:     consts.RegistryListSubStr,
		Help:     "List the sub keys under a registry key",
		LongHelp: help.GetHelpFor([]string{consts.RegistryListSubStr}),
		Args: func(a *grumble.Args) {
			a.String("registry-path", "registry path")
		},
		Run: func(ctx *grumble.Context) error {
			con.Println()
			registry.RegListSubKeysCmd(ctx, con)
			con.Println()
			return nil
		},
		Flags: func(f *grumble.Flags) {
			f.Int("t", "timeout", defaultTimeout, "grpc timeout in seconds")
			f.String("H", "hive", "HKCU", "registry hive")
			f.String("o", "hostname", "", "remote host to write values to")
		},
	})

	registryCmd.AddCommand(&grumble.Command{
		Name:     consts.RegistryListValuesStr,
		Help:     "List the values for a registry key",
		LongHelp: help.GetHelpFor([]string{consts.RegistryListValuesStr}),
		Args: func(a *grumble.Args) {
			a.String("registry-path", "registry path")
		},
		Run: func(ctx *grumble.Context) error {
			con.Println()
			registry.RegListValuesCmd(ctx, con)
			con.Println()
			return nil
		},
		Flags: func(f *grumble.Flags) {
			f.Int("t", "timeout", defaultTimeout, "grpc timeout in seconds")
			f.String("H", "hive", "HKCU", "registry hive")
			f.String("o", "hostname", "", "remote host to write values to")
		},
	})
	con.App.AddCommand(registryCmd)

	// [ Reverse Port Forwarding ] --------------------------------------------------------------

	rportfwdCmd := &grumble.Command{
		Name:     consts.RportfwdStr,
		Help:     "reverse port forwardings",
		LongHelp: help.GetHelpFor([]string{consts.RportfwdStr}),
		Flags: func(f *grumble.Flags) {
			f.Int("t", "timeout", defaultTimeout, "grpc timeout in seconds")
		},
		Run: func(ctx *grumble.Context) error {
			con.Println()
			rportfwd.RportFwdListenersCmd(ctx, con)
			con.Println()
			return nil
		},
		HelpGroup: consts.SliverHelpGroup,
	}
	rportfwdCmd.AddCommand(&grumble.Command{
		Name:     consts.AddStr,
		Help:     "Add and start reverse port forwarding",
		LongHelp: help.GetHelpFor([]string{consts.RportfwdStr}),
		Run: func(ctx *grumble.Context) error {
			con.Println()
			rportfwd.StartRportFwdListenerCmd(ctx, con)
			con.Println()
			return nil
		},
		Flags: func(f *grumble.Flags) {
			f.Int("t", "timeout", defaultTimeout, "grpc timeout in seconds")
			f.String("r", "remote", "", "remote address <ip>:<port> connection is forwarded to")
			f.String("b", "bind", "", "bind address <ip>:<port> implants listen on")
		},
		HelpGroup: consts.SliverWinHelpGroup,
	})
	rportfwdCmd.AddCommand(&grumble.Command{
		Name:     consts.RmStr,
		Help:     "Stop and remove reverse port forwarding",
		LongHelp: help.GetHelpFor([]string{consts.RportfwdStr}),
		Run: func(ctx *grumble.Context) error {
			con.Println()
			rportfwd.StopRportFwdListenerCmd(ctx, con)
			con.Println()
			return nil
		},
		Flags: func(f *grumble.Flags) {
			f.Int("t", "timeout", defaultTimeout, "grpc timeout in seconds")
			f.Int("i", "id", 0, "id of portfwd to remove")
		},
		HelpGroup: consts.SliverWinHelpGroup,
	})

	con.App.AddCommand(rportfwdCmd)

	// [ Pivots ] --------------------------------------------------------------

	pivotsCmd := &grumble.Command{
		Name:     consts.PivotsStr,
		Help:     "List pivots for active session",
		LongHelp: help.GetHelpFor([]string{consts.PivotsStr}),
		Run: func(ctx *grumble.Context) error {
			con.Println()
			pivots.PivotsCmd(ctx, con)
			con.Println()
			return nil
		},
		Flags: func(f *grumble.Flags) {
			f.Int("t", "timeout", defaultTimeout, "grpc timeout in seconds")
		},
		HelpGroup: consts.SliverHelpGroup,
	}
	con.App.AddCommand(pivotsCmd)

	pivotsCmd.AddCommand(&grumble.Command{
		Name:     consts.NamedPipeStr,
		Help:     "Start a named pipe pivot listener",
		LongHelp: help.GetHelpFor([]string{consts.PivotsStr, consts.NamedPipeStr}),
		Flags: func(f *grumble.Flags) {
			f.String("b", "bind", "", "name of the named pipe to bind pivot listener")
			f.Bool("a", "allow-all", false, "allow all users to connect")
			f.Int("t", "timeout", defaultTimeout, "grpc timeout in seconds")
		},
		Run: func(ctx *grumble.Context) error {
			con.Println()
			pivots.StartNamedPipeListenerCmd(ctx, con)
			con.Println()
			return nil
		},
		HelpGroup: consts.SliverHelpGroup,
	})

	pivotsCmd.AddCommand(&grumble.Command{
		Name:     consts.TCPListenerStr,
		Help:     "Start a TCP pivot listener",
		LongHelp: help.GetHelpFor([]string{consts.PivotsStr, consts.TCPListenerStr}),
		Flags: func(f *grumble.Flags) {
			f.String("b", "bind", "", "remote interface to bind pivot listener")
			f.Int("l", "lport", generate.DefaultTCPPivotPort, "tcp pivot listener port")

			f.Int("t", "timeout", defaultTimeout, "grpc timeout in seconds")
		},
		Run: func(ctx *grumble.Context) error {
			con.Println()
			pivots.StartTCPListenerCmd(ctx, con)
			con.Println()
			return nil
		},
		HelpGroup: consts.SliverHelpGroup,
	})

	pivotsCmd.AddCommand(&grumble.Command{
		Name:     consts.StopStr,
		Help:     "Stop a pivot listener",
		LongHelp: help.GetHelpFor([]string{consts.PivotsStr, consts.StopStr}),
		Flags: func(f *grumble.Flags) {
			f.Int("i", "id", 0, "id of the pivot listener to stop")

			f.Int("t", "timeout", defaultTimeout, "grpc timeout in seconds")
		},
		Run: func(ctx *grumble.Context) error {
			con.Println()
			pivots.StopPivotListenerCmd(ctx, con)
			con.Println()
			return nil
		},
		HelpGroup: consts.SliverHelpGroup,
	})

	pivotsCmd.AddCommand(&grumble.Command{
		Name:     consts.DetailsStr,
		Help:     "Get details of a pivot listener",
		LongHelp: help.GetHelpFor([]string{consts.PivotsStr, consts.StopStr}),
		Flags: func(f *grumble.Flags) {
			f.Int("i", "id", 0, "id of the pivot listener to stop")

			f.Int("t", "timeout", defaultTimeout, "grpc timeout in seconds")
		},
		Run: func(ctx *grumble.Context) error {
			con.Println()
			pivots.PivotDetailsCmd(ctx, con)
			con.Println()
			return nil
		},
		HelpGroup: consts.SliverHelpGroup,
	})

	pivotsCmd.AddCommand(&grumble.Command{
		Name:     "graph",
		Help:     "Get details of a pivot listener",
		LongHelp: help.GetHelpFor([]string{consts.PivotsStr, "graph"}),
		Flags: func(f *grumble.Flags) {
			f.Int("i", "id", 0, "id of the pivot listener to stop")

			f.Int("t", "timeout", defaultTimeout, "grpc timeout in seconds")
		},
		Run: func(ctx *grumble.Context) error {
			con.Println()
			pivots.PivotsGraphCmd(ctx, con)
			con.Println()
			return nil
		},
		HelpGroup: consts.SliverHelpGroup,
	})

	// [ WireGuard ] --------------------------------------------------------------

	con.App.AddCommand(&grumble.Command{
		Name:     consts.WgConfigStr,
		Help:     "Generate a new WireGuard client config",
		LongHelp: help.GetHelpFor([]string{consts.WgConfigStr}),
		Flags: func(f *grumble.Flags) {
			f.Int("t", "timeout", defaultTimeout, "grpc timeout in seconds")
			f.String("s", "save", "", "save configuration to file (.conf)")
		},
		Run: func(ctx *grumble.Context) error {
			con.Println()
			wireguard.WGConfigCmd(ctx, con)
			con.Println()
			return nil
		},
	})

	wgPortFwdCmd := &grumble.Command{
		Name:     consts.WgPortFwdStr,
		Help:     "List ports forwarded by the WireGuard tun interface",
		LongHelp: help.GetHelpFor([]string{consts.WgPortFwdStr}),
		Run: func(ctx *grumble.Context) error {
			con.Println()
			wireguard.WGPortFwdListCmd(ctx, con)
			con.Println()
			return nil
		},
		Flags: func(f *grumble.Flags) {
			f.Int("t", "timeout", defaultTimeout, "grpc timeout in seconds")
		},
	}
	wgPortFwdCmd.AddCommand(&grumble.Command{
		Name:     consts.AddStr,
		Help:     "Add a port forward from the WireGuard tun interface to a host on the target network",
		LongHelp: help.GetHelpFor([]string{consts.WgPortFwdStr, consts.AddStr}),
		Run: func(ctx *grumble.Context) error {
			con.Println()
			wireguard.WGPortFwdAddCmd(ctx, con)
			con.Println()
			return nil
		},
		Flags: func(f *grumble.Flags) {
			f.Int("t", "timeout", defaultTimeout, "grpc timeout in seconds")
			f.Int("b", "bind", 1080, "port to listen on the WireGuard tun interface")
			f.String("r", "remote", "", "remote target host:port (e.g., 10.0.0.1:445)")
		},
	})
	wgPortFwdCmd.AddCommand(&grumble.Command{
		Name:     consts.RmStr,
		Help:     "Remove a port forward from the WireGuard tun interface",
		LongHelp: help.GetHelpFor([]string{consts.WgPortFwdStr, consts.RmStr}),
		Args: func(a *grumble.Args) {
			a.Int("id", "forwarder id")
		},
		Run: func(ctx *grumble.Context) error {
			con.Println()
			wireguard.WGPortFwdRmCmd(ctx, con)
			con.Println()
			return nil
		},
		Flags: func(f *grumble.Flags) {
			f.Int("t", "timeout", defaultTimeout, "grpc timeout in seconds")
		},
	})
	con.App.AddCommand(wgPortFwdCmd)

	wgSocksCmd := &grumble.Command{
		Name:     consts.WgSocksStr,
		Help:     "List socks servers listening on the WireGuard tun interface",
		LongHelp: help.GetHelpFor([]string{consts.WgSocksStr}),
		Run: func(ctx *grumble.Context) error {
			con.Println()
			wireguard.WGSocksListCmd(ctx, con)
			con.Println()
			return nil
		},
		Flags: func(f *grumble.Flags) {
			f.Int("t", "timeout", defaultTimeout, "grpc timeout in seconds")
		},
	}
	wgSocksCmd.AddCommand(&grumble.Command{
		Name:     consts.StartStr,
		Help:     "Start a socks5 listener on the WireGuard tun interface",
		LongHelp: help.GetHelpFor([]string{consts.WgSocksStr, consts.StartStr}),
		Run: func(ctx *grumble.Context) error {
			con.Println()
			wireguard.WGSocksStartCmd(ctx, con)
			con.Println()
			return nil
		},
		Flags: func(f *grumble.Flags) {
			f.Int("t", "timeout", defaultTimeout, "grpc timeout in seconds")
			f.Int("b", "bind", 3090, "port to listen on the WireGuard tun interface")
		},
	})
	wgSocksCmd.AddCommand(&grumble.Command{
		Name:     consts.StopStr,
		Help:     "Stop a socks5 listener on the WireGuard tun interface",
		LongHelp: help.GetHelpFor([]string{consts.WgSocksStr, consts.StopStr}),
		Args: func(a *grumble.Args) {
			a.Int("id", "forwarder id")
		},
		Run: func(ctx *grumble.Context) error {
			con.Println()
			wireguard.WGSocksStopCmd(ctx, con)
			con.Println()
			return nil
		},
		Flags: func(f *grumble.Flags) {
			f.Int("t", "timeout", defaultTimeout, "grpc timeout in seconds")
		},
	})
	con.App.AddCommand(wgSocksCmd)

	// [ Portfwd ] --------------------------------------------------------------

	portfwdCmd := &grumble.Command{
		Name:     consts.PortfwdStr,
		Help:     "In-band TCP port forwarding",
		LongHelp: help.GetHelpFor([]string{consts.PortfwdStr}),
		Flags: func(f *grumble.Flags) {
			f.Int("t", "timeout", defaultTimeout, "grpc timeout in seconds")
		},
		Run: func(ctx *grumble.Context) error {
			con.Println()
			portfwd.PortfwdCmd(ctx, con)
			con.Println()
			return nil
		},
		HelpGroup: consts.SliverHelpGroup,
	}
	portfwdCmd.AddCommand(&grumble.Command{
		Name:     "add",
		Help:     "Create a new port forwarding tunnel",
		LongHelp: help.GetHelpFor([]string{consts.PortfwdStr}),
		Flags: func(f *grumble.Flags) {
			f.Int("t", "timeout", defaultTimeout, "grpc timeout in seconds")
			f.String("r", "remote", "", "remote target host:port (e.g., 10.0.0.1:445)")
			f.String("b", "bind", "127.0.0.1:8080", "bind port forward to interface")
		},
		Run: func(ctx *grumble.Context) error {
			con.Println()
			portfwd.PortfwdAddCmd(ctx, con)
			con.Println()
			return nil
		},
		HelpGroup: consts.SliverHelpGroup,
	})
	portfwdCmd.AddCommand(&grumble.Command{
		Name:     "rm",
		Help:     "Remove a port forwarding tunnel",
		LongHelp: help.GetHelpFor([]string{consts.PortfwdStr}),
		Flags: func(f *grumble.Flags) {
			f.Int("t", "timeout", defaultTimeout, "grpc timeout in seconds")
			f.Int("i", "id", 0, "id of portfwd to remove")
		},
		Run: func(ctx *grumble.Context) error {
			con.Println()
			portfwd.PortfwdRmCmd(ctx, con)
			con.Println()
			return nil
		},
		HelpGroup: consts.SliverHelpGroup,
	})
	con.App.AddCommand(portfwdCmd)

	// [ Socks ] --------------------------------------------------------------

	socksCmd := &grumble.Command{
		Name:     consts.Socks5Str,
		Help:     "In-band SOCKS5 Proxy",
		LongHelp: help.GetHelpFor([]string{consts.Socks5Str}),
		Flags: func(f *grumble.Flags) {
			f.Int("t", "timeout", defaultTimeout, "router timeout in seconds")
		},
		Run: func(ctx *grumble.Context) error {
			con.Println()
			socks.SocksCmd(ctx, con)
			con.Println()
			return nil
		},
		HelpGroup: consts.SliverHelpGroup,
	}
	socksCmd.AddCommand(&grumble.Command{
		Name:     consts.StartStr,
		Help:     "Start an in-band SOCKS5 proxy",
		LongHelp: help.GetHelpFor([]string{consts.Socks5Str}),
		Flags: func(f *grumble.Flags) {
			f.String("H", "host", "127.0.0.1", "Bind a Socks5 Host")
			f.String("P", "port", "1081", "Bind a Socks5 Port")
			f.String("u", "user", "", "socks5 auth username (will generate random password)")
		},
		Run: func(ctx *grumble.Context) error {
			con.Println()
			socks.SocksStartCmd(ctx, con)
			con.Println()
			return nil
		},
		HelpGroup: consts.SliverHelpGroup,
	})
	socksCmd.AddCommand(&grumble.Command{
		Name:     consts.StopStr,
		Help:     "Stop a SOCKS5 proxy",
		LongHelp: help.GetHelpFor([]string{consts.Socks5Str}),
		Flags: func(f *grumble.Flags) {
			f.Int("t", "timeout", defaultTimeout, "router timeout in seconds")
			f.Uint64("i", "id", 0, "id of portfwd to remove")
		},
		Run: func(ctx *grumble.Context) error {
			con.Println()
			socks.SocksStopCmd(ctx, con)
			con.Println()
			return nil
		},
		HelpGroup: consts.SliverHelpGroup,
	})
	con.App.AddCommand(socksCmd)

	// [ Monitor ] --------------------------------------------------------------

	monitorCmd := &grumble.Command{
		Name: consts.MonitorStr,
		Help: "Monitor threat intel platforms for Sliver implants",
	}
	monitorCmd.AddCommand(&grumble.Command{
		Name: "start",
		Help: "Start the monitoring loops",
		Run: func(ctx *grumble.Context) error {
			con.Println()
			monitor.MonitorStartCmd(ctx, con)
			con.Println()
			return nil
		},
	})
	monitorCmd.AddCommand(&grumble.Command{
		Name: "stop",
		Help: "Stop the monitoring loops",
		Run: func(ctx *grumble.Context) error {
			con.Println()
			monitor.MonitorStopCmd(ctx, con)
			con.Println()
			return nil
		},
	})
	con.App.AddCommand(monitorCmd)

	// [ Loot ] --------------------------------------------------------------

	lootCmd := &grumble.Command{
		Name:     consts.LootStr,
		Help:     "Manage the server's loot store",
		LongHelp: help.GetHelpFor([]string{consts.LootStr}),
		Flags: func(f *grumble.Flags) {
			f.Int("t", "timeout", defaultTimeout, "grpc timeout in seconds")
		},
		Run: func(ctx *grumble.Context) error {
			con.Println()
			loot.LootCmd(ctx, con)
			con.Println()
			return nil
		},
		HelpGroup: consts.GenericHelpGroup,
	}
	lootCmd.AddCommand(&grumble.Command{
		Name:     consts.LootLocalStr,
		Help:     "Add a local file to the server's loot store",
		LongHelp: help.GetHelpFor([]string{consts.LootStr, consts.LootLocalStr}),
		Args: func(a *grumble.Args) {
			a.String("path", "The local file path to the loot")
		},
		Flags: func(f *grumble.Flags) {
			f.String("n", "name", "", "name of this piece of loot")
			f.String("F", "file-type", "", "force a specific file type (binary/text)")

			f.Int("t", "timeout", defaultTimeout, "grpc timeout in seconds")
		},
		Run: func(ctx *grumble.Context) error {
			con.Println()
			loot.LootAddLocalCmd(ctx, con)
			con.Println()
			return nil
		},
		HelpGroup: consts.GenericHelpGroup,
	})
	lootCmd.AddCommand(&grumble.Command{
		Name:     consts.LootRemoteStr,
		Help:     "Add a remote file from the current session to the server's loot store",
		LongHelp: help.GetHelpFor([]string{consts.LootStr, consts.LootRemoteStr}),
		Args: func(a *grumble.Args) {
			a.String("path", "The file path on the remote host to the loot")
		},
		Flags: func(f *grumble.Flags) {
			f.String("n", "name", "", "name of this piece of loot")
			f.String("F", "file-type", "", "force a specific file type (binary/text)")

			f.Int("t", "timeout", defaultTimeout, "grpc timeout in seconds")
		},
		Run: func(ctx *grumble.Context) error {
			con.Println()
			loot.LootAddRemoteCmd(ctx, con)
			con.Println()
			return nil
		},
		HelpGroup: consts.GenericHelpGroup,
	})
	lootCmd.AddCommand(&grumble.Command{
		Name:     consts.RenameStr,
		Help:     "Re-name a piece of existing loot",
		LongHelp: help.GetHelpFor([]string{consts.LootStr, consts.RenameStr}),
		Flags: func(f *grumble.Flags) {
			f.Int("t", "timeout", defaultTimeout, "grpc timeout in seconds")
		},
		Run: func(ctx *grumble.Context) error {
			con.Println()
			loot.LootRenameCmd(ctx, con)
			con.Println()
			return nil
		},
		HelpGroup: consts.GenericHelpGroup,
	})
	lootCmd.AddCommand(&grumble.Command{
		Name:     consts.FetchStr,
		Help:     "Fetch a piece of loot from the server's loot store",
		LongHelp: help.GetHelpFor([]string{consts.LootStr, consts.FetchStr}),
		Flags: func(f *grumble.Flags) {
			f.String("s", "save", "", "save loot to a local file")
			f.String("f", "filter", "", "filter based on loot type")

			f.Int("t", "timeout", defaultTimeout, "grpc timeout in seconds")
		},
		Run: func(ctx *grumble.Context) error {
			con.Println()
			loot.LootFetchCmd(ctx, con)
			con.Println()
			return nil
		},
		HelpGroup: consts.GenericHelpGroup,
	})
	lootCmd.AddCommand(&grumble.Command{
		Name:     consts.RmStr,
		Help:     "Remove a piece of loot from the server's loot store",
		LongHelp: help.GetHelpFor([]string{consts.LootStr, consts.RmStr}),
		Flags: func(f *grumble.Flags) {
			f.String("f", "filter", "", "filter based on loot type")

			f.Int("t", "timeout", defaultTimeout, "grpc timeout in seconds")
		},
		Run: func(ctx *grumble.Context) error {
			con.Println()
			loot.LootRmCmd(ctx, con)
			con.Println()
			return nil
		},
		HelpGroup: consts.GenericHelpGroup,
	})
	con.App.AddCommand(lootCmd)

	// [ Credentials ] ------------------------------------------------------------
	credsCmd := &grumble.Command{
		Name:     consts.CredsStr,
		Help:     "Manage the database of credentials",
		LongHelp: help.GetHelpFor([]string{consts.CredsStr}),
		Flags: func(f *grumble.Flags) {
			f.Int("t", "timeout", defaultTimeout, "grpc timeout in seconds")
		},
		Run: func(ctx *grumble.Context) error {
			con.Println()
			creds.CredsCmd(ctx, con)
			con.Println()
			return nil
		},
		HelpGroup: consts.GenericHelpGroup,
	}
	credsAddCmd := &grumble.Command{
		Name:     consts.AddStr,
		Help:     "Add a credential to the database",
		LongHelp: help.GetHelpFor([]string{consts.CredsStr, consts.AddStr}),
		Flags: func(f *grumble.Flags) {
			f.String("c", "collection", "", "name of collection")
			f.String("u", "username", "", "username for the credential")
			f.String("p", "plaintext", "", "plaintext for the credential")
			f.String("P", "hash", "", "hash of the credential")
			f.String("H", "hash-type", "", "hash type of the credential (see: creds add --help)")

			f.Int("t", "timeout", defaultTimeout, "grpc timeout in seconds")
		},
		Run: func(ctx *grumble.Context) error {
			con.Println()
			creds.CredsAddCmd(ctx, con)
			con.Println()
			return nil
		},
		HelpGroup: consts.GenericHelpGroup,
	}
	credsAddCmd.AddCommand(&grumble.Command{
		Name:     consts.FileStr,
		Help:     "Add a credential to the database",
		LongHelp: help.GetHelpFor([]string{consts.CredsStr, consts.AddStr, consts.FileStr}),
		Flags: func(f *grumble.Flags) {
			f.String("c", "collection", "", "name of collection")
			f.String("F", "file-format", creds.HashNewlineFormat, "file format of the credential file (see: creds add file --help)")
			f.String("H", "hash-type", "", "hash type of the credential (see: creds add --help)")

			f.Int("t", "timeout", defaultTimeout, "grpc timeout in seconds")
		},
		Args: func(a *grumble.Args) {
			a.String("file", "The path of the credential file")
		},
		Run: func(ctx *grumble.Context) error {
			con.Println()
			creds.CredsAddCmd(ctx, con)
			con.Println()
			return nil
		},
		HelpGroup: consts.GenericHelpGroup,
	})
	credsCmd.AddCommand(credsAddCmd) // </creds add>
	credsCmd.AddCommand(&grumble.Command{
		Name:     consts.RmStr,
		Help:     "Remove a credential to the database",
		LongHelp: help.GetHelpFor([]string{consts.CredsStr, consts.RmStr}),
		Flags: func(f *grumble.Flags) {
			f.String("i", "id", "", "id of the credential to remove")

			f.Int("t", "timeout", defaultTimeout, "grpc timeout in seconds")
		},
		Run: func(ctx *grumble.Context) error {
			con.Println()
			creds.CredsRmCmd(ctx, con)
			con.Println()
			return nil
		},
		HelpGroup: consts.GenericHelpGroup,
	})
	con.App.AddCommand(credsCmd)

	// [ Hosts ] --------------------------------------------------------------
	hostsCmd := &grumble.Command{
		Name:     consts.HostsStr,
		Help:     "Manage the database of hosts",
		LongHelp: help.GetHelpFor([]string{consts.HostsStr}),
		Flags: func(f *grumble.Flags) {
			f.Int("t", "timeout", defaultTimeout, "grpc timeout in seconds")
		},
		Run: func(ctx *grumble.Context) error {
			con.Println()
			hosts.HostsCmd(ctx, con)
			con.Println()
			return nil
		},
		HelpGroup: consts.GenericHelpGroup,
	}
	hostsCmd.AddCommand(&grumble.Command{
		Name:     consts.RmStr,
		Help:     "Remove a host from the database",
		LongHelp: help.GetHelpFor([]string{consts.HostsStr, consts.RmStr}),
		Flags: func(f *grumble.Flags) {
			f.Int("t", "timeout", defaultTimeout, "grpc timeout in seconds")
		},
		Run: func(ctx *grumble.Context) error {
			con.Println()
			hosts.HostsRmCmd(ctx, con)
			con.Println()
			return nil
		},
		HelpGroup: consts.GenericHelpGroup,
	})
	iocCmd := &grumble.Command{
		Name:     consts.IOCStr,
		Help:     "Manage tracked IOCs on a given host",
		LongHelp: help.GetHelpFor([]string{consts.HostsStr, consts.IOCStr}),
		Flags: func(f *grumble.Flags) {
			f.Int("t", "timeout", defaultTimeout, "grpc timeout in seconds")
		},
		Run: func(ctx *grumble.Context) error {
			con.Println()
			hosts.HostsIOCCmd(ctx, con)
			con.Println()
			return nil
		},
		HelpGroup: consts.GenericHelpGroup,
	}
	iocCmd.AddCommand(&grumble.Command{
		Name:     consts.RmStr,
		Help:     "Delete IOCs from the database",
		LongHelp: help.GetHelpFor([]string{consts.HostsStr, consts.IOCStr, consts.RmStr}),
		Flags: func(f *grumble.Flags) {
			f.Int("t", "timeout", defaultTimeout, "grpc timeout in seconds")
		},
		Run: func(ctx *grumble.Context) error {
			con.Println()
			hosts.HostsIOCRmCmd(ctx, con)
			con.Println()
			return nil
		},
		HelpGroup: consts.GenericHelpGroup,
	})
	hostsCmd.AddCommand(iocCmd)
	con.App.AddCommand(hostsCmd)

	// [ Reactions ] -----------------------------------------------------------------

	reactionCmd := &grumble.Command{
		Name:     consts.ReactionStr,
		Help:     "Manage automatic reactions to events",
		LongHelp: help.GetHelpFor([]string{consts.ReactionStr}),
		Run: func(ctx *grumble.Context) error {
			con.Println()
			reaction.ReactionCmd(ctx, con)
			con.Println()
			return nil
		},
		HelpGroup: consts.GenericHelpGroup,
	}
	reactionCmd.AddCommand(&grumble.Command{
		Name:     consts.SetStr,
		Help:     "Set a reaction to an event",
		LongHelp: help.GetHelpFor([]string{consts.ReactionStr, consts.SetStr}),
		Flags: func(f *grumble.Flags) {
			f.String("e", "event", "", "specify the event type to react to")
		},
		Run: func(ctx *grumble.Context) error {
			con.Println()
			reaction.ReactionSetCmd(ctx, con)
			con.Println()
			return nil
		},
		HelpGroup: consts.GenericHelpGroup,
	})
	reactionCmd.AddCommand(&grumble.Command{
		Name:     consts.UnsetStr,
		Help:     "Unset an existing reaction",
		LongHelp: help.GetHelpFor([]string{consts.ReactionStr, consts.UnsetStr}),
		Flags: func(f *grumble.Flags) {
			f.Int("i", "id", 0, "the id of the reaction to remove")
		},
		Run: func(ctx *grumble.Context) error {
			con.Println()
			reaction.ReactionUnsetCmd(ctx, con)
			con.Println()
			return nil
		},
		HelpGroup: consts.GenericHelpGroup,
	})
	reactionCmd.AddCommand(&grumble.Command{
		Name:     consts.SaveStr,
		Help:     "Save current reactions to disk",
		LongHelp: help.GetHelpFor([]string{consts.ReactionStr, consts.SaveStr}),
		Run: func(ctx *grumble.Context) error {
			con.Println()
			reaction.ReactionSaveCmd(ctx, con)
			con.Println()
			return nil
		},
		HelpGroup: consts.GenericHelpGroup,
	})
	reactionCmd.AddCommand(&grumble.Command{
		Name:     consts.ReloadStr,
		Help:     "Reload reactions from disk, replaces the running configuration",
		LongHelp: help.GetHelpFor([]string{consts.ReactionStr, consts.ReloadStr}),
		Run: func(ctx *grumble.Context) error {
			con.Println()
			reaction.ReactionReloadCmd(ctx, con)
			con.Println()
			return nil
		},
		HelpGroup: consts.GenericHelpGroup,
	})
	con.App.AddCommand(reactionCmd)

	// [ DLL Hijack ] -----------------------------------------------------------------

	dllhijackCmd := &grumble.Command{
		Name:      consts.DLLHijackStr,
		Help:      "Plant a DLL for a hijack scenario",
		LongHelp:  help.GetHelpFor([]string{consts.DLLHijackStr}),
		HelpGroup: consts.SliverWinHelpGroup,
		Run: func(ctx *grumble.Context) error {
			con.Println()
			dllhijack.DllHijackCmd(ctx, con)
			con.Println()
			return nil
		},
		Args: func(a *grumble.Args) {
			a.String("target-path", "Path to upload the DLL to on the remote system")
		},
		Flags: func(f *grumble.Flags) {
			f.String("r", "reference-path", "", "Path to the reference DLL on the remote system")
			f.String("R", "reference-file", "", "Path to the reference DLL on the local system")
			f.String("f", "file", "", "Local path to the DLL to plant for the hijack")
			f.String("p", "profile", "", "Profile name to use as a base DLL")
			f.Int("t", "timeout", defaultTimeout, "grpc timeout in seconds")
		},
	}
	con.App.AddCommand(dllhijackCmd)

	// [ Get Privs ] -----------------------------------------------------------------
	getprivsCmd := &grumble.Command{
		Name:      consts.GetPrivsStr,
		Help:      "Get current privileges (Windows only)",
		LongHelp:  help.GetHelpFor([]string{consts.GetPrivsStr}),
		HelpGroup: consts.SliverWinHelpGroup,
		Run: func(ctx *grumble.Context) error {
			con.Println()
			privilege.GetPrivsCmd(ctx, con)
			con.Println()
			return nil
		},
		Flags: func(f *grumble.Flags) {
			f.Int("t", "timeout", defaultTimeout, "grpc timeout in seconds")
		},
	}
	con.App.AddCommand(getprivsCmd)

	// [ Extensions ] -----------------------------------------------------------------
	extensionCmd := &grumble.Command{
		Name:      consts.ExtensionsStr,
		Help:      "Manage extensions",
		LongHelp:  help.GetHelpFor([]string{consts.ExtensionsStr}),
		HelpGroup: consts.SliverHelpGroup,
		Run: func(ctx *grumble.Context) error {
			con.Println()
			extensions.ExtensionsCmd(ctx, con)
			con.Println()
			return nil
		},
		Flags: func(f *grumble.Flags) {
			f.Int("t", "timeout", defaultTimeout, "grpc timeout in seconds")
		},
	}

	extensionCmd.AddCommand(&grumble.Command{
		Name:      consts.ListStr,
		Help:      "List extensions loaded in the current session or beacon",
		LongHelp:  help.GetHelpFor([]string{consts.ExtensionsStr, consts.ListStr}),
		HelpGroup: consts.SliverHelpGroup,
		Flags: func(f *grumble.Flags) {
			f.Int("t", "timeout", defaultTimeout, "grpc timeout in seconds")
		},
		Run: func(ctx *grumble.Context) error {
			con.Println()
			extensions.ExtensionsListCmd(ctx, con)
			con.Println()
			return nil
		},
	})

	extensionCmd.AddCommand(&grumble.Command{
		Name:      consts.LoadStr,
		Help:      "Temporarily load an extension from a local directory",
		LongHelp:  help.GetHelpFor([]string{consts.ExtensionsStr, consts.LoadStr}),
		HelpGroup: consts.SliverHelpGroup,
		Run: func(ctx *grumble.Context) error {
			con.Println()
			extensions.ExtensionLoadCmd(ctx, con)
			con.Println()
			return nil
		},
		Args: func(a *grumble.Args) {
			a.String("dir-path", "path to the extension directory")
		},
		Completer: func(prefix string, args []string) []string {
			return completers.LocalPathCompleter(prefix, args, con)
		},
	})

	extensionCmd.AddCommand(&grumble.Command{
		Name:      consts.InstallStr,
		Help:      "Install an extension from a local directory or .tar.gz file",
		LongHelp:  help.GetHelpFor([]string{consts.ExtensionsStr, consts.InstallStr}),
		HelpGroup: consts.SliverHelpGroup,
		Run: func(ctx *grumble.Context) error {
			con.Println()
			extensions.ExtensionsInstallCmd(ctx, con)
			con.Println()
			return nil
		},
		Args: func(a *grumble.Args) {
			a.String("path", "path to the extension .tar.gz or directory")
		},
		Completer: func(prefix string, args []string) []string {
			return completers.LocalPathCompleter(prefix, args, con)
		},
	})

	extensionCmd.AddCommand(&grumble.Command{
		Name:      consts.RmStr,
		Help:      "Remove an installed extension",
		LongHelp:  help.GetHelpFor([]string{consts.ExtensionsStr, consts.RmStr}),
		HelpGroup: consts.SliverHelpGroup,
		Run: func(ctx *grumble.Context) error {
			con.Println()
			extensions.ExtensionsRemoveCmd(ctx, con)
			con.Println()
			return nil
		},
		Args: func(a *grumble.Args) {
			a.String("name", "the command name of the extension to remove")
		},
		Completer: func(prefix string, args []string) []string {
			return extensions.ExtensionsCommandNameCompleter(prefix, args, con)
		},
	})

	con.App.AddCommand(extensionCmd)

	// [ Prelude's Operator ] ------------------------------------------------------------
	operatorCmd := &grumble.Command{
		Name:      consts.PreludeOperatorStr,
		Help:      "Manage connection to Prelude's Operator",
		LongHelp:  help.GetHelpFor([]string{consts.PreludeOperatorStr}),
		HelpGroup: consts.GenericHelpGroup,
		Run: func(ctx *grumble.Context) error {
			con.Println()
			operator.OperatorCmd(ctx, con)
			con.Println()
			return nil
		},
	}
	operatorCmd.AddCommand(&grumble.Command{
		Name:      consts.ConnectStr,
		Help:      "Connect with Prelude's Operator",
		LongHelp:  help.GetHelpFor([]string{consts.PreludeOperatorStr, consts.ConnectStr}),
		HelpGroup: consts.GenericHelpGroup,
		Run: func(ctx *grumble.Context) error {
			con.Println()
			operator.ConnectCmd(ctx, con)
			con.Println()
			return nil
		},
		Args: func(a *grumble.Args) {
			a.String("connection-string", "connection string to the Operator Host (e.g. 127.0.0.1:1234)")
		},
		Flags: func(f *grumble.Flags) {
			f.Bool("s", "skip-existing", false, "Do not add existing sessions as Operator Agents")
			f.String("a", "aes-key", "abcdefghijklmnopqrstuvwxyz012345", "AES key for communication encryption")
			f.String("r", "range", "sliver", "Agents range")
		},
	})
	con.App.AddCommand(operatorCmd)

	// [ Curse Commands ] ------------------------------------------------------------

	cursedCmd := &grumble.Command{
		Name:      consts.Cursed,
		Help:      "Chrome/electron post-exploitation tool kit (∩｀-´)⊃━☆ﾟ.*･｡ﾟ",
		LongHelp:  help.GetHelpFor([]string{consts.Cursed}),
		HelpGroup: consts.GenericHelpGroup,
		Flags: func(f *grumble.Flags) {
			f.Int("t", "timeout", defaultTimeout, "grpc timeout in seconds")
		},
		Run: func(ctx *grumble.Context) error {
			con.Println()
			cursed.CursedCmd(ctx, con)
			con.Println()
			return nil
		},
	}
	cursedCmd.AddCommand(&grumble.Command{
		Name:      consts.RmStr,
		Help:      "Remove a Curse from a process",
		LongHelp:  help.GetHelpFor([]string{consts.Cursed, consts.CursedConsole}),
		HelpGroup: consts.GenericHelpGroup,
		Flags: func(f *grumble.Flags) {
			f.Int("t", "timeout", defaultTimeout, "grpc timeout in seconds")
			f.Bool("k", "kill", false, "kill the process after removing the curse")
		},
		Args: func(a *grumble.Args) {
			a.Int("bind-port", "bind port of the Cursed process to stop")
		},
		Run: func(ctx *grumble.Context) error {
			con.Println()
			cursed.CursedRmCmd(ctx, con)
			con.Println()
			return nil
		},
	})
	cursedCmd.AddCommand(&grumble.Command{
		Name:      consts.CursedConsole,
		Help:      "Start a JavaScript console connected to a debug target",
		LongHelp:  help.GetHelpFor([]string{consts.Cursed, consts.CursedConsole}),
		HelpGroup: consts.GenericHelpGroup,
		Flags: func(f *grumble.Flags) {
			f.Int("r", "remote-debugging-port", 0, "remote debugging tcp port (0 = random)`")

			f.Int("t", "timeout", defaultTimeout, "grpc timeout in seconds")
		},
		Run: func(ctx *grumble.Context) error {
			con.Println()
			cursed.CursedConsoleCmd(ctx, con)
			con.Println()
			return nil
		},
	})
	cursedCmd.AddCommand(&grumble.Command{
		Name:      consts.CursedChrome,
		Help:      "Automatically inject a Cursed Chrome payload into a remote Chrome extension",
		LongHelp:  help.GetHelpFor([]string{consts.Cursed, consts.CursedChrome}),
		HelpGroup: consts.GenericHelpGroup,
		Flags: func(f *grumble.Flags) {
			f.Int("r", "remote-debugging-port", 0, "remote debugging tcp port (0 = random)")
			f.Bool("R", "restore", true, "restore the user's session after process termination")
			f.String("e", "exe", "", "chrome/chromium browser executable path (blank string = auto)")
			f.String("u", "user-data", "", "user data directory (blank string = auto)")
			f.String("p", "payload", "", "cursed chrome payload file path (.js)")
			f.Bool("k", "keep-alive", false, "keeps browser alive after last browser window closes")
			f.Bool("H", "headless", false, "start browser process in headless mode")

			f.Int("t", "timeout", defaultTimeout, "grpc timeout in seconds")
		},
		Args: func(a *grumble.Args) {
			a.StringList("args", "additional chrome cli arguments", grumble.Default([]string{}))
		},
		Run: func(ctx *grumble.Context) error {
			con.Println()
			cursed.CursedChromeCmd(ctx, con)
			con.Println()
			return nil
		},
	})
	cursedCmd.AddCommand(&grumble.Command{
		Name:      consts.CursedEdge,
		Help:      "Automatically inject a Cursed Chrome payload into a remote Edge extension",
		LongHelp:  help.GetHelpFor([]string{consts.Cursed, consts.CursedEdge}),
		HelpGroup: consts.GenericHelpGroup,
		Flags: func(f *grumble.Flags) {
			f.Int("r", "remote-debugging-port", 0, "remote debugging tcp port (0 = random)")
			f.Bool("R", "restore", true, "restore the user's session after process termination")
			f.String("e", "exe", "", "edge browser executable path (blank string = auto)")
			f.String("u", "user-data", "", "user data directory (blank string = auto)")
			f.String("p", "payload", "", "cursed chrome payload file path (.js)")
			f.Bool("k", "keep-alive", false, "keeps browser alive after last browser window closes")
			f.Bool("H", "headless", false, "start browser process in headless mode")

			f.Int("t", "timeout", defaultTimeout, "grpc timeout in seconds")
		},
		Args: func(a *grumble.Args) {
			a.StringList("args", "additional edge cli arguments", grumble.Default([]string{}))
		},
		Run: func(ctx *grumble.Context) error {
			con.Println()
			cursed.CursedEdgeCmd(ctx, con)
			con.Println()
			return nil
		},
	})
	cursedCmd.AddCommand(&grumble.Command{
		Name:      consts.CursedElectron,
		Help:      "Curse a remote Electron application",
		LongHelp:  help.GetHelpFor([]string{consts.Cursed, consts.CursedElectron}),
		HelpGroup: consts.GenericHelpGroup,
		Flags: func(f *grumble.Flags) {
			f.String("e", "exe", "", "remote electron executable absolute path")
			f.Int("r", "remote-debugging-port", 0, "remote debugging tcp port (0 = random)")

			f.Int("t", "timeout", defaultTimeout, "grpc timeout in seconds")
		},
		Args: func(a *grumble.Args) {
			a.StringList("args", "additional electron cli arguments", grumble.Default([]string{}))
		},
		Run: func(ctx *grumble.Context) error {
			con.Println()
			cursed.CursedElectronCmd(ctx, con)
			con.Println()
			return nil
		},
	})
	cursedCmd.AddCommand(&grumble.Command{
		Name:      consts.CursedCookies,
		Help:      "Dump all cookies from cursed process",
		LongHelp:  help.GetHelpFor([]string{consts.Cursed, consts.CursedCookies}),
		HelpGroup: consts.GenericHelpGroup,
		Flags: func(f *grumble.Flags) {
			f.String("s", "save", "", "save to file")

			f.Int("t", "timeout", defaultTimeout, "grpc timeout in seconds")
		},
		Run: func(ctx *grumble.Context) error {
			con.Println()
			cursed.CursedCookiesCmd(ctx, con)
			con.Println()
			return nil
		},
	})
	cursedCmd.AddCommand(&grumble.Command{
		Name:      consts.ScreenshotStr,
		Help:      "Take a screenshot of a cursed process debug target",
		LongHelp:  help.GetHelpFor([]string{consts.Cursed, consts.ScreenshotStr}),
		HelpGroup: consts.GenericHelpGroup,
		Flags: func(f *grumble.Flags) {
			f.Int64("q", "quality", 100, "screenshot quality (1 - 100)")
			f.String("s", "save", "", "save to file")

			f.Int("t", "timeout", defaultTimeout, "grpc timeout in seconds")
		},
		Run: func(ctx *grumble.Context) error {
			con.Println()
			cursed.CursedScreenshotCmd(ctx, con)
			con.Println()
			return nil
		},
	})
	con.App.AddCommand(cursedCmd)

	// [ Wasm ] -----------------------------------------------------------------

	wasmCmd := &grumble.Command{
		Name:      consts.WasmStr,
		Help:      "Execute a Wasm Module Extension",
		LongHelp:  help.GetHelpFor([]string{consts.WasmStr}),
		HelpGroup: consts.GenericHelpGroup,
		Args: func(a *grumble.Args) {
			a.String("filepath", "path the wasm/wasi module file (.wasm)")
			a.StringList("arguments", "arguments to pass to the wasm module", grumble.Default([]string{}))
		},
		Completer: func(prefix string, args []string) []string {
			if len(args) == 0 {
				return completers.LocalPathCompleter(prefix, args, con)
			}
			return []string{}
		},
		Flags: func(f *grumble.Flags) {
			f.Bool("P", "pipe", false, "pipe module stdin/stdout/stderr to the current terminal (session only)")
			f.String("f", "file", "", "include local file(s) in wasm module's /memfs (glob pattern) ")
			f.String("d", "dir", "", "recursively include local directory in wasm module's /memfs (glob pattern)")
			f.Bool("s", "skip-registration", false, "assume the extension is already registered")
			f.Bool("X", "loot", false, "save output as loot, incompatible with --pipe")

			f.Int("t", "timeout", 300, "grpc timeout in seconds")
		},
		Run: func(ctx *grumble.Context) error {
			con.Println()
			wasm.WasmCmd(ctx, con)
			con.Println()
			return nil
		},
	}

	wasmCmd.AddCommand(&grumble.Command{
		Name:      consts.LsStr,
		Help:      "List registered wasm extensions with current session/beacon",
		LongHelp:  help.GetHelpFor([]string{consts.WasmStr, consts.LsStr}),
		HelpGroup: consts.GenericHelpGroup,
		Flags: func(f *grumble.Flags) {
			f.Int("t", "timeout", defaultTimeout, "grpc timeout in seconds")
		},
		Run: func(ctx *grumble.Context) error {
			con.Println()
			wasm.WasmLsCmd(ctx, con)
			con.Println()
			return nil
		},
	})

	con.App.AddCommand(wasmCmd)

	// [ Builders ] ---------------------------------------------
	buildersCmd := &grumble.Command{
		Name:      consts.BuildersStr,
		Help:      "List external builders",
		LongHelp:  help.GetHelpFor([]string{consts.BuildersStr}),
		HelpGroup: consts.GenericHelpGroup,
		Flags: func(f *grumble.Flags) {
			f.Int("t", "timeout", defaultTimeout, "grpc timeout in seconds")
		},
		Run: func(ctx *grumble.Context) error {
			con.Println()
			builders.BuildersCmd(ctx, con)
			con.Println()
			return nil
		},
	}
	con.App.AddCommand(buildersCmd)

	// [ Crack ] ------------------------------------------------------------
	crackCmd := &grumble.Command{
		Name:      consts.CrackStr,
		Help:      "Crack: GPU password cracking",
		LongHelp:  help.GetHelpFor([]string{consts.CrackStr}),
		HelpGroup: consts.GenericHelpGroup,
		Flags: func(f *grumble.Flags) {
			f.Int("t", "timeout", defaultTimeout, "grpc timeout in seconds")
		},
		Run: func(ctx *grumble.Context) error {
			con.Println()
			crack.CrackCmd(ctx, con)
			con.Println()
			return nil
		},
	}
	crackStationsCmd := &grumble.Command{
		Name:      consts.StationsStr,
		Help:      "Manage crackstations",
		LongHelp:  help.GetHelpFor([]string{consts.CrackStr, consts.StationsStr}),
		HelpGroup: consts.GenericHelpGroup,
		Flags: func(f *grumble.Flags) {
			f.Int("t", "timeout", defaultTimeout, "grpc timeout in seconds")
		},
		Run: func(ctx *grumble.Context) error {
			con.Println()
			crack.CrackStationsCmd(ctx, con)
			con.Println()
			return nil
		},
	}
	crackCmd.AddCommand(crackStationsCmd)
	wordlistsCmd := &grumble.Command{
		Name:      consts.WordlistsStr,
		Help:      "Manage wordlists",
		LongHelp:  help.GetHelpFor([]string{consts.CrackStr, consts.WordlistsStr}),
		HelpGroup: consts.GenericHelpGroup,
		Flags: func(f *grumble.Flags) {
			f.Int("t", "timeout", defaultTimeout, "grpc timeout in seconds")
		},
		Run: func(ctx *grumble.Context) error {
			con.Println()
			crack.CrackWordlistsCmd(ctx, con)
			con.Println()
			return nil
		},
	}
	wordlistsCmd.AddCommand(&grumble.Command{
		Name: consts.AddStr,
		Help: "Add a wordlist",
		Flags: func(f *grumble.Flags) {
			f.String("n", "name", "", "wordlist name (blank = filename)")
			f.Int("t", "timeout", defaultTimeout, "grpc timeout in seconds")
		},
		Args: func(a *grumble.Args) {
			a.String("path", "path to local wordlist file", grumble.Default(""))
		},
		Run: func(ctx *grumble.Context) error {
			con.Println()
			crack.CrackWordlistsAddCmd(ctx, con)
			con.Println()
			return nil
		},
	})
	wordlistsCmd.AddCommand(&grumble.Command{
		Name: consts.RmStr,
		Help: "Remove a wordlist",
		Flags: func(f *grumble.Flags) {
			f.Int("t", "timeout", defaultTimeout, "grpc timeout in seconds")
		},
		Args: func(a *grumble.Args) {
			a.String("name", "name of wordlist to remove", grumble.Default(""))
		},
		Run: func(ctx *grumble.Context) error {
			con.Println()
			crack.CrackWordlistsRmCmd(ctx, con)
			con.Println()
			return nil
		},
	})
	crackCmd.AddCommand(wordlistsCmd)
	rulesCmd := &grumble.Command{
		Name:      consts.RulesStr,
		Help:      "Manage rule files",
		LongHelp:  help.GetHelpFor([]string{consts.CrackStr, consts.RulesStr}),
		HelpGroup: consts.GenericHelpGroup,
		Flags: func(f *grumble.Flags) {
			f.Int("t", "timeout", defaultTimeout, "grpc timeout in seconds")
		},
		Run: func(ctx *grumble.Context) error {
			con.Println()
			crack.CrackRulesCmd(ctx, con)
			con.Println()
			return nil
		},
	}
	rulesCmd.AddCommand(&grumble.Command{
		Name:     consts.AddStr,
		Help:     "Add a rules file",
		LongHelp: help.GetHelpFor([]string{consts.CrackStr, consts.RulesStr, consts.AddStr}),
		Flags: func(f *grumble.Flags) {
			f.String("n", "name", "", "rules name (blank = filename)")
			f.Int("t", "timeout", defaultTimeout, "grpc timeout in seconds")
		},
		Args: func(a *grumble.Args) {
			a.String("path", "path to local rules file", grumble.Default(""))
		},
		Run: func(ctx *grumble.Context) error {
			con.Println()
			crack.CrackRulesAddCmd(ctx, con)
			con.Println()
			return nil
		},
	})
	rulesCmd.AddCommand(&grumble.Command{
		Name:     consts.RmStr,
		Help:     "Remove rules",
		LongHelp: help.GetHelpFor([]string{consts.CrackStr, consts.RulesStr, consts.RmStr}),
		Flags: func(f *grumble.Flags) {
			f.Int("t", "timeout", defaultTimeout, "grpc timeout in seconds")
		},
		Args: func(a *grumble.Args) {
			a.String("name", "name of rules to remove", grumble.Default(""))
		},
		Run: func(ctx *grumble.Context) error {
			con.Println()
			crack.CrackRulesRmCmd(ctx, con)
			con.Println()
			return nil
		},
	})
	crackCmd.AddCommand(rulesCmd)
	hcstat2Cmd := &grumble.Command{
		Name:      consts.Hcstat2Str,
		Help:      "Manage markov hcstat2 files",
		LongHelp:  help.GetHelpFor([]string{consts.CrackStr, consts.Hcstat2Str}),
		HelpGroup: consts.GenericHelpGroup,
		Flags: func(f *grumble.Flags) {
			f.Int("t", "timeout", defaultTimeout, "grpc timeout in seconds")
		},
		Run: func(ctx *grumble.Context) error {
			con.Println()
			crack.CrackHcstat2Cmd(ctx, con)
			con.Println()
			return nil
		},
	}
	hcstat2Cmd.AddCommand(&grumble.Command{
		Name:     consts.AddStr,
		Help:     "Add a hcstat2 file",
		LongHelp: help.GetHelpFor([]string{consts.CrackStr, consts.Hcstat2Str, consts.AddStr}),
		Flags: func(f *grumble.Flags) {
			f.String("n", "name", "", "hcstat2 name (blank = filename)")
			f.Int("t", "timeout", defaultTimeout, "grpc timeout in seconds")
		},
		Args: func(a *grumble.Args) {
			a.String("path", "path to local hcstat2 file", grumble.Default(""))
		},
		Run: func(ctx *grumble.Context) error {
			con.Println()
			crack.CrackHcstat2AddCmd(ctx, con)
			con.Println()
			return nil
		},
	})
	hcstat2Cmd.AddCommand(&grumble.Command{
		Name:     consts.RmStr,
		Help:     "Remove hcstat2 file",
		LongHelp: help.GetHelpFor([]string{consts.CrackStr, consts.Hcstat2Str, consts.RmStr}),
		Flags: func(f *grumble.Flags) {
			f.Int("t", "timeout", defaultTimeout, "grpc timeout in seconds")
		},
		Args: func(a *grumble.Args) {
			a.String("name", "name of hcstat2 to remove", grumble.Default(""))
		},
		Run: func(ctx *grumble.Context) error {
			con.Println()
			crack.CrackHcstat2RmCmd(ctx, con)
			con.Println()
			return nil
		},
	})
	crackCmd.AddCommand(hcstat2Cmd)

	con.App.AddCommand(crackCmd)
}<|MERGE_RESOLUTION|>--- conflicted
+++ resolved
@@ -1210,14 +1210,9 @@
 		},
 		Flags: func(f *grumble.Flags) {
 			f.Bool("S", "disable-sgn", true, "disable shikata ga nai shellcode encoder")
-<<<<<<< HEAD
-
-			f.Int("t", "timeout", defaultTimeout, "grpc timeout in seconds")
-=======
 			f.Uint("p", "pid", 0, "process id to migrate into")
 			f.String("n", "process-name", "", "name of the process to migrate into")
 			f.Int("t", "timeout", defaultTimeout, "command timeout in seconds")
->>>>>>> 81acc47b
 		},
 		HelpGroup: consts.SliverWinHelpGroup,
 	})
