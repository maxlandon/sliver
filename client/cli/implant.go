--- conflicted
+++ resolved
@@ -22,7 +22,6 @@
 	"errors"
 	"os"
 
-<<<<<<< HEAD
 	"github.com/rsteube/carapace"
 	"github.com/spf13/cobra"
 	"github.com/spf13/pflag"
@@ -30,19 +29,13 @@
 
 	"github.com/reeflective/console"
 
-=======
->>>>>>> dcebd2dd
 	"github.com/bishopfox/sliver/client/command"
 	"github.com/bishopfox/sliver/client/command/completers"
 	"github.com/bishopfox/sliver/client/command/use"
 	client "github.com/bishopfox/sliver/client/console"
 	"github.com/bishopfox/sliver/client/constants"
-	"github.com/rsteube/carapace"
-	"github.com/spf13/cobra"
-	"github.com/spf13/pflag"
 )
 
-<<<<<<< HEAD
 // implantCmd returns the command tree for Sliver active targets.
 // This function has not yet found its place into one of the commands subdirectories,
 // since I'm not really sure how to do it in a way that would be optimal for everyone.
@@ -55,16 +48,6 @@
 	implantCmd.GroupID = constants.SliverHelpGroup
 
 	// But let the user set this implant with a flag.
-=======
-func implantCmd(con *console.SliverClient) *cobra.Command {
-	con.IsCLI = true
-
-	makeCommands := command.SliverCommands(con)
-	cmd := makeCommands()
-	cmd.Use = constants.ImplantMenu
-
-	// Flags
->>>>>>> dcebd2dd
 	implantFlags := pflag.NewFlagSet(constants.ImplantMenu, pflag.ContinueOnError)
 	implantFlags.StringP("use", "s", "", "Set the active target session/beacon")
 	implantCmd.Flags().AddFlagSet(implantFlags)
@@ -85,15 +68,10 @@
 			return
 		}
 
-<<<<<<< HEAD
 		// And let the console and its active target decide
 		// what should be available to us, and what should not.
 		con.ActiveTarget.FilterCommands(implantCmd)
 	})
-=======
-	// Pre-runners (console setup, connection, etc)
-	cmd.PersistentPreRunE, cmd.PersistentPostRunE = makeRunners(cmd, con)
->>>>>>> dcebd2dd
 
 	// This completer will try connect to the server anyway, if not done already.
 	completers.NewFlagCompsFor(implantCmd, func(comp *carapace.ActionMap) {
@@ -105,7 +83,6 @@
 	return implantCmd
 }
 
-<<<<<<< HEAD
 // preRunImplant returns the pre-runner to be ran before any implant-targeting command,
 // to connect to the server, query the sessions/beacons and set one as the active target.
 // Like implantCmd, this function can moved from here down the road, either integrated as
@@ -115,10 +92,6 @@
 		if err := con.PreRunConnect(cmd, args); err != nil {
 			return err
 		}
-=======
-func makeRunners(implantCmd *cobra.Command, con *console.SliverClient) (pre, post func(cmd *cobra.Command, args []string) error) {
-	startConsole, closeConsole := consoleRunnerCmd(con, false)
->>>>>>> dcebd2dd
 
 		// Pre-parse the flags and get our active target.
 		if err := implantCmd.ParseFlags(args); err != nil {
@@ -163,7 +136,6 @@
 	}
 }
 
-<<<<<<< HEAD
 // postRunImplant saves the current CLI os.Args command line to the server, so that all interactions
 // with an implant from a system shell will be logged and accessible just the same as in the console.
 func postRunImplant(implantCmd *cobra.Command, con *client.SliverClient) command.CobraRunnerE {
@@ -181,24 +153,10 @@
 				saveArgs = os.Args[i:]
 			}
 		}
-=======
-func makeCompleters(cmd *cobra.Command, con *console.SliverClient) {
-	comps := carapace.Gen(cmd)
->>>>>>> dcebd2dd
 
 		con.ActiveTarget.SaveCommandLine(saveArgs)
 
-<<<<<<< HEAD
 		// And disconnect from the server like for other commands.
 		return con.PostRunDisconnect(cmd, args)
 	}
-=======
-	// Bind completers to flags (wrap them to use the same pre-runners)
-	command.BindFlagCompletions(cmd, func(comp *carapace.ActionMap) {
-		(*comp)["use"] = carapace.ActionCallback(func(c carapace.Context) carapace.Action {
-			cmd.PersistentPreRunE(cmd, c.Args)
-			return use.SessionIDCompleter(con)
-		})
-	})
->>>>>>> dcebd2dd
 }