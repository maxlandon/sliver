import AsciinemaPlayer from "@/components/asciinema";
import { SliversIcon } from "@/components/icons/slivers";
import TutorialCard from "@/components/tutorial-card";
import { Themes } from "@/util/themes";
import { Card, CardBody, CardHeader, Divider } from "@nextui-org/react";
import { useRouter } from "next/router";

export default function Home() {
  const router = useRouter();

  function getThemeState(): Themes {
    if (typeof window !== "undefined") {
      const loadedTheme = localStorage.getItem("theme");
      const currentTheme = loadedTheme ? (loadedTheme as Themes) : Themes.DARK;
      return currentTheme;
    }
    return Themes.DARK;
  }

  return (
    <div className="grid grid-cols-12 mt-2 gap-2 ml-12 mr-12">
      <div className="col-span-6">
        <AsciinemaPlayer
          src="/asciinema/intro.cast"
          rows="18"
          cols="75"
          idleTimeLimit={60}
          preload={true}
          autoPlay={true}
          loop={true}
        />
      </div>
      <div className="col-span-6 ml-2">
        <Card>
          <CardHeader>
            <div className="flex items-center">
              <SliversIcon className="mr-2" height={28} />
              <span className="text-2xl">Sliver Command &amp; Control</span>
            </div>
          </CardHeader>
          <Divider />
          <CardBody>
            <p
              className={
                getThemeState() === Themes.DARK
                  ? "prose dark:prose-invert"
                  : "prose prose-slate"
              }
            >
              Sliver is a powerful command and control (C2) framework designed
              to provide advanced capabilities for covertly managing and
              controlling remote systems. With Sliver, security professionals,
              red teams, and penetration testers can easily establish a secure
              and reliable communication channel over Mutual TLS, HTTP(S), DNS,
              or Wireguard with target machines. Enabling them to execute
              commands, gather information, and perform various
              post-exploitation activities. The framework offers a user-friendly
              console interface, extensive functionality, and support for
              multiple operating systems as well as multiple CPU architectures,
              making it an indispensable tool for conducting comprehensive
              offensive security operations.
            </p>
          </CardBody>
        </Card>
      </div>

<<<<<<< HEAD
      <div className="col-span-1"></div>
      <div className="col-span-10 mt-8">
        <Divider />
      </div>
      <div className="col-span-1"></div>

      <div className="col-span-1"></div>
      <div className="col-span-10 mt-8">
        <div className="grid grid-cols-8">
          <div className="col-span-2">
            <TutorialCard
              name="Getting Started"
              description="A quick start guide to get you up and running with Sliver."
=======
      <div className="col-span-12 mt-8">
        <Divider />
      </div>

      <div className="col-span-12 mt-8">
        <div className="grid grid-cols-9 gap-2">
          <div className="col-span-3">
            <TutorialCard
              name="Getting Started"
              description="A quick start guide to get you up and running"
>>>>>>> dcebd2dd
              asciiCast="/asciinema/install-1.cast"
              cols="133"
              rows="32"
              idleTimeLimit={1}
              showButton={true}
              buttonText="Read Docs"
              onPress={() => {
                router.push({
                  pathname: "/docs",
                  query: { name: "Getting Started" },
                });
              }}
            />
          </div>
<<<<<<< HEAD
        </div>
      </div>
      <div className="col-span-1"></div>
=======

          <div className="col-span-3">
            <TutorialCard
              name="Compile From Source"
              description="How to compile Sliver from source"
              asciiCast="/asciinema/compile-from-source.cast"
              cols="133"
              rows="32"
              idleTimeLimit={1}
              showButton={true}
              buttonText="Read Docs"
              onPress={() => {
                router.push({
                  pathname: "/docs",
                  query: { name: "Compile from Source" },
                });
              }}
            />
          </div>
        </div>
      </div>
>>>>>>> dcebd2dd

      <div className="col-span-12 mb-8"></div>
    </div>
  );
}<|MERGE_RESOLUTION|>--- conflicted
+++ resolved
@@ -64,21 +64,6 @@
         </Card>
       </div>
 
-<<<<<<< HEAD
-      <div className="col-span-1"></div>
-      <div className="col-span-10 mt-8">
-        <Divider />
-      </div>
-      <div className="col-span-1"></div>
-
-      <div className="col-span-1"></div>
-      <div className="col-span-10 mt-8">
-        <div className="grid grid-cols-8">
-          <div className="col-span-2">
-            <TutorialCard
-              name="Getting Started"
-              description="A quick start guide to get you up and running with Sliver."
-=======
       <div className="col-span-12 mt-8">
         <Divider />
       </div>
@@ -89,7 +74,6 @@
             <TutorialCard
               name="Getting Started"
               description="A quick start guide to get you up and running"
->>>>>>> dcebd2dd
               asciiCast="/asciinema/install-1.cast"
               cols="133"
               rows="32"
@@ -104,11 +88,6 @@
               }}
             />
           </div>
-<<<<<<< HEAD
-        </div>
-      </div>
-      <div className="col-span-1"></div>
-=======
 
           <div className="col-span-3">
             <TutorialCard
@@ -130,7 +109,6 @@
           </div>
         </div>
       </div>
->>>>>>> dcebd2dd
 
       <div className="col-span-12 mb-8"></div>
     </div>
