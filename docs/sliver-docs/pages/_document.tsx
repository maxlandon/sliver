--- conflicted
+++ resolved
@@ -2,11 +2,7 @@
 import React from "react";
 
 // This generates the https: and wss: "connect-src" directives based on the above backends list so its a little easier to edit.
-<<<<<<< HEAD
-const CSP = `default-src 'none'; script-src 'self' 'unsafe-eval'; img-src 'self'; style-src 'self' 'unsafe-inline'; font-src 'self'; connect-src 'self'`;
-=======
 const CSP = `default-src 'none'; script-src 'self' 'unsafe-eval'; img-src 'self'; style-src 'self' 'unsafe-inline'; font-src 'self'; frame-src https://youtu.be; connect-src 'self'`;
->>>>>>> dcebd2dd
 
 class MyDocument extends Document {
   static async getInitialProps(ctx: any) {
@@ -21,7 +17,6 @@
     return (
       <Html lang="en">
         <Head>
-          <title>Sliver Docs</title>
           <meta httpEquiv="Content-Security-Policy" content={CSP} />
         </Head>
         <body>
