--- conflicted
+++ resolved
@@ -3,10 +3,7 @@
 # generated files
 public/sitemap.json
 public/docs.json
-<<<<<<< HEAD
-=======
 public/tutorials.json
->>>>>>> dcebd2dd
 /www.zip
 
 # code editor files
