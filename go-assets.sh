--- conflicted
+++ resolved
@@ -20,13 +20,8 @@
 
 # Creates the static go asset archives
 
-<<<<<<< HEAD
-GO_VER="1.20.5"
-GARBLE_VER="1.20.5"
-=======
 GO_VER="1.21.4"
 GARBLE_VER="1.21.4b"
->>>>>>> 06116675
 SGN_VER="0.0.3"
 
 BLOAT_FILES="AUTHORS CONTRIBUTORS PATENTS VERSION favicon.ico robots.txt SECURITY.md CONTRIBUTING.md LICENSE README.md ./doc ./test ./api ./misc"
