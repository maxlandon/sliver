--- conflicted
+++ resolved
@@ -20,13 +20,8 @@
 
 # Creates the static go asset archives
 
-<<<<<<< HEAD
-GO_VER="1.20"
-GARBLE_VER="1.20.1"
-=======
 GO_VER="1.20.1"
 GARBLE_VER="1.20.2"
->>>>>>> 42a4e93a
 SGN_VER="0.0.3"
 
 GO_ARCH_1="amd64"
