module github.com/bishopfox/sliver

go 1.16

require (
        github.com/BurntSushi/xgb v0.0.0-20210121224620-deaf085860bc // indirect
        github.com/gen2brain/shm v0.0.0-20200228170931-49f9650110c5 // indirect
        github.com/golang/protobuf v1.4.3
        github.com/lesnuages/go-winio v0.4.19
        golang.zx2c4.com/wireguard v0.0.0-20210311162910-5f0c8b942d93
        github.com/kbinani/screenshot v0.0.0-20191211154542-3a185f1ce18f
        github.com/lxn/win v0.0.0-20210218163916-a377121e959e // indirect
        github.com/lesnuages/go-socks5 v0.0.0-20210409090601-adbe23bd0194
        inet.af/netstack v0.0.0-20210317161235-a1bf4e56ef22
        golang.org/x/crypto v0.0.0-20210616213533-5ff15b29337e
	golang.org/x/sys v0.0.0-20210616094352-59db8d763f22 // indirect
<<<<<<< HEAD
	github.com/Binject/universal v0.0.0-20210304094126-daefaa886313
=======
        github.com/pquerna/otp v1.3.0
>>>>>>> c41e9dea
)<|MERGE_RESOLUTION|>--- conflicted
+++ resolved
@@ -14,9 +14,5 @@
         inet.af/netstack v0.0.0-20210317161235-a1bf4e56ef22
         golang.org/x/crypto v0.0.0-20210616213533-5ff15b29337e
 	golang.org/x/sys v0.0.0-20210616094352-59db8d763f22 // indirect
-<<<<<<< HEAD
-	github.com/Binject/universal v0.0.0-20210304094126-daefaa886313
-=======
         github.com/pquerna/otp v1.3.0
->>>>>>> c41e9dea
 )