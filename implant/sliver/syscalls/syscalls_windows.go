package syscalls

//go:generate go run $GOPATH/src/golang.org/x/sys/windows/mkwinsyscall -output zsyscalls_windows.go syscalls_windows.go

//sys InitializeProcThreadAttributeList(lpAttributeList *PROC_THREAD_ATTRIBUTE_LIST, dwAttributeCount uint32, dwFlags uint32, lpSize *uintptr) (err error) = kernel32.InitializeProcThreadAttributeList
//sys GetProcessHeap() (procHeap windows.Handle, err error) = kernel32.GetProcessHeap
//sys HeapAlloc(hHeap windows.Handle, dwFlags uint32, dwBytes uintptr) (lpMem uintptr, err error) = kernel32.HeapAlloc
//sys HeapReAlloc(hHeap windows.Handle, dwFlags uint32, lpMem uintptr, dwBytes uintptr) (lpRes uintptr, err error) = kernel32.HeapReAlloc
//sys HeapSize(hHeap windows.Handle, dwFlags uint32, lpMem uintptr) (res uint32, err error) = kernel32.HeapSize
//sys UpdateProcThreadAttribute(lpAttributeList *PROC_THREAD_ATTRIBUTE_LIST, dwFlags uint32, attribute uintptr, lpValue *uintptr, cbSize uintptr, lpPreviousValue uintptr, lpReturnSize *uintptr) (err error) = kernel32.UpdateProcThreadAttribute
//sys CreateProcess(appName *uint16, commandLine *uint16, procSecurity *windows.SecurityAttributes, threadSecurity *windows.SecurityAttributes, inheritHandles bool, creationFlags uint32, env *uint16, currentDir *uint16, startupInfo *StartupInfoEx, outProcInfo *windows.ProcessInformation) (err error) = kernel32.CreateProcessW
//sys VirtualAllocEx(hProcess windows.Handle, lpAddress uintptr, dwSize uintptr, flAllocationType uint32, flProtect uint32) (addr uintptr, err error) = kernel32.VirtualAllocEx
//sys WriteProcessMemory(hProcess windows.Handle, lpBaseAddress uintptr, lpBuffer *byte, nSize uintptr, lpNumberOfBytesWritten *uintptr) (err error) = kernel32.WriteProcessMemory
//sys VirtualProtectEx(hProcess windows.Handle, lpAddress uintptr, dwSize uintptr, flNewProtect uint32, lpflOldProtect *uint32) (err error) = kernel32.VirtualProtectEx
//sys QueueUserAPC(pfnAPC uintptr, hThread windows.Handle, dwData uintptr) (err error) = kernel32.QueueUserAPC
//sys DeleteProcThreadAttributeList(lpAttributeList *PROC_THREAD_ATTRIBUTE_LIST) = kernel32.DeleteProcThreadAttributeList
//sys HeapFree(hHeap windows.Handle, dwFlags uint32, lpMem uintptr) (err error) = kernel32.HeapFree
//sys CreateRemoteThread(hProcess windows.Handle, lpThreadAttributes *windows.SecurityAttributes, dwStackSize uint32, lpStartAddress uintptr, lpParameter uintptr, dwCreationFlags uint32, lpThreadId *uint32)(threadHandle windows.Handle, err error) = kernel32.CreateRemoteThread
//sys CreateThread(lpThreadAttributes *windows.SecurityAttributes, dwStackSize uint32, lpStartAddress uintptr, lpParameter uintptr, dwCreationFlags uint32, lpThreadId *uint32)(threadHandle windows.Handle, err error) = kernel32.CreateThread
//sys GetExitCodeThread(hTread windows.Handle, lpExitCode *uint32) (err error) = kernel32.GetExitCodeThread

//sys MiniDumpWriteDump(hProcess windows.Handle, pid uint32, hFile uintptr, dumpType uint32, exceptionParam uintptr, userStreamParam uintptr, callbackParam uintptr) (err error) = DbgHelp.MiniDumpWriteDump
//sys ImpersonateLoggedOnUser(hToken windows.Token) (err error) = advapi32.ImpersonateLoggedOnUser
//sys LogonUser(lpszUsername *uint16, lpszDomain *uint16, lpszPassword *uint16, dwLogonType uint32, dwLogonProvider uint32, phToken *windows.Token) (err error) = advapi32.LogonUserW

//sys GetDC(HWND windows.Handle) (HDC windows.Handle, err error) = User32.GetDC
//sys ReleaseDC(hWnd windows.Handle, hDC windows.Handle) (int uint32, err error) = User32.ReleaseDC
//sys CreateCompatibleDC(hdc windows.Handle) (HDC windows.Handle, err error) =  Gdi32.CreateCompatibleDC
//sys GetDesktopWindow() (HWND windows.Handle, err error) = User32.GetDesktopWindow
//sys DeleteDC(hdc windows.Handle) (BOOL uint32, err error) = Gdi32.DeleteDC
//sys CreateCompatibleBitmap(hdc windows.Handle, cx int, cy int) (HBITMAP windows.Handle, err error) = Gdi32.CreateCompatibleBitmap
//sys DeleteObject(ho windows.Handle) (BOOL uint32, err error) = Gdi32.DeleteObject
//sys GlobalAlloc(uFlags uint, dwBytes uintptr) (HGLOBAL windows.Handle, err error) = Kernel32.GlobalAlloc
//sys GlobalFree(hMem windows.Handle) (HGLOBAL windows.Handle, err error) = Kernel32.GlobalFree
//sys GlobalLock(hMem windows.Handle) (LPVOID uintptr, err error) = Kernel32.GlobalLock
//sys GlobalUnlock(hMem windows.Handle) (BOOL uint32, err error) = Kernel32.GlobalUnlock
//sys SelectObject(hdc windows.Handle, h windows.Handle) (HGDIOBJ windows.Handle, err error) = Gdi32.SelectObject
//sys BitBlt(hdc windows.Handle, x uint32, y uint32, cx uint32, cy uint32, hdcSrc windows.Handle, x1 uint32, y1 uint32, rop int32) (BOOL int, err error) = Gdi32.BitBlt
//sys GetDIBits(hdc windows.Handle, hbm windows.Handle, start uint32, cLines uint32, lpvBits uintptr, lpbmi uintptr, usage int) (ret int, err error) = Gdi32.GetDIBits
<<<<<<< HEAD
//sys PssCaptureSnapshot(processHandle windows.Handle, captureFlags uint32, threadContextFlags uint32, snapshotHandle *windows.Handle) (err error) = kernel32.PssCaptureSnapshot

//sys RtlCopyMemory(dest uintptr, src uintptr, dwSize uint32) = ntdll.RtlCopyMemory
//sys GetProcessMemoryInfo(process windows.Handle, ppsmemCounters *ProcessMemoryCounters, cb uint32) (err error) = psapi.GetProcessMemoryInfo
=======
//sys LookupPrivilegeNameW(systemName string, luid *uint64, buffer *uint16, size *uint32) (err error) = advapi32.LookupPrivilegeNameW
//sys LookupPrivilegeDisplayNameW(systemName string, privilegeName *uint16, buffer *uint16, size *uint32, languageId *uint32) (err error) = advapi32.LookupPrivilegeDisplayNameW
>>>>>>> 7ef4923f
<|MERGE_RESOLUTION|>--- conflicted
+++ resolved
@@ -37,12 +37,9 @@
 //sys SelectObject(hdc windows.Handle, h windows.Handle) (HGDIOBJ windows.Handle, err error) = Gdi32.SelectObject
 //sys BitBlt(hdc windows.Handle, x uint32, y uint32, cx uint32, cy uint32, hdcSrc windows.Handle, x1 uint32, y1 uint32, rop int32) (BOOL int, err error) = Gdi32.BitBlt
 //sys GetDIBits(hdc windows.Handle, hbm windows.Handle, start uint32, cLines uint32, lpvBits uintptr, lpbmi uintptr, usage int) (ret int, err error) = Gdi32.GetDIBits
-<<<<<<< HEAD
 //sys PssCaptureSnapshot(processHandle windows.Handle, captureFlags uint32, threadContextFlags uint32, snapshotHandle *windows.Handle) (err error) = kernel32.PssCaptureSnapshot
 
 //sys RtlCopyMemory(dest uintptr, src uintptr, dwSize uint32) = ntdll.RtlCopyMemory
 //sys GetProcessMemoryInfo(process windows.Handle, ppsmemCounters *ProcessMemoryCounters, cb uint32) (err error) = psapi.GetProcessMemoryInfo
-=======
 //sys LookupPrivilegeNameW(systemName string, luid *uint64, buffer *uint16, size *uint32) (err error) = advapi32.LookupPrivilegeNameW
-//sys LookupPrivilegeDisplayNameW(systemName string, privilegeName *uint16, buffer *uint16, size *uint32, languageId *uint32) (err error) = advapi32.LookupPrivilegeDisplayNameW
->>>>>>> 7ef4923f
+//sys LookupPrivilegeDisplayNameW(systemName string, privilegeName *uint16, buffer *uint16, size *uint32, languageId *uint32) (err error) = advapi32.LookupPrivilegeDisplayNameW