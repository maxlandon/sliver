--- conflicted
+++ resolved
@@ -11,10 +11,6 @@
 // Snippet creates the nushell completion script.
 func Snippet(cmd *cobra.Command) string {
 	return fmt.Sprintf(`let %v_completer = {|spans| 
-<<<<<<< HEAD
-    %v _carapace nushell ...$spans | from json
-=======
     %v _carapace nushell $spans | from json
->>>>>>> dcebd2dd
 }`, cmd.Name(), uid.Executable())
 }