// Package cache provides disk cache for Actions
package cache

import (
	"crypto/sha1"
	"encoding/json"
	"errors"
	"fmt"
	"os"
	"strconv"
	"strings"
	"time"

	"github.com/rsteube/carapace/internal/env"
	"github.com/rsteube/carapace/internal/export"
	"github.com/rsteube/carapace/internal/uid"
	"github.com/rsteube/carapace/pkg/cache/key"
	"github.com/rsteube/carapace/pkg/xdg"
)

func WriteE(file string, e export.Export) (err error) {
	var m []byte
	if m, err = json.Marshal(e); err == nil {
<<<<<<< HEAD
		err = Write(file, m)
=======
		err = os.WriteFile(file, m, 0600)
>>>>>>> dcebd2dd
	}
	return
}

func Write(file string, content []byte) (err error) {
	return os.WriteFile(file, content, 0600)
}

func LoadE(file string, timeout time.Duration) (*export.Export, error) { // TODO reference
	content, err := Load(file, timeout)
	if err != nil {
		return nil, err
	}

	var e export.Export
	if err := json.Unmarshal(content, &e); err != nil {
		return nil, err
	}
	return &e, nil
}

func Load(file string, timeout time.Duration) (b []byte, err error) {
	var stat os.FileInfo
	if stat, err = os.Stat(file); os.IsNotExist(err) || (timeout >= 0 && stat.ModTime().Add(timeout).Before(time.Now())) {
<<<<<<< HEAD
		return nil, errors.New("not exists or timeout exceeded")
=======
		err = errors.New("not exists or timeout exceeded")
	} else {
		var content []byte
		if content, err = os.ReadFile(file); err == nil {
			err = json.Unmarshal(content, &e)
		}
>>>>>>> dcebd2dd
	}
	return os.ReadFile(file)
}

// CacheDir creates a cache folder for current user and returns the path.
func CacheDir(name string) (dir string, err error) {
	var userCacheDir string
	userCacheDir, err = xdg.UserCacheDir()
	if err != nil {
		return
	}

	if m, sandboxErr := env.Sandbox(); sandboxErr == nil {
		userCacheDir = m.CacheDir()
	}

	dir = fmt.Sprintf("%v/carapace/%v/%v", userCacheDir, uid.Executable(), name)
	err = os.MkdirAll(dir, 0700)
	return
}

// File returns the cache filename for given values
// TODO cleanup
<<<<<<< HEAD
func File(callerFile string, callerLine int, keys ...key.Key) (file string, err error) {
=======
func File(callerFile string, callerLine int, keys ...cache.Key) (file string, err error) {
>>>>>>> dcebd2dd
	uid := uidKeys(callerFile, strconv.Itoa(callerLine))
	ids := make([]string, 0)
	for _, key := range keys {
		id, err := key()
		if err != nil {
			return "", err
		}
		ids = append(ids, id)
	}
	if dir, err := CacheDir(uid); err == nil {
		file = dir + "/" + uidKeys(ids...)
	}
	return
}

func uidKeys(keys ...string) string {
	return fmt.Sprintf("%x", sha1.Sum([]byte(strings.Join(keys, "\001"))))
}<|MERGE_RESOLUTION|>--- conflicted
+++ resolved
@@ -14,54 +14,31 @@
 	"github.com/rsteube/carapace/internal/env"
 	"github.com/rsteube/carapace/internal/export"
 	"github.com/rsteube/carapace/internal/uid"
-	"github.com/rsteube/carapace/pkg/cache/key"
+	"github.com/rsteube/carapace/pkg/cache"
 	"github.com/rsteube/carapace/pkg/xdg"
 )
 
-func WriteE(file string, e export.Export) (err error) {
+// Write persistests given values to file as json.
+func Write(file string, e export.Export) (err error) {
 	var m []byte
 	if m, err = json.Marshal(e); err == nil {
-<<<<<<< HEAD
-		err = Write(file, m)
-=======
 		err = os.WriteFile(file, m, 0600)
->>>>>>> dcebd2dd
 	}
 	return
 }
 
-func Write(file string, content []byte) (err error) {
-	return os.WriteFile(file, content, 0600)
-}
-
-func LoadE(file string, timeout time.Duration) (*export.Export, error) { // TODO reference
-	content, err := Load(file, timeout)
-	if err != nil {
-		return nil, err
-	}
-
-	var e export.Export
-	if err := json.Unmarshal(content, &e); err != nil {
-		return nil, err
-	}
-	return &e, nil
-}
-
-func Load(file string, timeout time.Duration) (b []byte, err error) {
+// Load loads values from file unless modification date exceeds timeout.
+func Load(file string, timeout time.Duration) (e export.Export, err error) {
 	var stat os.FileInfo
 	if stat, err = os.Stat(file); os.IsNotExist(err) || (timeout >= 0 && stat.ModTime().Add(timeout).Before(time.Now())) {
-<<<<<<< HEAD
-		return nil, errors.New("not exists or timeout exceeded")
-=======
 		err = errors.New("not exists or timeout exceeded")
 	} else {
 		var content []byte
 		if content, err = os.ReadFile(file); err == nil {
 			err = json.Unmarshal(content, &e)
 		}
->>>>>>> dcebd2dd
 	}
-	return os.ReadFile(file)
+	return
 }
 
 // CacheDir creates a cache folder for current user and returns the path.
@@ -83,11 +60,7 @@
 
 // File returns the cache filename for given values
 // TODO cleanup
-<<<<<<< HEAD
-func File(callerFile string, callerLine int, keys ...key.Key) (file string, err error) {
-=======
 func File(callerFile string, callerLine int, keys ...cache.Key) (file string, err error) {
->>>>>>> dcebd2dd
 	uid := uidKeys(callerFile, strconv.Itoa(callerLine))
 	ids := make([]string, 0)
 	for _, key := range keys {
