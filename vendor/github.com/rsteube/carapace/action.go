package carapace

import (
	"fmt"
	"os"
	"regexp"
	"runtime"
	"strings"
	"time"

	shlex "github.com/rsteube/carapace-shlex"
	"github.com/rsteube/carapace/internal/cache"
	"github.com/rsteube/carapace/internal/common"
<<<<<<< HEAD
	"github.com/rsteube/carapace/pkg/cache/key"
=======
	pkgcache "github.com/rsteube/carapace/pkg/cache"
>>>>>>> dcebd2dd
	"github.com/rsteube/carapace/pkg/match"
	"github.com/rsteube/carapace/pkg/style"
	pkgtraverse "github.com/rsteube/carapace/pkg/traverse"
)

// Action indicates how to complete a flag or positional argument.
type Action struct {
	meta      common.Meta
	rawValues common.RawValues
	callback  CompletionCallback
}

// ActionMap maps Actions to an identifier.
type ActionMap map[string]Action

// CompletionCallback is executed during completion of associated flag or positional argument.
type CompletionCallback func(c Context) Action

// Cache cashes values of a CompletionCallback for given duration and keys.
func (a Action) Cache(timeout time.Duration, keys ...key.Key) Action {
	if a.callback != nil { // only relevant for callback actions
		cachedCallback := a.callback
		_, file, line, _ := runtime.Caller(1) // generate uid from wherever Cache() was called
		a.callback = func(c Context) Action {
			cacheFile, err := cache.File(file, line, keys...)
			if err != nil {
				return cachedCallback(c)
			}

			if cached, err := cache.LoadE(cacheFile, timeout); err == nil {
				return Action{meta: cached.Meta, rawValues: cached.Values}
			}

			invokedAction := (Action{callback: cachedCallback}).Invoke(c)
			if invokedAction.action.meta.Messages.IsEmpty() {
				if cacheFile, err := cache.File(file, line, keys...); err == nil { // regenerate as cache keys might have changed due to invocation
					_ = cache.WriteE(cacheFile, invokedAction.export())
				}
			}
			return invokedAction.ToA()
		}
	}
	return a
}

// Chdir changes the current working directory to the named directory for the duration of invocation.
func (a Action) Chdir(dir string) Action {
	return ActionCallback(func(c Context) Action {
		abs, err := c.Abs(dir)
		if err != nil {
			return ActionMessage(err.Error())
		}
		if info, err := os.Stat(abs); err != nil {
			return ActionMessage(err.Error())
		} else if !info.IsDir() {
			return ActionMessage("not a directory: %v", abs)
		}
		c.Dir = abs
		return a.Invoke(c).ToA()
	})
}

// ChdirF is like Chdir but uses a function.
func (a Action) ChdirF(f func(tc pkgtraverse.Context) (string, error)) Action {
	return ActionCallback(func(c Context) Action {
		newDir, err := f(c)
		if err != nil {
			return ActionMessage(err.Error())
		}
		return a.Chdir(newDir)
	})
}

// Filter filters given values.
//
//	carapace.ActionValues("A", "B", "C").Filter("B") // ["A", "C"]
func (a Action) Filter(values ...string) Action {
	return ActionCallback(func(c Context) Action {
		return a.Invoke(c).Filter(values...).ToA()
	})
}

// FilterArgs filters Context.Args.
func (a Action) FilterArgs() Action {
	return ActionCallback(func(c Context) Action {
		return a.Filter(c.Args...)
	})
}

// FilterArgs filters Context.Parts.
func (a Action) FilterParts() Action {
	return ActionCallback(func(c Context) Action {
		return a.Filter(c.Parts...)
	})
}

// Invoke executes the callback of an action if it exists (supports nesting).
func (a Action) Invoke(c Context) InvokedAction {
	if c.Args == nil {
		c.Args = []string{}
	}
	if c.Env == nil {
		c.Env = []string{}
	}
	if c.Parts == nil {
		c.Parts = []string{}
	}

	if a.rawValues == nil && a.callback != nil {
		result := a.callback(c).Invoke(c)
		result.action.meta.Merge(a.meta)
		return result
	}
	return InvokedAction{a}
}

// List wraps the Action in an ActionMultiParts with given divider.
func (a Action) List(divider string) Action {
	return ActionMultiParts(divider, func(c Context) Action {
		return a.Invoke(c).ToA().NoSpace()
	})
}

// MultiParts splits values of an Action by given dividers and completes each segment separately.
func (a Action) MultiParts(dividers ...string) Action {
	return ActionCallback(func(c Context) Action {
		return a.Invoke(c).ToMultiPartsA(dividers...)
	})
}

// MultiPartsP is like MultiParts but with placeholders.
func (a Action) MultiPartsP(delimiter string, pattern string, f func(placeholder string, matches map[string]string) Action) Action {
	return ActionCallback(func(c Context) Action {
		invoked := a.Invoke(c)

		return ActionMultiParts(delimiter, func(c Context) Action {
			rPlaceholder := regexp.MustCompile(pattern)
			matchedData := make(map[string]string)
			matchedSegments := make(map[string]common.RawValue)
			staticMatches := make(map[int]bool)

		path:
<<<<<<< HEAD
			for index, value := range invoked.action.rawValues {
=======
			for index, value := range invoked.rawValues {
>>>>>>> dcebd2dd
				segments := strings.Split(value.Value, delimiter)
			segment:
				for index, segment := range segments {
					if index > len(c.Parts)-1 {
						break segment
					} else {
						if segment != c.Parts[index] {
							if !rPlaceholder.MatchString(segment) {
								continue path // skip this path as it doesn't match and is not a placeholder
							} else {
								matchedData[segment] = c.Parts[index] // store entered data for placeholder (overwrite if duplicate)
							}
						} else {
							staticMatches[index] = true // static segment matches so placeholders should be ignored for this index
						}
					}
				}

				if len(segments) < len(c.Parts)+1 {
					continue path // skip path as it is shorter than what was entered (must be after staticMatches being set)
				}

				for key := range staticMatches {
					if segments[key] != c.Parts[key] {
						continue path // skip this path as it has a placeholder where a static segment was matched
					}
				}

				// store segment as path matched so far and this is currently being completed
				if len(segments) == (len(c.Parts) + 1) {
<<<<<<< HEAD
					matchedSegments[segments[len(c.Parts)]] = invoked.action.rawValues[index]
=======
					matchedSegments[segments[len(c.Parts)]] = invoked.rawValues[index]
>>>>>>> dcebd2dd
				} else {
					matchedSegments[segments[len(c.Parts)]+delimiter] = common.RawValue{}
				}
			}

			actions := make([]Action, 0, len(matchedSegments))
			for key, value := range matchedSegments {
				if trimmedKey := strings.TrimSuffix(key, delimiter); rPlaceholder.MatchString(trimmedKey) {
					suffix := ""
					if strings.HasSuffix(key, delimiter) {
						suffix = delimiter
					}
					actions = append(actions, ActionCallback(func(c Context) Action {
						invoked := f(trimmedKey, matchedData).Invoke(c).Suffix(suffix)
<<<<<<< HEAD
						for index := range invoked.action.rawValues {
							invoked.action.rawValues[index].Display += suffix
=======
						for index := range invoked.rawValues {
							invoked.rawValues[index].Display += suffix
>>>>>>> dcebd2dd
						}
						return invoked.ToA()
					}))
				} else {
					actions = append(actions, ActionStyledValuesDescribed(key, value.Description, value.Style)) // TODO tag,..
				}
			}

			a := Batch(actions...).ToA()
<<<<<<< HEAD
			a.meta.Merge(invoked.action.meta)
=======
			a.meta.Merge(invoked.meta)
>>>>>>> dcebd2dd
			return a
		})
	})
}

// NoSpace disables space suffix for given characters (or all if none are given).
func (a Action) NoSpace(suffixes ...rune) Action {
	return ActionCallback(func(c Context) Action {
		if len(suffixes) == 0 {
			a.meta.Nospace.Add('*')
		}
		a.meta.Nospace.Add(suffixes...)
		return a
	})
}

// Prefix adds a prefix to values (only the ones inserted, not the display values).
//
//	carapace.ActionValues("melon", "drop", "fall").Prefix("water")
func (a Action) Prefix(prefix string) Action {
	return ActionCallback(func(c Context) Action {
		switch {
		case match.HasPrefix(c.Value, prefix):
			c.Value = match.TrimPrefix(c.Value, prefix)
		case match.HasPrefix(prefix, c.Value):
			c.Value = ""
		default:
			return ActionValues()
		}
		return a.Invoke(c).Prefix(prefix).ToA()
	})
}

// Retain retains given values.
//
//	carapace.ActionValues("A", "B", "C").Retain("A", "C") // ["A", "C"]
func (a Action) Retain(values ...string) Action {
	return ActionCallback(func(c Context) Action {
		return a.Invoke(c).Retain(values...).ToA()
	})
}

// Shift shifts positional arguments left `n` times.
func (a Action) Shift(n int) Action {
	return ActionCallback(func(c Context) Action {
		switch {
		case n < 0:
			return ActionMessage("invalid argument [ActionShift]: %v", n)
		case len(c.Args) < n:
			c.Args = []string{}
		default:
			c.Args = c.Args[n:]
		}
		return a.Invoke(c).ToA()
	})
}

// Split splits `Context.Value` lexicographically and replaces `Context.Args` with the tokens.
func (a Action) Split() Action {
	return a.split(false)
}

// SplitP is like Split but supports pipelines.
func (a Action) SplitP() Action {
	return a.split(true)
}

func (a Action) split(pipelines bool) Action {
	return ActionCallback(func(c Context) Action {
		tokens, err := shlex.Split(c.Value)
		if err != nil {
			return ActionMessage(err.Error())
		}

		var context Context
		if pipelines {
			tokens = tokens.CurrentPipeline()
			context = NewContext(tokens.FilterRedirects().Words().Strings()...)
		} else {
			context = NewContext(tokens.Words().Strings()...)
		}

		originalValue := c.Value
		prefix := originalValue[:tokens.Words().CurrentToken().Index]
		c.Args = context.Args
		c.Parts = []string{}
		c.Value = context.Value

		if pipelines { // support redirects
			if len(tokens) > 1 && tokens[len(tokens)-2].WordbreakType.IsRedirect() {
				LOG.Printf("completing files for redirect arg %#v", tokens.Words().CurrentToken().Value)
				prefix = originalValue[:tokens.CurrentToken().Index]
				c.Value = tokens.CurrentToken().Value
				a = ActionFiles()
			}
		}

		invoked := a.Invoke(c)
<<<<<<< HEAD
		for index, value := range invoked.action.rawValues {
			if !invoked.action.meta.Nospace.Matches(value.Value) || strings.Contains(value.Value, " ") { // TODO special characters
				switch tokens.CurrentToken().State {
				case shlex.QUOTING_ESCAPING_STATE:
					invoked.action.rawValues[index].Value = fmt.Sprintf(`"%v"`, strings.ReplaceAll(value.Value, `"`, `\"`))
				case shlex.QUOTING_STATE:
					invoked.action.rawValues[index].Value = fmt.Sprintf(`'%v'`, strings.ReplaceAll(value.Value, `'`, `'"'"'`))
				default:
					invoked.action.rawValues[index].Value = strings.Replace(value.Value, ` `, `\ `, -1)
				}
			}
			if !invoked.action.meta.Nospace.Matches(value.Value) {
				invoked.action.rawValues[index].Value += " "
=======
		for index, value := range invoked.rawValues {
			if !invoked.meta.Nospace.Matches(value.Value) || strings.Contains(value.Value, " ") { // TODO special characters
				switch tokens.CurrentToken().State {
				case shlex.QUOTING_ESCAPING_STATE:
					invoked.rawValues[index].Value = fmt.Sprintf(`"%v"`, strings.ReplaceAll(value.Value, `"`, `\"`))
				case shlex.QUOTING_STATE:
					invoked.rawValues[index].Value = fmt.Sprintf(`'%v'`, strings.ReplaceAll(value.Value, `'`, `'"'"'`))
				default:
					invoked.rawValues[index].Value = strings.Replace(value.Value, ` `, `\ `, -1)
				}
			}
			if !invoked.meta.Nospace.Matches(value.Value) {
				invoked.rawValues[index].Value += " "
>>>>>>> dcebd2dd
			}
		}
		return invoked.Prefix(prefix).ToA().NoSpace()
	})
}

// Style sets the style.
//
//	ActionValues("yes").Style(style.Green)
//	ActionValues("no").Style(style.Red)
func (a Action) Style(s string) Action {
	return a.StyleF(func(_ string, _ style.Context) string {
		return s
	})
}

// Style sets the style using a function.
<<<<<<< HEAD
//
//	ActionValues("dir/", "test.txt").StyleF(style.ForPathExt)
//	ActionValues("true", "false").StyleF(style.ForKeyword)
func (a Action) StyleF(f func(s string, sc style.Context) string) Action {
	return ActionCallback(func(c Context) Action {
		invoked := a.Invoke(c)
		for index, v := range invoked.action.rawValues {
			invoked.action.rawValues[index].Style = f(v.Value, c)
		}
		return invoked.ToA()
	})
}

// Style sets the style using a reference.
//
//	ActionValues("value").StyleR(&style.Carapace.Value)
//	ActionValues("description").StyleR(&style.Carapace.Value)
func (a Action) StyleR(s *string) Action {
	return ActionCallback(func(c Context) Action {
		if s != nil {
			return a.Style(*s)
		}
		return a
	})
}

// Suffix adds a suffx to values (only the ones inserted, not the display values).
=======
>>>>>>> dcebd2dd
//
//	carapace.ActionValues("apple", "melon", "orange").Suffix("juice")
func (a Action) Suffix(suffix string) Action {
	return ActionCallback(func(c Context) Action {
		return a.Invoke(c).Suffix(suffix).ToA()
	})
}

// Suppress suppresses specific error messages using regular expressions.
func (a Action) Suppress(expr ...string) Action {
	return ActionCallback(func(c Context) Action {
		invoked := a.Invoke(c)
		if err := invoked.action.meta.Messages.Suppress(expr...); err != nil {
			return ActionMessage(err.Error())
		}
		return invoked.ToA()
	})
}

// Style sets the style using a reference.
//
<<<<<<< HEAD
//	ActionValues("192.168.1.1", "127.0.0.1").TagF(func(value string) string {
//		return "interfaces"
//	})
func (a Action) TagF(f func(s string) string) Action {
	return ActionCallback(func(c Context) Action {
		invoked := a.Invoke(c)
		for index, v := range invoked.action.rawValues {
			invoked.action.rawValues[index].Tag = f(v.Value)
=======
//	ActionValues("value").StyleR(&style.Carapace.Value)
//	ActionValues("description").StyleR(&style.Carapace.Value)
func (a Action) StyleR(s *string) Action {
	return ActionCallback(func(c Context) Action {
		if s != nil {
			return a.Style(*s)
>>>>>>> dcebd2dd
		}
		return a
	})
}

<<<<<<< HEAD
// Timeout sets the maximum duration an Action may take to invoke.
//
//	carapace.ActionCallback(func(c carapace.Context) carapace.Action {
//		time.Sleep(2*time.Second)
//		return carapace.ActionValues("done")
//	}).Timeout(1*time.Second, carapace.ActionMessage("timeout exceeded"))
func (a Action) Timeout(d time.Duration, alternative Action) Action {
	return ActionCallback(func(c Context) Action {
		currentChannel := make(chan string, 1)
=======
// Suffix adds a suffx to values (only the ones inserted, not the display values).
//
//	carapace.ActionValues("apple", "melon", "orange").Suffix("juice")
func (a Action) Suffix(suffix string) Action {
	return ActionCallback(func(c Context) Action {
		return a.Invoke(c).Suffix(suffix).ToA()
	})
}
>>>>>>> dcebd2dd

		var result InvokedAction
		go func() {
			result = a.Invoke(c)
			currentChannel <- ""
		}()

<<<<<<< HEAD
		select {
		case <-currentChannel:
		case <-time.After(d):
			return alternative
		}
		return result.ToA()
	})
}

// UniqueList wraps the Action in an ActionMultiParts with given divider.
func (a Action) UniqueList(divider string) Action {
	return ActionMultiParts(divider, func(c Context) Action {
		return a.FilterParts().NoSpace()
	})
}

// UniqueListF is like UniqueList but uses a function to transform values before filtering.
func (a Action) UniqueListF(divider string, f func(s string) string) Action {
	return ActionMultiParts(divider, func(c Context) Action {
		for i := range c.Parts {
			c.Parts[i] = f(c.Parts[i])
		}
		return a.Filter(c.Parts...).NoSpace()
	})
}

// Unless skips invokation if given condition succeeds.
func (a Action) Unless(condition func(c Context) bool) Action {
	return ActionCallback(func(c Context) Action {
		if condition(c) {
			return ActionValues()
		}
		return a
	})
}

// Usage sets the usage.
func (a Action) Usage(usage string, args ...interface{}) Action {
	return a.UsageF(func() string {
		return fmt.Sprintf(usage, args...)
=======
// Tag sets the tag.
//
//	ActionValues("192.168.1.1", "127.0.0.1").Tag("interfaces").
func (a Action) Tag(tag string) Action {
	return a.TagF(func(value string) string {
		return tag
	})
}

// Tag sets the tag using a function.
//
//	ActionValues("192.168.1.1", "127.0.0.1").TagF(func(value string) string {
//		return "interfaces"
//	})
func (a Action) TagF(f func(s string) string) Action {
	return ActionCallback(func(c Context) Action {
		invoked := a.Invoke(c)
		for index, v := range invoked.rawValues {
			invoked.rawValues[index].Tag = f(v.Value)
		}
		return invoked.ToA()
>>>>>>> dcebd2dd
	})
}

// Usage sets the usage using a function.
func (a Action) UsageF(f func() string) Action {
	return ActionCallback(func(c Context) Action {
		if usage := f(); usage != "" {
			a.meta.Usage = usage
		}
		return a
	})
}

// UniqueList wraps the Action in an ActionMultiParts with given divider.
func (a Action) UniqueList(divider string) Action {
	return ActionMultiParts(divider, func(c Context) Action {
		return a.FilterParts().NoSpace()
	})
}

// UniqueListF is like UniqueList but uses a function to transform values before filtering.
func (a Action) UniqueListF(divider string, f func(s string) string) Action {
	return ActionMultiParts(divider, func(c Context) Action {
		for i := range c.Parts {
			c.Parts[i] = f(c.Parts[i])
		}
		return a.Filter(c.Parts...).NoSpace()
	})
}

// Usage sets the usage.
func (a Action) Usage(usage string, args ...interface{}) Action {
	return a.UsageF(func() string {
		return fmt.Sprintf(usage, args...)
	})
}

// Usage sets the usage using a function.
func (a Action) UsageF(f func() string) Action {
	return ActionCallback(func(c Context) Action {
		if usage := f(); usage != "" {
			a.meta.Usage = usage
		}
		return a
	})
}<|MERGE_RESOLUTION|>--- conflicted
+++ resolved
@@ -11,11 +11,7 @@
 	shlex "github.com/rsteube/carapace-shlex"
 	"github.com/rsteube/carapace/internal/cache"
 	"github.com/rsteube/carapace/internal/common"
-<<<<<<< HEAD
-	"github.com/rsteube/carapace/pkg/cache/key"
-=======
 	pkgcache "github.com/rsteube/carapace/pkg/cache"
->>>>>>> dcebd2dd
 	"github.com/rsteube/carapace/pkg/match"
 	"github.com/rsteube/carapace/pkg/style"
 	pkgtraverse "github.com/rsteube/carapace/pkg/traverse"
@@ -35,7 +31,7 @@
 type CompletionCallback func(c Context) Action
 
 // Cache cashes values of a CompletionCallback for given duration and keys.
-func (a Action) Cache(timeout time.Duration, keys ...key.Key) Action {
+func (a Action) Cache(timeout time.Duration, keys ...pkgcache.Key) Action {
 	if a.callback != nil { // only relevant for callback actions
 		cachedCallback := a.callback
 		_, file, line, _ := runtime.Caller(1) // generate uid from wherever Cache() was called
@@ -45,14 +41,14 @@
 				return cachedCallback(c)
 			}
 
-			if cached, err := cache.LoadE(cacheFile, timeout); err == nil {
+			if cached, err := cache.Load(cacheFile, timeout); err == nil {
 				return Action{meta: cached.Meta, rawValues: cached.Values}
 			}
 
 			invokedAction := (Action{callback: cachedCallback}).Invoke(c)
-			if invokedAction.action.meta.Messages.IsEmpty() {
+			if invokedAction.meta.Messages.IsEmpty() {
 				if cacheFile, err := cache.File(file, line, keys...); err == nil { // regenerate as cache keys might have changed due to invocation
-					_ = cache.WriteE(cacheFile, invokedAction.export())
+					_ = cache.Write(cacheFile, invokedAction.export())
 				}
 			}
 			return invokedAction.ToA()
@@ -126,7 +122,7 @@
 
 	if a.rawValues == nil && a.callback != nil {
 		result := a.callback(c).Invoke(c)
-		result.action.meta.Merge(a.meta)
+		result.meta.Merge(a.meta)
 		return result
 	}
 	return InvokedAction{a}
@@ -158,11 +154,7 @@
 			staticMatches := make(map[int]bool)
 
 		path:
-<<<<<<< HEAD
-			for index, value := range invoked.action.rawValues {
-=======
 			for index, value := range invoked.rawValues {
->>>>>>> dcebd2dd
 				segments := strings.Split(value.Value, delimiter)
 			segment:
 				for index, segment := range segments {
@@ -193,11 +185,7 @@
 
 				// store segment as path matched so far and this is currently being completed
 				if len(segments) == (len(c.Parts) + 1) {
-<<<<<<< HEAD
-					matchedSegments[segments[len(c.Parts)]] = invoked.action.rawValues[index]
-=======
 					matchedSegments[segments[len(c.Parts)]] = invoked.rawValues[index]
->>>>>>> dcebd2dd
 				} else {
 					matchedSegments[segments[len(c.Parts)]+delimiter] = common.RawValue{}
 				}
@@ -212,13 +200,8 @@
 					}
 					actions = append(actions, ActionCallback(func(c Context) Action {
 						invoked := f(trimmedKey, matchedData).Invoke(c).Suffix(suffix)
-<<<<<<< HEAD
-						for index := range invoked.action.rawValues {
-							invoked.action.rawValues[index].Display += suffix
-=======
 						for index := range invoked.rawValues {
 							invoked.rawValues[index].Display += suffix
->>>>>>> dcebd2dd
 						}
 						return invoked.ToA()
 					}))
@@ -228,11 +211,7 @@
 			}
 
 			a := Batch(actions...).ToA()
-<<<<<<< HEAD
-			a.meta.Merge(invoked.action.meta)
-=======
 			a.meta.Merge(invoked.meta)
->>>>>>> dcebd2dd
 			return a
 		})
 	})
@@ -331,21 +310,6 @@
 		}
 
 		invoked := a.Invoke(c)
-<<<<<<< HEAD
-		for index, value := range invoked.action.rawValues {
-			if !invoked.action.meta.Nospace.Matches(value.Value) || strings.Contains(value.Value, " ") { // TODO special characters
-				switch tokens.CurrentToken().State {
-				case shlex.QUOTING_ESCAPING_STATE:
-					invoked.action.rawValues[index].Value = fmt.Sprintf(`"%v"`, strings.ReplaceAll(value.Value, `"`, `\"`))
-				case shlex.QUOTING_STATE:
-					invoked.action.rawValues[index].Value = fmt.Sprintf(`'%v'`, strings.ReplaceAll(value.Value, `'`, `'"'"'`))
-				default:
-					invoked.action.rawValues[index].Value = strings.Replace(value.Value, ` `, `\ `, -1)
-				}
-			}
-			if !invoked.action.meta.Nospace.Matches(value.Value) {
-				invoked.action.rawValues[index].Value += " "
-=======
 		for index, value := range invoked.rawValues {
 			if !invoked.meta.Nospace.Matches(value.Value) || strings.Contains(value.Value, " ") { // TODO special characters
 				switch tokens.CurrentToken().State {
@@ -359,7 +323,6 @@
 			}
 			if !invoked.meta.Nospace.Matches(value.Value) {
 				invoked.rawValues[index].Value += " "
->>>>>>> dcebd2dd
 			}
 		}
 		return invoked.Prefix(prefix).ToA().NoSpace()
@@ -377,15 +340,14 @@
 }
 
 // Style sets the style using a function.
-<<<<<<< HEAD
 //
 //	ActionValues("dir/", "test.txt").StyleF(style.ForPathExt)
 //	ActionValues("true", "false").StyleF(style.ForKeyword)
 func (a Action) StyleF(f func(s string, sc style.Context) string) Action {
 	return ActionCallback(func(c Context) Action {
 		invoked := a.Invoke(c)
-		for index, v := range invoked.action.rawValues {
-			invoked.action.rawValues[index].Style = f(v.Value, c)
+		for index, v := range invoked.rawValues {
+			invoked.rawValues[index].Style = f(v.Value, c)
 		}
 		return invoked.ToA()
 	})
@@ -405,8 +367,6 @@
 }
 
 // Suffix adds a suffx to values (only the ones inserted, not the display values).
-=======
->>>>>>> dcebd2dd
 //
 //	carapace.ActionValues("apple", "melon", "orange").Suffix("juice")
 func (a Action) Suffix(suffix string) Action {
@@ -419,38 +379,37 @@
 func (a Action) Suppress(expr ...string) Action {
 	return ActionCallback(func(c Context) Action {
 		invoked := a.Invoke(c)
-		if err := invoked.action.meta.Messages.Suppress(expr...); err != nil {
+		if err := invoked.meta.Messages.Suppress(expr...); err != nil {
 			return ActionMessage(err.Error())
 		}
 		return invoked.ToA()
 	})
 }
 
-// Style sets the style using a reference.
-//
-<<<<<<< HEAD
+// Tag sets the tag.
+//
+//	ActionValues("192.168.1.1", "127.0.0.1").Tag("interfaces").
+func (a Action) Tag(tag string) Action {
+	return a.TagF(func(value string) string {
+		return tag
+	})
+}
+
+// Tag sets the tag using a function.
+//
 //	ActionValues("192.168.1.1", "127.0.0.1").TagF(func(value string) string {
 //		return "interfaces"
 //	})
 func (a Action) TagF(f func(s string) string) Action {
 	return ActionCallback(func(c Context) Action {
 		invoked := a.Invoke(c)
-		for index, v := range invoked.action.rawValues {
-			invoked.action.rawValues[index].Tag = f(v.Value)
-=======
-//	ActionValues("value").StyleR(&style.Carapace.Value)
-//	ActionValues("description").StyleR(&style.Carapace.Value)
-func (a Action) StyleR(s *string) Action {
-	return ActionCallback(func(c Context) Action {
-		if s != nil {
-			return a.Style(*s)
->>>>>>> dcebd2dd
-		}
-		return a
-	})
-}
-
-<<<<<<< HEAD
+		for index, v := range invoked.rawValues {
+			invoked.rawValues[index].Tag = f(v.Value)
+		}
+		return invoked.ToA()
+	})
+}
+
 // Timeout sets the maximum duration an Action may take to invoke.
 //
 //	carapace.ActionCallback(func(c carapace.Context) carapace.Action {
@@ -460,16 +419,6 @@
 func (a Action) Timeout(d time.Duration, alternative Action) Action {
 	return ActionCallback(func(c Context) Action {
 		currentChannel := make(chan string, 1)
-=======
-// Suffix adds a suffx to values (only the ones inserted, not the display values).
-//
-//	carapace.ActionValues("apple", "melon", "orange").Suffix("juice")
-func (a Action) Suffix(suffix string) Action {
-	return ActionCallback(func(c Context) Action {
-		return a.Invoke(c).Suffix(suffix).ToA()
-	})
-}
->>>>>>> dcebd2dd
 
 		var result InvokedAction
 		go func() {
@@ -477,7 +426,6 @@
 			currentChannel <- ""
 		}()
 
-<<<<<<< HEAD
 		select {
 		case <-currentChannel:
 		case <-time.After(d):
@@ -504,43 +452,10 @@
 	})
 }
 
-// Unless skips invokation if given condition succeeds.
-func (a Action) Unless(condition func(c Context) bool) Action {
-	return ActionCallback(func(c Context) Action {
-		if condition(c) {
-			return ActionValues()
-		}
-		return a
-	})
-}
-
 // Usage sets the usage.
 func (a Action) Usage(usage string, args ...interface{}) Action {
 	return a.UsageF(func() string {
 		return fmt.Sprintf(usage, args...)
-=======
-// Tag sets the tag.
-//
-//	ActionValues("192.168.1.1", "127.0.0.1").Tag("interfaces").
-func (a Action) Tag(tag string) Action {
-	return a.TagF(func(value string) string {
-		return tag
-	})
-}
-
-// Tag sets the tag using a function.
-//
-//	ActionValues("192.168.1.1", "127.0.0.1").TagF(func(value string) string {
-//		return "interfaces"
-//	})
-func (a Action) TagF(f func(s string) string) Action {
-	return ActionCallback(func(c Context) Action {
-		invoked := a.Invoke(c)
-		for index, v := range invoked.rawValues {
-			invoked.rawValues[index].Tag = f(v.Value)
-		}
-		return invoked.ToA()
->>>>>>> dcebd2dd
 	})
 }
 
@@ -552,38 +467,4 @@
 		}
 		return a
 	})
-}
-
-// UniqueList wraps the Action in an ActionMultiParts with given divider.
-func (a Action) UniqueList(divider string) Action {
-	return ActionMultiParts(divider, func(c Context) Action {
-		return a.FilterParts().NoSpace()
-	})
-}
-
-// UniqueListF is like UniqueList but uses a function to transform values before filtering.
-func (a Action) UniqueListF(divider string, f func(s string) string) Action {
-	return ActionMultiParts(divider, func(c Context) Action {
-		for i := range c.Parts {
-			c.Parts[i] = f(c.Parts[i])
-		}
-		return a.Filter(c.Parts...).NoSpace()
-	})
-}
-
-// Usage sets the usage.
-func (a Action) Usage(usage string, args ...interface{}) Action {
-	return a.UsageF(func() string {
-		return fmt.Sprintf(usage, args...)
-	})
-}
-
-// Usage sets the usage using a function.
-func (a Action) UsageF(f func() string) Action {
-	return ActionCallback(func(c Context) Action {
-		if usage := f(); usage != "" {
-			a.meta.Usage = usage
-		}
-		return a
-	})
 }