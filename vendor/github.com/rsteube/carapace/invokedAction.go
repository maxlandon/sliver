--- conflicted
+++ resolved
@@ -11,26 +11,20 @@
 
 // InvokedAction is a logical alias for an Action whose (nested) callback was invoked.
 type InvokedAction struct {
-	action Action
+	Action
 }
 
-func (ia InvokedAction) export() export.Export {
-	return export.Export{Meta: ia.action.meta, Values: ia.action.rawValues}
+func (a InvokedAction) export() export.Export {
+	return export.Export{Meta: a.meta, Values: a.rawValues}
 }
 
 // Filter filters given values.
 //
 //	a := carapace.ActionValues("A", "B", "C").Invoke(c)
 //	b := a.Filter([]string{"B"}) // ["A", "C"]
-<<<<<<< HEAD
-func (ia InvokedAction) Filter(values ...string) InvokedAction {
-	ia.action.rawValues = ia.action.rawValues.Filter(values...)
-	return ia
-=======
 func (a InvokedAction) Filter(values ...string) InvokedAction {
 	a.rawValues = a.rawValues.Filter(values...)
 	return a
->>>>>>> dcebd2dd
 }
 
 // Merge merges InvokedActions (existing values are overwritten)
@@ -38,32 +32,23 @@
 //	a := carapace.ActionValues("A", "B").Invoke(c)
 //	b := carapace.ActionValues("B", "C").Invoke(c)
 //	c := a.Merge(b) // ["A", "B", "C"]
-func (ia InvokedAction) Merge(others ...InvokedAction) InvokedAction {
-	for _, other := range append([]InvokedAction{ia}, others...) {
-		ia.action.rawValues = append(ia.action.rawValues, other.action.rawValues...)
-		ia.action.meta.Merge(other.action.meta)
+func (a InvokedAction) Merge(others ...InvokedAction) InvokedAction {
+	for _, other := range append([]InvokedAction{a}, others...) {
+		a.rawValues = append(a.rawValues, other.rawValues...)
+		a.meta.Merge(other.meta)
 	}
-	ia.action.rawValues = ia.action.rawValues.Unique()
-	return ia
+	a.rawValues = a.rawValues.Unique()
+	return a
 }
 
 // Prefix adds a prefix to values (only the ones inserted, not the display values)
 //
 //	carapace.ActionValues("melon", "drop", "fall").Invoke(c).Prefix("water")
-func (ia InvokedAction) Prefix(prefix string) InvokedAction {
-	for index, val := range ia.action.rawValues {
-		ia.action.rawValues[index].Value = prefix + val.Value
+func (a InvokedAction) Prefix(prefix string) InvokedAction {
+	for index, val := range a.rawValues {
+		a.rawValues[index].Value = prefix + val.Value
 	}
-	return ia
-}
-
-// Retain retains given values.
-//
-//	a := carapace.ActionValues("A", "B", "C").Invoke(c)
-//	b := a.Retain([]string{"A", "C"}) // ["A", "C"]
-func (ia InvokedAction) Retain(values ...string) InvokedAction {
-	ia.action.rawValues = ia.action.rawValues.Retain(values...)
-	return ia
+	return a
 }
 
 // Retain retains given values.
@@ -78,16 +63,16 @@
 // Suffix adds a suffx to values (only the ones inserted, not the display values)
 //
 //	carapace.ActionValues("apple", "melon", "orange").Invoke(c).Suffix("juice")
-func (ia InvokedAction) Suffix(suffix string) InvokedAction {
-	for index, val := range ia.action.rawValues {
-		ia.action.rawValues[index].Value = val.Value + suffix
+func (a InvokedAction) Suffix(suffix string) InvokedAction {
+	for index, val := range a.rawValues {
+		a.rawValues[index].Value = val.Value + suffix
 	}
-	return ia
+	return a
 }
 
 // ToA casts an InvokedAction to Action.
-func (ia InvokedAction) ToA() Action {
-	return ia.action
+func (a InvokedAction) ToA() Action {
+	return a.Action
 }
 
 func tokenize(s string, dividers ...string) []string {
@@ -110,16 +95,12 @@
 //
 //	a := carapace.ActionValues("A/B/C", "A/C", "B/C", "C").Invoke(c)
 //	b := a.ToMultiPartsA("/") // completes segments separately (first one is ["A/", "B/", "C"])
-func (ia InvokedAction) ToMultiPartsA(dividers ...string) Action {
+func (a InvokedAction) ToMultiPartsA(dividers ...string) Action {
 	return ActionCallback(func(c Context) Action {
 		splittedCV := tokenize(c.Value, dividers...)
 
 		uniqueVals := make(map[string]common.RawValue)
-<<<<<<< HEAD
-		for _, val := range ia.action.rawValues {
-=======
 		for _, val := range a.rawValues {
->>>>>>> dcebd2dd
 			if match.HasPrefix(val.Value, c.Value) {
 				if splitted := tokenize(val.Value, dividers...); len(splitted) >= len(splittedCV) {
 					v := strings.Join(splitted[:len(splittedCV)], "")
@@ -131,7 +112,6 @@
 							Display:     d,
 							Description: val.Description,
 							Style:       val.Style,
-							Tag:         val.Tag,
 						}
 					} else {
 						uniqueVals[v] = common.RawValue{
@@ -139,7 +119,6 @@
 							Display:     d,
 							Description: "",
 							Style:       "",
-							Tag:         val.Tag,
 						}
 					}
 				}
@@ -164,14 +143,14 @@
 	})
 }
 
-func (ia InvokedAction) value(shell string, value string) string {
-	return _shell.Value(shell, value, ia.action.meta, ia.action.rawValues)
+func (a InvokedAction) value(shell string, value string) string {
+	return _shell.Value(shell, value, a.meta, a.rawValues)
 }
 
 func init() {
 	common.FromInvokedAction = func(i interface{}) (common.Meta, common.RawValues) {
-		if invoked, ok := i.(InvokedAction); ok {
-			return invoked.action.meta, invoked.action.rawValues
+		if a, ok := i.(InvokedAction); ok {
+			return a.meta, a.rawValues
 		}
 		return common.Meta{}, nil
 	}
