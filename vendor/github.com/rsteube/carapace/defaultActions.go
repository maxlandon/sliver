--- conflicted
+++ resolved
@@ -150,9 +150,7 @@
 	return ActionCallback(func(c Context) Action {
 		vals := make([]common.RawValue, 0, len(values))
 		for _, val := range values {
-			if val != "" {
-				vals = append(vals, common.RawValue{Value: val, Display: val})
-			}
+			vals = append(vals, common.RawValue{Value: val, Display: val})
 		}
 		return Action{rawValues: vals}
 	})
@@ -531,15 +529,7 @@
 			LOG.Print("cmd is nil [ActionCobra]")
 			c.cmd = &cobra.Command{Use: "_carapace_actioncobra", Hidden: true, Deprecated: "dummy command for ActionCobra"}
 		}
-<<<<<<< HEAD
-
-		if !c.cmd.DisableFlagParsing {
-			c.Args = c.cmd.Flags().Args()
-		}
-		values, directive := f(c.cmd, c.Args, c.Value)
-=======
 		values, directive := f(c.cmd, c.cmd.Flags().Args(), c.Value)
->>>>>>> dcebd2dd
 		return compDirective(directive).ToA(values...)
 	})
 }