--- conflicted
+++ resolved
@@ -6,16 +6,12 @@
 	"os"
 	"strings"
 
-<<<<<<< HEAD
-	"github.com/rsteube/carapace/internal/spec"
-=======
->>>>>>> dcebd2dd
 	"github.com/rsteube/carapace/pkg/style"
 	"github.com/spf13/cobra"
 )
 
-func addCompletionCommand(targetCmd *cobra.Command) {
-	for _, c := range targetCmd.Commands() {
+func addCompletionCommand(cmd *cobra.Command) {
+	for _, c := range cmd.Commands() {
 		if c.Name() == "_carapace" {
 			return
 		}
@@ -54,7 +50,7 @@
 		DisableFlagParsing: true,
 	}
 
-	targetCmd.AddCommand(carapaceCmd)
+	cmd.AddCommand(carapaceCmd)
 
 	Carapace{carapaceCmd}.PositionalCompletion(
 		ActionStyledValues(
@@ -67,44 +63,20 @@
 			"nushell", "#29d866",
 			"oil", "#373a36",
 			"powershell", "#e8a16f",
+			"spec", style.Default,
 			"tcsh", "#412f09",
 			"xonsh", "#a8ffa9",
 			"zsh", "#efda53",
 		),
-		ActionValues(targetCmd.Root().Name()),
+		ActionValues(cmd.Root().Name()),
 	)
 	Carapace{carapaceCmd}.PositionalAnyCompletion(
 		ActionCallback(func(c Context) Action {
-<<<<<<< HEAD
-			args := []string{"_carapace", "export", ""}
-			args = append(args, c.Args[2:]...)
-			args = append(args, c.Value)
-
-			executable, err := os.Executable()
-			if err != nil {
-				return ActionMessage(err.Error())
-			}
-			return ActionExecCommand(executable, args...)(func(output []byte) Action { // TODO does not work with sandbox tests for `example _carapace ...`
-				if string(output) == "" {
-					return ActionValues()
-				}
-				return ActionImport(output)
-			})
-=======
 			cmd.RemoveCommand(carapaceCmd)
 			action, _ := traverse(cmd, append(c.Args[2:], c.Value))
 			return action
->>>>>>> dcebd2dd
 		}),
 	)
-
-	specCmd := &cobra.Command{
-		Use: "spec",
-		Run: func(cmd *cobra.Command, args []string) {
-			fmt.Fprint(cmd.OutOrStdout(), spec.Spec(targetCmd))
-		},
-	}
-	carapaceCmd.AddCommand(specCmd)
 
 	styleCmd := &cobra.Command{
 		Use:  "style",
