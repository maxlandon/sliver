--- conflicted
+++ resolved
@@ -1,19 +1,11 @@
 package xdg
 
 import (
-<<<<<<< HEAD
-	"errors"
 	"os"
 	"path/filepath"
-	"runtime"
-	"strings"
-=======
-	"os"
-	"path/filepath"
->>>>>>> dcebd2dd
 )
 
-// UserCacheDir returns the user cache base directory.
+// UserCacheDir returns the cache base directory.
 func UserCacheDir() (dir string, err error) {
 	if dir = os.Getenv("XDG_CACHE_HOME"); dir == "" {
 		dir, err = os.UserCacheDir()
@@ -22,41 +14,11 @@
 	return
 }
 
-// UserConfigDir returns the user config base directory.
+// UserConfigDir returns the config base directory.
 func UserConfigDir() (dir string, err error) {
 	if dir = os.Getenv("XDG_CONFIG_HOME"); dir == "" {
 		dir, err = os.UserConfigDir()
 	}
 	dir = filepath.ToSlash(dir)
-<<<<<<< HEAD
-	return
-}
-
-// ConfigDirs returns the global config base directories.
-func ConfigDirs() (dirs []string, err error) {
-	switch runtime.GOOS {
-	case "windows":
-		dir, ok := os.LookupEnv("PROGRAMDATA")
-		if !ok {
-			return nil, errors.New("missing PROGRAMDATA environment variable")
-		}
-		dirs = append(dirs, dir)
-
-	case "darwin":
-		dirs = append(dirs, "/Library/Application Support")
-	default:
-		dirs = append(dirs, "/etc/xdg")
-
-	}
-
-	if v, ok := os.LookupEnv("XDG_CONFIG_DIRS"); ok {
-		dirs = append(strings.Split(v, string(os.PathSeparator)), dirs...)
-	}
-
-	for index, dir := range dirs {
-		dirs[index] = filepath.ToSlash(dir)
-	}
-=======
->>>>>>> dcebd2dd
 	return
 }