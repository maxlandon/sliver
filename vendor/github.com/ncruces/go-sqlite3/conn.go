package sqlite3

import (
	"context"
	"fmt"
	"math"
	"net/url"
	"strings"
	"time"

	"github.com/tetratelabs/wazero/api"

	"github.com/ncruces/go-sqlite3/internal/util"
	"github.com/ncruces/go-sqlite3/vfs"
)

// Conn is a database connection handle.
// A Conn is not safe for concurrent use by multiple goroutines.
//
// https://sqlite.org/c3ref/sqlite3.html
type Conn struct {
	*sqlite

<<<<<<< HEAD
	interrupt context.Context
	waiter    chan struct{}
	pending   *Stmt
	arena     arena
=======
	interrupt  context.Context
	pending    *Stmt
	stmts      []*Stmt
	timer      *time.Timer
	busy       func(context.Context, int) bool
	log        func(xErrorCode, string)
	collation  func(*Conn, string)
	wal        func(*Conn, string, int) error
	trace      func(TraceEvent, any, any) error
	authorizer func(AuthorizerActionCode, string, string, string, string) AuthorizerReturnCode
	update     func(AuthorizerActionCode, string, string, int64)
	commit     func() bool
	rollback   func()
	arena      arena
>>>>>>> dcebd2dd

	handle uint32
}

// Open calls [OpenFlags] with [OPEN_READWRITE], [OPEN_CREATE] and [OPEN_URI].
func Open(filename string) (*Conn, error) {
	return newConn(context.Background(), filename, OPEN_READWRITE|OPEN_CREATE|OPEN_URI)
}

// OpenContext is like [Open] but includes a context,
// which is used to interrupt the process of opening the connectiton.
func OpenContext(ctx context.Context, filename string) (*Conn, error) {
	return newConn(ctx, filename, OPEN_READWRITE|OPEN_CREATE|OPEN_URI)
}

// OpenFlags opens an SQLite database file as specified by the filename argument.
//
// If none of the required flags are used, a combination of [OPEN_READWRITE] and [OPEN_CREATE] is used.
// If a URI filename is used, PRAGMA statements to execute can be specified using "_pragma":
//
//	sqlite3.Open("file:demo.db?_pragma=busy_timeout(10000)")
//
// https://sqlite.org/c3ref/open.html
func OpenFlags(filename string, flags OpenFlag) (*Conn, error) {
	if flags&(OPEN_READONLY|OPEN_READWRITE|OPEN_CREATE) == 0 {
		flags |= OPEN_READWRITE | OPEN_CREATE
	}
	return newConn(context.Background(), filename, flags)
}

<<<<<<< HEAD
func newConn(filename string, flags OpenFlag) (conn *Conn, err error) {
	sqlite, err := instantiateSQLite()
=======
type connKey struct{}

func newConn(ctx context.Context, filename string, flags OpenFlag) (res *Conn, _ error) {
	err := ctx.Err()
	if err != nil {
		return nil, err
	}

	c := &Conn{interrupt: ctx}
	c.sqlite, err = instantiateSQLite()
>>>>>>> dcebd2dd
	if err != nil {
		return nil, err
	}
	defer func() {
<<<<<<< HEAD
		if conn == nil {
			sqlite.close()
=======
		if res == nil {
			c.Close()
			c.sqlite.close()
>>>>>>> dcebd2dd
		} else {
			c.interrupt = context.Background()
		}
	}()

<<<<<<< HEAD
	c := &Conn{sqlite: sqlite}
=======
	c.ctx = context.WithValue(c.ctx, connKey{}, c)
>>>>>>> dcebd2dd
	c.arena = c.newArena(1024)
	c.handle, err = c.openDB(filename, flags)
	if err == nil {
		err = initExtensions(c)
	}
	if err != nil {
		return nil, err
	}
	return c, nil
}

func (c *Conn) openDB(filename string, flags OpenFlag) (uint32, error) {
	defer c.arena.mark()()
	connPtr := c.arena.new(ptrlen)
	namePtr := c.arena.string(filename)

	flags |= OPEN_EXRESCODE
	r := c.call("sqlite3_open_v2", uint64(namePtr), uint64(connPtr), uint64(flags), 0)

	handle := util.ReadUint32(c.mod, connPtr)
	if err := c.sqlite.error(r, handle); err != nil {
		c.closeDB(handle)
		return 0, err
	}

	c.call("sqlite3_progress_handler_go", uint64(handle), 100)
	if flags|OPEN_URI != 0 && strings.HasPrefix(filename, "file:") {
		var pragmas strings.Builder
		if _, after, ok := strings.Cut(filename, "?"); ok {
			query, _ := url.ParseQuery(after)
			for _, p := range query["_pragma"] {
				pragmas.WriteString(`PRAGMA `)
				pragmas.WriteString(p)
				pragmas.WriteString(`;`)
			}
		}
<<<<<<< HEAD

		c.arena.reset()
		pragmaPtr := c.arena.string(pragmas.String())
		r := c.call(c.api.exec, uint64(handle), uint64(pragmaPtr), 0, 0, 0)
		if err := c.sqlite.error(r, handle, pragmas.String()); err != nil {
			if errors.Is(err, ERROR) {
=======
		if pragmas.Len() != 0 {
			c.checkInterrupt(handle)
			pragmaPtr := c.arena.string(pragmas.String())
			r := c.call("sqlite3_exec", uint64(handle), uint64(pragmaPtr), 0, 0, 0)
			if err := c.sqlite.error(r, handle, pragmas.String()); err != nil {
>>>>>>> dcebd2dd
				err = fmt.Errorf("sqlite3: invalid _pragma: %w", err)
				c.closeDB(handle)
				return 0, err
			}
		}
	}
	return handle, nil
}

func (c *Conn) closeDB(handle uint32) {
<<<<<<< HEAD
	r := c.call(c.api.closeZombie, uint64(handle))
=======
	r := c.call("sqlite3_close_v2", uint64(handle))
>>>>>>> dcebd2dd
	if err := c.sqlite.error(r, handle); err != nil {
		panic(err)
	}
}

// Close closes the database connection.
//
// If the database connection is associated with unfinalized prepared statements,
// open blob handles, and/or unfinished backup objects,
// Close will leave the database connection open and return [BUSY].
//
// It is safe to close a nil, zero or closed Conn.
//
// https://sqlite.org/c3ref/close.html
func (c *Conn) Close() error {
	if c == nil || c.handle == 0 {
		return nil
	}

	c.pending.Close()
	c.pending = nil

	r := c.call("sqlite3_close", uint64(c.handle))
	if err := c.error(r); err != nil {
		return err
	}

	c.handle = 0
<<<<<<< HEAD
	runtime.SetFinalizer(c, nil)
=======
>>>>>>> dcebd2dd
	return c.close()
}

// Exec is a convenience function that allows an application to run
// multiple statements of SQL without having to use a lot of code.
//
// https://sqlite.org/c3ref/exec.html
func (c *Conn) Exec(sql string) error {
	defer c.arena.mark()()
	sqlPtr := c.arena.string(sql)

	c.checkInterrupt(c.handle)
	r := c.call("sqlite3_exec", uint64(c.handle), uint64(sqlPtr), 0, 0, 0)
	return c.error(r, sql)
}

// Prepare calls [Conn.PrepareFlags] with no flags.
func (c *Conn) Prepare(sql string) (stmt *Stmt, tail string, err error) {
	return c.PrepareFlags(sql, 0)
}

// PrepareFlags compiles the first SQL statement in sql;
// tail is left pointing to what remains uncompiled.
// If the input text contains no SQL (if the input is an empty string or a comment),
// both stmt and err will be nil.
//
// https://sqlite.org/c3ref/prepare.html
func (c *Conn) PrepareFlags(sql string, flags PrepareFlag) (stmt *Stmt, tail string, err error) {
	if len(sql) > _MAX_SQL_LENGTH {
		return nil, "", TOOBIG
	}

	defer c.arena.mark()()
	stmtPtr := c.arena.new(ptrlen)
	tailPtr := c.arena.new(ptrlen)
	sqlPtr := c.arena.string(sql)

	c.checkInterrupt(c.handle)
	r := c.call("sqlite3_prepare_v3", uint64(c.handle),
		uint64(sqlPtr), uint64(len(sql)+1), uint64(flags),
		uint64(stmtPtr), uint64(tailPtr))

	stmt = &Stmt{c: c}
	stmt.handle = util.ReadUint32(c.mod, stmtPtr)
	if sql := sql[util.ReadUint32(c.mod, tailPtr)-sqlPtr:]; sql != "" {
		tail = sql
	}

	if err := c.error(r, sql); err != nil {
		return nil, "", err
	}
	if stmt.handle == 0 {
		return nil, "", nil
	}
	c.stmts = append(c.stmts, stmt)
	return stmt, tail, nil
}

// DBName returns the schema name for n-th database on the database connection.
//
// https://sqlite.org/c3ref/db_name.html
func (c *Conn) DBName(n int) string {
	r := c.call("sqlite3_db_name", uint64(c.handle), uint64(n))

	ptr := uint32(r)
	if ptr == 0 {
		return ""
	}
	return util.ReadString(c.mod, ptr, _MAX_NAME)
}

// Filename returns the filename for a database.
//
// https://sqlite.org/c3ref/db_filename.html
func (c *Conn) Filename(schema string) *vfs.Filename {
	var ptr uint32
	if schema != "" {
		defer c.arena.mark()()
		ptr = c.arena.string(schema)
	}
	r := c.call("sqlite3_db_filename", uint64(c.handle), uint64(ptr))
	return vfs.GetFilename(c.ctx, c.mod, uint32(r), vfs.OPEN_MAIN_DB)
}

// ReadOnly determines if a database is read-only.
//
// https://sqlite.org/c3ref/db_readonly.html
func (c *Conn) ReadOnly(schema string) (ro bool, ok bool) {
	var ptr uint32
	if schema != "" {
		defer c.arena.mark()()
		ptr = c.arena.string(schema)
	}
	r := c.call("sqlite3_db_readonly", uint64(c.handle), uint64(ptr))
	return int32(r) > 0, int32(r) < 0
}

// GetAutocommit tests the connection for auto-commit mode.
//
// https://sqlite.org/c3ref/get_autocommit.html
func (c *Conn) GetAutocommit() bool {
	r := c.call("sqlite3_get_autocommit", uint64(c.handle))
	return r != 0
}

// LastInsertRowID returns the rowid of the most recent successful INSERT
// on the database connection.
//
// https://sqlite.org/c3ref/last_insert_rowid.html
func (c *Conn) LastInsertRowID() int64 {
	r := c.call("sqlite3_last_insert_rowid", uint64(c.handle))
	return int64(r)
}

// SetLastInsertRowID allows the application to set the value returned by
// [Conn.LastInsertRowID].
//
// https://sqlite.org/c3ref/set_last_insert_rowid.html
func (c *Conn) SetLastInsertRowID(id int64) {
	c.call("sqlite3_set_last_insert_rowid", uint64(c.handle), uint64(id))
}

// Changes returns the number of rows modified, inserted or deleted
// by the most recently completed INSERT, UPDATE or DELETE statement
// on the database connection.
//
// https://sqlite.org/c3ref/changes.html
func (c *Conn) Changes() int64 {
	r := c.call("sqlite3_changes64", uint64(c.handle))
	return int64(r)
}

// TotalChanges returns the number of rows modified, inserted or deleted
// by all INSERT, UPDATE or DELETE statements completed
// since the database connection was opened.
//
// https://sqlite.org/c3ref/total_changes.html
func (c *Conn) TotalChanges() int64 {
	r := c.call("sqlite3_total_changes64", uint64(c.handle))
	return int64(r)
}

// ReleaseMemory frees memory used by a database connection.
//
// https://sqlite.org/c3ref/db_release_memory.html
func (c *Conn) ReleaseMemory() error {
	r := c.call("sqlite3_db_release_memory", uint64(c.handle))
	return c.error(r)
}

// GetInterrupt gets the context set with [Conn.SetInterrupt].
func (c *Conn) GetInterrupt() context.Context {
	return c.interrupt
}

// SetInterrupt interrupts a long-running query when a context is done.
//
// Subsequent uses of the connection will return [INTERRUPT]
// until the context is reset by another call to SetInterrupt.
//
// To associate a timeout with a connection:
//
//	ctx, cancel := context.WithTimeout(context.TODO(), 100*time.Millisecond)
//	conn.SetInterrupt(ctx)
//	defer cancel()
//
// SetInterrupt returns the old context assigned to the connection.
//
// https://sqlite.org/c3ref/interrupt.html
func (c *Conn) SetInterrupt(ctx context.Context) (old context.Context) {
	old = c.interrupt
	c.interrupt = ctx

	if ctx == old || ctx.Done() == old.Done() {
		return old
	}

	// A busy SQL statement prevents SQLite from ignoring an interrupt
	// that comes before any other statements are started.
	if c.pending == nil {
		defer c.arena.mark()()
		stmtPtr := c.arena.new(ptrlen)
		loopPtr := c.arena.string(`WITH RECURSIVE c(x) AS (VALUES(0) UNION ALL SELECT x FROM c) SELECT x FROM c`)
		c.call("sqlite3_prepare_v3", uint64(c.handle), uint64(loopPtr), math.MaxUint64,
			uint64(PREPARE_PERSISTENT), uint64(stmtPtr), 0)
		c.pending = &Stmt{c: c}
		c.pending.handle = util.ReadUint32(c.mod, stmtPtr)
	}

	if old.Done() != nil && ctx.Err() == nil {
		c.pending.Reset()
	}
	if ctx.Done() != nil {
		c.pending.Step()
	}
	return old
}

func (c *Conn) checkInterrupt(handle uint32) {
	if c.interrupt.Err() != nil {
		c.call("sqlite3_interrupt", uint64(handle))
	}
}

func progressCallback(ctx context.Context, mod api.Module, _ uint32) (interrupt uint32) {
	if c, ok := ctx.Value(connKey{}).(*Conn); ok && c.interrupt.Err() != nil {
		interrupt = 1
	}
	return interrupt
}

// BusyTimeout sets a busy timeout.
//
// https://sqlite.org/c3ref/busy_timeout.html
func (c *Conn) BusyTimeout(timeout time.Duration) error {
	ms := min((timeout+time.Millisecond-1)/time.Millisecond, math.MaxInt32)
	r := c.call("sqlite3_busy_timeout", uint64(c.handle), uint64(ms))
	return c.error(r)
}

func timeoutCallback(ctx context.Context, mod api.Module, count, tmout int32) (retry uint32) {
	if c, ok := ctx.Value(connKey{}).(*Conn); ok && c.interrupt.Err() == nil {
		const delays = "\x01\x02\x05\x0a\x0f\x14\x19\x19\x19\x32\x32\x64"
		const totals = "\x00\x01\x03\x08\x12\x21\x35\x4e\x67\x80\xb2\xe4"
		const ndelay = int32(len(delays) - 1)

<<<<<<< HEAD
		case <-ctx.Done(): // Done was closed.
			const isInterruptedOffset = 288
			buf := util.View(c.mod, c.handle+isInterruptedOffset, 4)
			(*atomic.Uint32)(unsafe.Pointer(&buf[0])).Store(1)
			// Wait for the next call to SetInterrupt.
			<-waiter
=======
		var delay, prior int32
		if count <= ndelay {
			delay = int32(delays[count])
			prior = int32(totals[count])
		} else {
			delay = int32(delays[ndelay])
			prior = int32(totals[ndelay]) + delay*(count-ndelay)
>>>>>>> dcebd2dd
		}

		if delay = min(delay, tmout-prior); delay > 0 {
			delay := time.Duration(delay) * time.Millisecond
			if c.interrupt.Done() == nil {
				time.Sleep(delay)
				return 1
			}
			if c.timer == nil {
				c.timer = time.NewTimer(delay)
			} else {
				c.timer.Reset(delay)
			}
			select {
			case <-c.interrupt.Done():
				c.timer.Stop()
			case <-c.timer.C:
				return 1
			}
		}
	}
	return 0
}

// BusyHandler registers a callback to handle [BUSY] errors.
//
// https://sqlite.org/c3ref/busy_handler.html
func (c *Conn) BusyHandler(cb func(ctx context.Context, count int) (retry bool)) error {
	var enable uint64
	if cb != nil {
		enable = 1
	}
<<<<<<< HEAD
	const isInterruptedOffset = 288
	buf := util.View(c.mod, c.handle+isInterruptedOffset, 4)
	(*atomic.Uint32)(unsafe.Pointer(&buf[0])).Store(1)
	return true
=======
	r := c.call("sqlite3_busy_handler_go", uint64(c.handle), enable)
	if err := c.error(r); err != nil {
		return err
	}
	c.busy = cb
	return nil
}

func busyCallback(ctx context.Context, mod api.Module, pDB uint32, count int32) (retry uint32) {
	if c, ok := ctx.Value(connKey{}).(*Conn); ok && c.handle == pDB && c.busy != nil {
		interrupt := c.interrupt
		if interrupt == nil {
			interrupt = context.Background()
		}
		if interrupt.Err() == nil && c.busy(interrupt, int(count)) {
			retry = 1
		}
	}
	return retry
>>>>>>> dcebd2dd
}

// Status retrieves runtime status information about a database connection.
//
// https://sqlite.org/c3ref/db_status.html
func (c *Conn) Status(op DBStatus, reset bool) (current, highwater int, err error) {
	defer c.arena.mark()()
	hiPtr := c.arena.new(intlen)
	curPtr := c.arena.new(intlen)

	var i uint64
	if reset {
		i = 1
	}

	r := c.call("sqlite3_db_status", uint64(c.handle),
		uint64(op), uint64(curPtr), uint64(hiPtr), i)
	if err = c.error(r); err == nil {
		current = int(util.ReadUint32(c.mod, curPtr))
		highwater = int(util.ReadUint32(c.mod, hiPtr))
	}
	return
}

// TableColumnMetadata extracts metadata about a column of a table.
//
// https://sqlite.org/c3ref/table_column_metadata.html
func (c *Conn) TableColumnMetadata(schema, table, column string) (declType, collSeq string, notNull, primaryKey, autoInc bool, err error) {
	defer c.arena.mark()()

	var schemaPtr, columnPtr uint32
	declTypePtr := c.arena.new(ptrlen)
	collSeqPtr := c.arena.new(ptrlen)
	notNullPtr := c.arena.new(ptrlen)
	autoIncPtr := c.arena.new(ptrlen)
	primaryKeyPtr := c.arena.new(ptrlen)
	if schema != "" {
		schemaPtr = c.arena.string(schema)
	}
	tablePtr := c.arena.string(table)
	if column != "" {
		columnPtr = c.arena.string(column)
	}

	r := c.call("sqlite3_table_column_metadata", uint64(c.handle),
		uint64(schemaPtr), uint64(tablePtr), uint64(columnPtr),
		uint64(declTypePtr), uint64(collSeqPtr),
		uint64(notNullPtr), uint64(primaryKeyPtr), uint64(autoIncPtr))
	if err = c.error(r); err == nil && column != "" {
		declType = util.ReadString(c.mod, util.ReadUint32(c.mod, declTypePtr), _MAX_NAME)
		collSeq = util.ReadString(c.mod, util.ReadUint32(c.mod, collSeqPtr), _MAX_NAME)
		notNull = util.ReadUint32(c.mod, notNullPtr) != 0
		autoInc = util.ReadUint32(c.mod, autoIncPtr) != 0
		primaryKey = util.ReadUint32(c.mod, primaryKeyPtr) != 0
	}
	return
}

func (c *Conn) error(rc uint64, sql ...string) error {
	return c.sqlite.error(rc, c.handle, sql...)
}

func (c *Conn) stmtsIter(yield func(*Stmt) bool) {
	for _, s := range c.stmts {
		if !yield(s) {
			break
		}
	}
}<|MERGE_RESOLUTION|>--- conflicted
+++ resolved
@@ -21,12 +21,6 @@
 type Conn struct {
 	*sqlite
 
-<<<<<<< HEAD
-	interrupt context.Context
-	waiter    chan struct{}
-	pending   *Stmt
-	arena     arena
-=======
 	interrupt  context.Context
 	pending    *Stmt
 	stmts      []*Stmt
@@ -41,7 +35,6 @@
 	commit     func() bool
 	rollback   func()
 	arena      arena
->>>>>>> dcebd2dd
 
 	handle uint32
 }
@@ -72,10 +65,6 @@
 	return newConn(context.Background(), filename, flags)
 }
 
-<<<<<<< HEAD
-func newConn(filename string, flags OpenFlag) (conn *Conn, err error) {
-	sqlite, err := instantiateSQLite()
-=======
 type connKey struct{}
 
 func newConn(ctx context.Context, filename string, flags OpenFlag) (res *Conn, _ error) {
@@ -86,29 +75,19 @@
 
 	c := &Conn{interrupt: ctx}
 	c.sqlite, err = instantiateSQLite()
->>>>>>> dcebd2dd
 	if err != nil {
 		return nil, err
 	}
 	defer func() {
-<<<<<<< HEAD
-		if conn == nil {
-			sqlite.close()
-=======
 		if res == nil {
 			c.Close()
 			c.sqlite.close()
->>>>>>> dcebd2dd
 		} else {
 			c.interrupt = context.Background()
 		}
 	}()
 
-<<<<<<< HEAD
-	c := &Conn{sqlite: sqlite}
-=======
 	c.ctx = context.WithValue(c.ctx, connKey{}, c)
->>>>>>> dcebd2dd
 	c.arena = c.newArena(1024)
 	c.handle, err = c.openDB(filename, flags)
 	if err == nil {
@@ -145,20 +124,11 @@
 				pragmas.WriteString(`;`)
 			}
 		}
-<<<<<<< HEAD
-
-		c.arena.reset()
-		pragmaPtr := c.arena.string(pragmas.String())
-		r := c.call(c.api.exec, uint64(handle), uint64(pragmaPtr), 0, 0, 0)
-		if err := c.sqlite.error(r, handle, pragmas.String()); err != nil {
-			if errors.Is(err, ERROR) {
-=======
 		if pragmas.Len() != 0 {
 			c.checkInterrupt(handle)
 			pragmaPtr := c.arena.string(pragmas.String())
 			r := c.call("sqlite3_exec", uint64(handle), uint64(pragmaPtr), 0, 0, 0)
 			if err := c.sqlite.error(r, handle, pragmas.String()); err != nil {
->>>>>>> dcebd2dd
 				err = fmt.Errorf("sqlite3: invalid _pragma: %w", err)
 				c.closeDB(handle)
 				return 0, err
@@ -169,11 +139,7 @@
 }
 
 func (c *Conn) closeDB(handle uint32) {
-<<<<<<< HEAD
-	r := c.call(c.api.closeZombie, uint64(handle))
-=======
 	r := c.call("sqlite3_close_v2", uint64(handle))
->>>>>>> dcebd2dd
 	if err := c.sqlite.error(r, handle); err != nil {
 		panic(err)
 	}
@@ -202,10 +168,6 @@
 	}
 
 	c.handle = 0
-<<<<<<< HEAD
-	runtime.SetFinalizer(c, nil)
-=======
->>>>>>> dcebd2dd
 	return c.close()
 }
 
@@ -432,14 +394,6 @@
 		const totals = "\x00\x01\x03\x08\x12\x21\x35\x4e\x67\x80\xb2\xe4"
 		const ndelay = int32(len(delays) - 1)
 
-<<<<<<< HEAD
-		case <-ctx.Done(): // Done was closed.
-			const isInterruptedOffset = 288
-			buf := util.View(c.mod, c.handle+isInterruptedOffset, 4)
-			(*atomic.Uint32)(unsafe.Pointer(&buf[0])).Store(1)
-			// Wait for the next call to SetInterrupt.
-			<-waiter
-=======
 		var delay, prior int32
 		if count <= ndelay {
 			delay = int32(delays[count])
@@ -447,7 +401,6 @@
 		} else {
 			delay = int32(delays[ndelay])
 			prior = int32(totals[ndelay]) + delay*(count-ndelay)
->>>>>>> dcebd2dd
 		}
 
 		if delay = min(delay, tmout-prior); delay > 0 {
@@ -480,12 +433,6 @@
 	if cb != nil {
 		enable = 1
 	}
-<<<<<<< HEAD
-	const isInterruptedOffset = 288
-	buf := util.View(c.mod, c.handle+isInterruptedOffset, 4)
-	(*atomic.Uint32)(unsafe.Pointer(&buf[0])).Store(1)
-	return true
-=======
 	r := c.call("sqlite3_busy_handler_go", uint64(c.handle), enable)
 	if err := c.error(r); err != nil {
 		return err
@@ -505,7 +452,6 @@
 		}
 	}
 	return retry
->>>>>>> dcebd2dd
 }
 
 // Status retrieves runtime status information about a database connection.
