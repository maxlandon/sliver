--- conflicted
+++ resolved
@@ -1,8 +1,4 @@
-<<<<<<< HEAD
-//go:build !plan9
-=======
 //go:build !plan9 && !aix
->>>>>>> dcebd2dd
 
 package sys
 
@@ -44,11 +40,8 @@
 		return ENOSYS, true
 	case syscall.ENOTDIR:
 		return ENOTDIR, true
-<<<<<<< HEAD
-=======
 	case syscall.ERANGE:
 		return ERANGE, true
->>>>>>> dcebd2dd
 	case syscall.ENOTEMPTY:
 		return ENOTEMPTY, true
 	case syscall.ENOTSOCK:
