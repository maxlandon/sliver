
gofumpt       := mvdan.cc/gofumpt@v0.6.0
gosimports    := github.com/rinchsan/gosimports/cmd/gosimports@v0.3.8
golangci_lint := github.com/golangci/golangci-lint/cmd/golangci-lint@v1.60.0
asmfmt        := github.com/klauspost/asmfmt/cmd/asmfmt@v1.3.2
# sync this with netlify.toml!
hugo          := github.com/gohugoio/hugo@v0.115.2

# Make 3.81 doesn't support '**' globbing: Set explicitly instead of recursion.
all_sources   := $(wildcard *.go */*.go */*/*.go */*/*/*.go */*/*/*.go */*/*/*/*.go)
all_testdata  := $(wildcard testdata/* */testdata/* */*/testdata/* */*/testdata/*/* */*/*/testdata/*)
all_testing   := $(wildcard internal/testing/* internal/testing/*/* internal/testing/*/*/*)
all_examples  := $(wildcard examples/* examples/*/* examples/*/*/* */*/example/* */*/example/*/* */*/example/*/*/*)
all_it        := $(wildcard internal/integration_test/* internal/integration_test/*/* internal/integration_test/*/*/*)
# main_sources exclude any test or example related code
main_sources  := $(wildcard $(filter-out %_test.go $(all_testdata) $(all_testing) $(all_examples) $(all_it), $(all_sources)))
# main_packages collect the unique main source directories (sort will dedupe).
# Paths need to all start with ./, so we do that manually vs foreach which strips it.
main_packages := $(sort $(foreach f,$(dir $(main_sources)),$(if $(findstring ./,$(f)),./,./$(f))))

go_test_options ?= -timeout 300s

.PHONY: test.examples
test.examples:
	@go test $(go_test_options) ./examples/... ./imports/assemblyscript/example/... ./imports/emscripten/... ./imports/wasi_snapshot_preview1/example/...

.PHONY: build.examples.as
build.examples.as:
	@cd ./imports/assemblyscript/example/testdata && npm install && npm run build

%.wasm: %.zig
	@(cd $(@D); zig build -Doptimize=ReleaseSmall)
	@mv $(@D)/zig-out/*/$(@F) $(@D)

.PHONY: build.examples.zig
build.examples.zig: examples/allocation/zig/testdata/greet.wasm imports/wasi_snapshot_preview1/example/testdata/zig/cat.wasm imports/wasi_snapshot_preview1/testdata/zig/wasi.wasm
	@cd internal/testing/dwarftestdata/testdata/zig; zig build; mv zig-out/*/main.wasm ./ # Need DWARF custom sections.

tinygo_sources := examples/basic/testdata/add.go examples/allocation/tinygo/testdata/greet.go examples/cli/testdata/cli.go imports/wasi_snapshot_preview1/example/testdata/tinygo/cat.go imports/wasi_snapshot_preview1/testdata/tinygo/wasi.go cmd/wazero/testdata/cat/cat.go
.PHONY: build.examples.tinygo
build.examples.tinygo: $(tinygo_sources)
	@for f in $^; do \
	    tinygo build -o $$(echo $$f | sed -e 's/\.go/\.wasm/') -scheduler=none --no-debug --target=wasi $$f; \
	done
	@mv cmd/wazero/testdata/cat/cat.wasm cmd/wazero/testdata/cat/cat-tinygo.wasm

# We use zig to build C as it is easy to install and embeds a copy of zig-cc.
# Note: Don't use "-Oz" as that breaks our wasi sock example.
c_sources := imports/wasi_snapshot_preview1/example/testdata/zig-cc/cat.c imports/wasi_snapshot_preview1/testdata/zig-cc/wasi.c internal/testing/dwarftestdata/testdata/zig-cc/main.c
.PHONY: build.examples.zig-cc
build.examples.zig-cc: $(c_sources)
	@for f in $^; do \
	    zig cc --target=wasm32-wasi -o $$(echo $$f | sed -e 's/\.c/\.wasm/') $$f; \
	done

# Here are the emcc args we use:
#
# * `-Oz` - most optimization for code size.
# * `--profiling` - adds the name section.
# * `-s STANDALONE_WASM` - ensures wasm is built for a non-js runtime.
# * `-s EXPORTED_FUNCTIONS=_malloc,_free` - export allocation functions so that
#   they can be used externally as "malloc" and "free".
# * `-s WARN_ON_UNDEFINED_SYMBOLS=0` - imports not defined in JavaScript error
#   otherwise. See https://github.com/emscripten-core/emscripten/issues/13641
# * `-s TOTAL_STACK=8KB -s TOTAL_MEMORY=64KB` - reduce memory default from 16MB
#   to one page (64KB). To do this, we have to reduce the stack size.
# * `-s ALLOW_MEMORY_GROWTH` - allows "memory.grow" instructions to succeed, but
#   requires a function import "emscripten_notify_memory_growth".
emscripten_sources := $(wildcard imports/emscripten/testdata/*.cc)
.PHONY: build.examples.emscripten
build.examples.emscripten: $(emscripten_sources)
	@for f in $^; do \
		em++ -Oz --profiling \
		-s STANDALONE_WASM \
		-s EXPORTED_FUNCTIONS=_malloc,_free \
		-s WARN_ON_UNDEFINED_SYMBOLS=0 \
		-s TOTAL_STACK=8KB -s TOTAL_MEMORY=64KB \
		-s ALLOW_MEMORY_GROWTH \
		--std=c++17 -o $$(echo $$f | sed -e 's/\.cc/\.wasm/') $$f; \
	done

%/greet.wasm : cargo_target := wasm32-unknown-unknown
%/cat.wasm : cargo_target := wasm32-wasi
%/wasi.wasm : cargo_target := wasm32-wasi

.PHONY: build.examples.rust
build.examples.rust: examples/allocation/rust/testdata/greet.wasm imports/wasi_snapshot_preview1/example/testdata/cargo-wasi/cat.wasm imports/wasi_snapshot_preview1/testdata/cargo-wasi/wasi.wasm internal/testing/dwarftestdata/testdata/rust/main.wasm.xz

# Normally, we build release because it is smaller. Testing dwarf requires the debug build.
internal/testing/dwarftestdata/testdata/rust/main.wasm.xz:
	cd $(@D) && cargo wasi build
	mv $(@D)/target/wasm32-wasi/debug/main.wasm $(@D)
	cd $(@D) && xz -k -f ./main.wasm # Rust's DWARF section is huge, so compress it.

# Builds rust using cargo normally, or cargo-wasi.
%.wasm: %.rs
	@(cd $(@D); cargo $(if $(findstring wasi,$(cargo_target)),wasi build,build --target $(cargo_target)) --release)
	@mv $(@D)/target/$(cargo_target)/release/$(@F) $(@D)

spectest_base_dir := internal/integration_test/spectest
spectest_v1_dir := $(spectest_base_dir)/v1
spectest_v1_testdata_dir := $(spectest_v1_dir)/testdata
spec_version_v1 := wg-1.0
spectest_v2_dir := $(spectest_base_dir)/v2
spectest_v2_testdata_dir := $(spectest_v2_dir)/testdata
# Latest draft state as of March 12, 2024.
spec_version_v2 := 1c5e5d178bd75c79b7a12881c529098beaee2a05
spectest_threads_dir := $(spectest_base_dir)/threads
spectest_threads_testdata_dir := $(spectest_threads_dir)/testdata
# From https://github.com/WebAssembly/threads/tree/upstream-rebuild which has not been merged to main yet.
# It will likely be renamed to main in the future - https://github.com/WebAssembly/threads/issues/216.
spec_version_threads := 3635ca51a17e57e106988846c5b0e0cc48ac04fc

.PHONY: build.spectest
build.spectest:
	@$(MAKE) build.spectest.v1
	@$(MAKE) build.spectest.v2

.PHONY: build.spectest.v1
build.spectest.v1: # Note: wabt by default uses >1.0 features, so wast2json flags might drift as they include more. See WebAssembly/wabt#1878
	@rm -rf $(spectest_v1_testdata_dir)
	@mkdir -p $(spectest_v1_testdata_dir)
	@cd $(spectest_v1_testdata_dir) \
		&& curl -sSL 'https://api.github.com/repos/WebAssembly/spec/contents/test/core?ref=$(spec_version_v1)' | jq -r '.[]| .download_url' | grep -E ".wast" | xargs -Iurl curl -sJL url -O
	@cd $(spectest_v1_testdata_dir) && for f in `find . -name '*.wast'`; do \
		perl -pi -e 's/\(assert_return_canonical_nan\s(\(invoke\s"f32.demote_f64"\s\((f[0-9]{2})\.const\s[a-z0-9.+:-]+\)\))\)/\(assert_return $$1 \(f32.const nan:canonical\)\)/g' $$f; \
		perl -pi -e 's/\(assert_return_arithmetic_nan\s(\(invoke\s"f32.demote_f64"\s\((f[0-9]{2})\.const\s[a-z0-9.+:-]+\)\))\)/\(assert_return $$1 \(f32.const nan:arithmetic\)\)/g' $$f; \
		perl -pi -e 's/\(assert_return_canonical_nan\s(\(invoke\s"f64\.promote_f32"\s\((f[0-9]{2})\.const\s[a-z0-9.+:-]+\)\))\)/\(assert_return $$1 \(f64.const nan:canonical\)\)/g' $$f; \
		perl -pi -e 's/\(assert_return_arithmetic_nan\s(\(invoke\s"f64\.promote_f32"\s\((f[0-9]{2})\.const\s[a-z0-9.+:-]+\)\))\)/\(assert_return $$1 \(f64.const nan:arithmetic\)\)/g' $$f; \
		perl -pi -e 's/\(assert_return_canonical_nan\s(\(invoke\s"[a-z._0-9]+"\s\((f[0-9]{2})\.const\s[a-z0-9.+:-]+\)\))\)/\(assert_return $$1 \($$2.const nan:canonical\)\)/g' $$f; \
		perl -pi -e 's/\(assert_return_arithmetic_nan\s(\(invoke\s"[a-z._0-9]+"\s\((f[0-9]{2})\.const\s[a-z0-9.+:-]+\)\))\)/\(assert_return $$1 \($$2.const nan:arithmetic\)\)/g' $$f; \
		perl -pi -e 's/\(assert_return_canonical_nan\s(\(invoke\s"[a-z._0-9]+"\s\((f[0-9]{2})\.const\s[a-z0-9.+:-]+\)\s\([a-z0-9.\s+-:]+\)\))\)/\(assert_return $$1 \($$2.const nan:canonical\)\)/g' $$f; \
		perl -pi -e 's/\(assert_return_arithmetic_nan\s(\(invoke\s"[a-z._0-9]+"\s\((f[0-9]{2})\.const\s[a-z0-9.+:-]+\)\s\([a-z0-9.\s+-:]+\)\))\)/\(assert_return $$1 \($$2.const nan:arithmetic\)\)/g' $$f; \
		perl -pi -e 's/\(assert_return_canonical_nan\s(\(invoke\s"[a-z._0-9]+"\s\((f[0-9]{2})\.const\s[a-z0-9.+:-]+\)\))\)/\(assert_return $$1 \($$2.const nan:canonical\)\)/g' $$f; \
		perl -pi -e 's/\(assert_return_arithmetic_nan\s(\(invoke\s"[a-z._0-9]+"\s\((f[0-9]{2})\.const\s[a-z0-9.+:-]+\)\))\)/\(assert_return $$1 \($$2.const nan:arithmetic\)\)/g' $$f; \
		wast2json \
			--disable-saturating-float-to-int \
			--disable-sign-extension \
			--disable-simd \
			--disable-multi-value \
			--disable-bulk-memory \
			--disable-reference-types \
			--debug-names $$f; \
	done

.PHONY: build.spectest.v2
build.spectest.v2: # Note: SIMD cases are placed in the "simd" subdirectory.
	@mkdir -p $(spectest_v2_testdata_dir)
	@cd $(spectest_v2_testdata_dir) \
		&& curl -sSL 'https://api.github.com/repos/WebAssembly/spec/contents/test/core?ref=$(spec_version_v2)' | jq -r '.[]| .download_url' | grep -E ".wast" | xargs -Iurl curl -sJL url -O
	@cd $(spectest_v2_testdata_dir) \
		&& curl -sSL 'https://api.github.com/repos/WebAssembly/spec/contents/test/core/simd?ref=$(spec_version_v2)' | jq -r '.[]| .download_url' | grep -E ".wast" | xargs -Iurl curl -sJL url -O
	@cd $(spectest_v2_testdata_dir) && for f in `find . -name '*.wast'`; do \
		wast2json --debug-names --no-check $$f || true; \
	done # Ignore the error here as some tests (e.g. comments.wast right now) are not supported by wast2json yet.

# Note: We currently cannot build the "threads" subdirectory that spawns threads due to missing support in wast2json.
# https://github.com/WebAssembly/wabt/issues/2348#issuecomment-1878003959
.PHONY: build.spectest.threads
build.spectest.threads:
	@mkdir -p $(spectest_threads_testdata_dir)
	@cd $(spectest_threads_testdata_dir) \
		&& curl -sSL 'https://api.github.com/repos/WebAssembly/threads/contents/test/core?ref=$(spec_version_threads)' | jq -r '.[]| .download_url' | grep -E "atomic.wast" | xargs -Iurl curl -sJL url -O
	@cd $(spectest_threads_testdata_dir) && for f in `find . -name '*.wast'`; do \
		wast2json --enable-threads --debug-names $$f; \
	done

.PHONY: test
test:
	@go test $(go_test_options) ./...
	@cd internal/version/testdata && go test $(go_test_options) ./...
	@cd internal/integration_test/fuzz/wazerolib && CGO_ENABLED=0 WASM_BINARY_PATH=testdata/test.wasm go test ./...

.PHONY: coverage
# replace spaces with commas
coverpkg = $(shell echo $(main_packages) | tr ' ' ',')
coverage: ## Generate test coverage
	@go test -coverprofile=coverage.txt -covermode=atomic --coverpkg=$(coverpkg) $(main_packages)
	@go tool cover -func coverage.txt

golangci_lint_path := $(shell go env GOPATH)/bin/golangci-lint

$(golangci_lint_path):
	@go install $(golangci_lint)

golangci_lint_goarch ?= $(shell go env GOARCH)

.PHONY: lint
lint: $(golangci_lint_path)
	@GOARCH=$(golangci_lint_goarch) CGO_ENABLED=0 $(golangci_lint_path) run --timeout 5m -E testableexamples

.PHONY: format
format:
	@go run $(gofumpt) -l -w .
	@go run $(gosimports) -local github.com/tetratelabs/ -w $(shell find . -name '*.go' -type f)
	@go run $(asmfmt) -w $(shell find . -name '*.s' -type f)

.PHONY: check  # Pre-flight check for pull requests
check:
# The following checks help ensure our platform-specific code used for system
# calls safely falls back on a platform unsupported by the compiler engine.
# This makes sure the intepreter can be used. Most often the package that can
# drift here is "platform" or "sysfs":
#
# Ensure we build on plan9. See #1578
	@GOARCH=amd64 GOOS=plan9 go build ./...
<<<<<<< HEAD
# Ensure we build on gojs. See #1526. TODO: add GOOS=wasi as well.
	@GOARCH=wasm GOOS=js go build ./...
=======
# Ensure we build on gojs. See #1526.
	@GOARCH=wasm GOOS=js go build ./...
# Ensure we build on wasip1. See #1526.
	@GOARCH=wasm GOOS=wasip1 go build ./...
# Ensure we build on aix. See #1723
	@GOARCH=ppc64 GOOS=aix go build ./...
>>>>>>> dcebd2dd
# Ensure we build on windows:
	@GOARCH=amd64 GOOS=windows go build ./...
# Ensure we build on an arbitrary operating system:
	@GOARCH=amd64 GOOS=dragonfly go build ./...
# Ensure we build on solaris/illumos:
	@GOARCH=amd64 GOOS=illumos go build ./...
	@GOARCH=amd64 GOOS=solaris go build ./...
# Ensure we build on linux arm for Dapr:
#	gh release view -R dapr/dapr --json assets --jq 'first(.assets[] | select(.name = "daprd_linux_arm.tar.gz") | {url, downloadCount})'
	@GOARCH=arm GOOS=linux go build ./...
# Ensure we build on linux 386 for Trivy:
#	gh release view -R aquasecurity/trivy --json assets --jq 'first(.assets[] | select(.name| test("Linux-32bit.*tar.gz")) | {url, downloadCount})'
	@GOARCH=386 GOOS=linux go build ./...
# Ensure we build on FreeBSD amd64 for Trivy:
#	gh release view -R aquasecurity/trivy --json assets --jq 'first(.assets[] | select(.name| test("FreeBSD-64bit.*tar.gz")) | {url, downloadCount})'
	@GOARCH=amd64 GOOS=freebsd go build ./...
	@$(MAKE) lint golangci_lint_goarch=arm64
	@$(MAKE) lint golangci_lint_goarch=amd64
	@$(MAKE) format
	@go mod tidy
	@if [ ! -z "`git status -s`" ]; then \
		echo "The following differences will fail CI until committed:"; \
		git diff --exit-code; \
	fi

.PHONY: site
site: ## Serve website content
	@git submodule update --init
	@cd site && go run $(hugo) server --minify --disableFastRender --baseURL localhost:1313 --cleanDestinationDir -D

.PHONY: clean
clean: ## Ensure a clean build
	@rm -rf dist build coverage.txt
	@go clean -testcache

fuzz_default_flags := --no-trace-compares --sanitizer=none -- -rss_limit_mb=8192

fuzz_timeout_seconds ?= 10
.PHONY: fuzz
fuzz:
	@cd internal/integration_test/fuzz && cargo test
	@cd internal/integration_test/fuzz && cargo fuzz run logging_no_diff $(fuzz_default_flags) -max_total_time=$(fuzz_timeout_seconds)
	@cd internal/integration_test/fuzz && cargo fuzz run no_diff $(fuzz_default_flags) -max_total_time=$(fuzz_timeout_seconds)
	@cd internal/integration_test/fuzz && cargo fuzz run memory_no_diff $(fuzz_default_flags) -max_total_time=$(fuzz_timeout_seconds)
	@cd internal/integration_test/fuzz && cargo fuzz run validation $(fuzz_default_flags) -max_total_time=$(fuzz_timeout_seconds)

libsodium:
	cd ./internal/integration_test/libsodium/testdata && \
		curl -s "https://api.github.com/repos/jedisct1/webassembly-benchmarks/contents/2022-12/wasm?ref=7e86d68e99e60130899fbe3b3ab6e9dce9187a7c" \
		| jq -r '.[] | .download_url' | xargs -n 1 curl -LO

#### CLI release related ####

VERSION ?= dev
# Default to a dummy version 0.0.1.1, which is always lower than a real release.
# Legal version values should look like 'x.x.x.x' where x is an integer from 0 to 65534.
# https://learn.microsoft.com/en-us/windows/win32/msi/productversion?redirectedfrom=MSDN
# https://stackoverflow.com/questions/9312221/msi-version-numbers
MSI_VERSION ?= 0.0.1.1
non_windows_platforms := darwin_amd64 darwin_arm64 linux_amd64 linux_arm64
non_windows_archives  := $(non_windows_platforms:%=dist/wazero_$(VERSION)_%.tar.gz)
windows_platforms     := windows_amd64 # TODO: add arm64 windows once we start testing on it.
windows_archives      := $(windows_platforms:%=dist/wazero_$(VERSION)_%.zip) $(windows_platforms:%=dist/wazero_$(VERSION)_%.msi)
checksum_txt          := dist/wazero_$(VERSION)_checksums.txt

# define macros for multi-platform builds. these parse the filename being built
go-arch = $(if $(findstring amd64,$1),amd64,arm64)
go-os   = $(if $(findstring .exe,$1),windows,$(if $(findstring linux,$1),linux,darwin))
# msi-arch is a macro so we can detect it based on the file naming convention
msi-arch     = $(if $(findstring amd64,$1),x64,arm64)

build/wazero_%/wazero:
	$(call go-build,$@,$<)

build/wazero_%/wazero.exe:
	$(call go-build,$@,$<)

dist/wazero_$(VERSION)_%.tar.gz: build/wazero_%/wazero
	@echo tar.gz "tarring $@"
	@mkdir -p $(@D)
# On Windows, we pass the special flag `--mode='+rx' to ensure that we set the executable flag.
# This is only supported by GNU Tar, so we set it conditionally.
	@tar -C $(<D) -cpzf $@ $(if $(findstring Windows_NT,$(OS)),--mode='+rx',) $(<F)
	@echo tar.gz "ok"

define go-build
	@echo "building $1"
	@# $(go:go=) removes the trailing 'go', so we can insert cross-build variables
	@$(go:go=) CGO_ENABLED=0 GOOS=$(call go-os,$1) GOARCH=$(call go-arch,$1) go build \
		-ldflags "-s -w -X github.com/tetratelabs/wazero/internal/version.version=$(VERSION)" \
		-o $1 $2 ./cmd/wazero
	@echo build "ok"
endef

# this makes a marker file ending in .signed to avoid repeatedly calling codesign
%.signed: %
	$(call codesign,$<)
	@touch $@

# This requires osslsigncode package (apt or brew) or latest windows release from mtrojnar/osslsigncode
#
# Default is self-signed while production should be a Digicert signing key
#
# Ex.
# ```bash
# keytool -genkey -alias wazero -storetype PKCS12 -keyalg RSA -keysize 2048 -storepass wazero-bunch \
# -keystore wazero.p12 -dname "O=wazero,CN=wazero.io" -validity 3650
# ```
WINDOWS_CODESIGN_P12      ?= packaging/msi/wazero.p12
WINDOWS_CODESIGN_PASSWORD ?= wazero-bunch
define codesign
	@printf "$(ansi_format_dark)" codesign "signing $1"
	@osslsigncode sign -h sha256 -pkcs12 ${WINDOWS_CODESIGN_P12} -pass "${WINDOWS_CODESIGN_PASSWORD}" \
	-n "wazero is the zero dependency WebAssembly runtime for Go developers" -i https://wazero.io -t http://timestamp.digicert.com \
	$(if $(findstring msi,$(1)),-add-msi-dse) -in $1 -out $1-signed
	@mv $1-signed $1
	@printf "$(ansi_format_bright)" codesign "ok"
endef

# This task is only supported on Windows, where we use candle.exe (compile wxs to wixobj) and light.exe (link to msi)
dist/wazero_$(VERSION)_%.msi: build/wazero_%/wazero.exe.signed
ifeq ($(OS),Windows_NT)
	@echo msi "building $@"
	@mkdir -p $(@D)
	@candle -nologo -arch $(call msi-arch,$@) -dVersion=$(MSI_VERSION) -dBin=$(<:.signed=) -o build/wazero.wixobj packaging/msi/wazero.wxs
	@light -nologo -o $@ build/wazero.wixobj -spdb
	$(call codesign,$@)
	@echo msi "ok"
endif

dist/wazero_$(VERSION)_%.zip: build/wazero_%/wazero.exe.signed
	@echo zip "zipping $@"
	@mkdir -p $(@D)
	@zip -qj $@ $(<:.signed=)
	@echo zip "ok"

# Darwin doesn't have sha256sum. See https://github.com/actions/virtual-environments/issues/90
sha256sum := $(if $(findstring darwin,$(shell go env GOOS)),shasum -a 256,sha256sum)
$(checksum_txt):
	@cd $(@D); touch $(@F); $(sha256sum) * >> $(@F)

dist: $(non_windows_archives) $(if $(findstring Windows_NT,$(OS)),$(windows_archives),) $(checksum_txt)<|MERGE_RESOLUTION|>--- conflicted
+++ resolved
@@ -204,17 +204,12 @@
 #
 # Ensure we build on plan9. See #1578
 	@GOARCH=amd64 GOOS=plan9 go build ./...
-<<<<<<< HEAD
-# Ensure we build on gojs. See #1526. TODO: add GOOS=wasi as well.
-	@GOARCH=wasm GOOS=js go build ./...
-=======
 # Ensure we build on gojs. See #1526.
 	@GOARCH=wasm GOOS=js go build ./...
 # Ensure we build on wasip1. See #1526.
 	@GOARCH=wasm GOOS=wasip1 go build ./...
 # Ensure we build on aix. See #1723
 	@GOARCH=ppc64 GOOS=aix go build ./...
->>>>>>> dcebd2dd
 # Ensure we build on windows:
 	@GOARCH=amd64 GOOS=windows go build ./...
 # Ensure we build on an arbitrary operating system:
