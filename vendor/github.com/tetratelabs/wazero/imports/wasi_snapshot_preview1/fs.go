package wasi_snapshot_preview1

import (
	"context"
	"io"
	"io/fs"
	"math"
	"path"
	"strings"
	"unsafe"

	"github.com/tetratelabs/wazero/api"
	experimentalsys "github.com/tetratelabs/wazero/experimental/sys"
	socketapi "github.com/tetratelabs/wazero/internal/sock"
	"github.com/tetratelabs/wazero/internal/sys"
	"github.com/tetratelabs/wazero/internal/wasip1"
	"github.com/tetratelabs/wazero/internal/wasm"
	sysapi "github.com/tetratelabs/wazero/sys"
)

// fdAdvise is the WASI function named FdAdviseName which provides file
// advisory information on a file descriptor.
//
// See https://github.com/WebAssembly/WASI/blob/snapshot-01/phases/snapshot/docs.md#-fd_advisefd-fd-offset-filesize-len-filesize-advice-advice---errno
var fdAdvise = newHostFunc(
	wasip1.FdAdviseName, fdAdviseFn,
	[]wasm.ValueType{i32, i64, i64, i32},
	"fd", "offset", "len", "advice",
)

func fdAdviseFn(_ context.Context, mod api.Module, params []uint64) experimentalsys.Errno {
	fd := int32(params[0])
	_ = params[1]
	_ = params[2]
	advice := byte(params[3])
	fsc := mod.(*wasm.ModuleInstance).Sys.FS()

	_, ok := fsc.LookupFile(fd)
	if !ok {
		return experimentalsys.EBADF
	}

	switch advice {
	case wasip1.FdAdviceNormal,
		wasip1.FdAdviceSequential,
		wasip1.FdAdviceRandom,
		wasip1.FdAdviceWillNeed,
		wasip1.FdAdviceDontNeed,
		wasip1.FdAdviceNoReuse:
	default:
		return experimentalsys.EINVAL
	}

	// FdAdvice corresponds to posix_fadvise, but it can only be supported on linux.
	// However, the purpose of the call is just to do best-effort optimization on OS kernels,
	// so just making this noop rather than returning NoSup error makes sense and doesn't affect
	// the semantics of Wasm applications.
	// TODO: invoke posix_fadvise on linux, and partially on darwin.
	// - https://gitlab.com/cznic/fileutil/-/blob/v1.1.2/fileutil_linux.go#L87-95
	// - https://github.com/bytecodealliance/system-interface/blob/62b97f9776b86235f318c3a6e308395a1187439b/src/fs/file_io_ext.rs#L430-L442
	return 0
}

// fdAllocate is the WASI function named FdAllocateName which forces the
// allocation of space in a file.
//
// See https://github.com/WebAssembly/WASI/blob/snapshot-01/phases/snapshot/docs.md#-fd_allocatefd-fd-offset-filesize-len-filesize---errno
var fdAllocate = newHostFunc(
	wasip1.FdAllocateName, fdAllocateFn,
	[]wasm.ValueType{i32, i64, i64},
	"fd", "offset", "len",
)

func fdAllocateFn(_ context.Context, mod api.Module, params []uint64) experimentalsys.Errno {
	fd := int32(params[0])
	offset := params[1]
	length := params[2]

	fsc := mod.(*wasm.ModuleInstance).Sys.FS()
	f, ok := fsc.LookupFile(fd)
	if !ok {
		return experimentalsys.EBADF
	}

	tail := int64(offset + length)
	if tail < 0 {
		return experimentalsys.EINVAL
	}

	st, errno := f.File.Stat()
	if errno != 0 {
		return errno
	}

	if st.Size >= tail {
		return 0 // We already have enough space.
	}

	return f.File.Truncate(tail)
}

// fdClose is the WASI function named FdCloseName which closes a file
// descriptor.
//
// # Parameters
//
//   - fd: file descriptor to close
//
// Result (Errno)
//
// The return value is 0 except the following error conditions:
//   - sys.EBADF: the fd was not open.
//   - sys.ENOTSUP: the fs was a pre-open
//
// Note: This is similar to `close` in POSIX.
// See https://github.com/WebAssembly/WASI/blob/main/phases/snapshot/docs.md#fd_close
// and https://linux.die.net/man/3/close
var fdClose = newHostFunc(wasip1.FdCloseName, fdCloseFn, []api.ValueType{i32}, "fd")

func fdCloseFn(_ context.Context, mod api.Module, params []uint64) experimentalsys.Errno {
	fsc := mod.(*wasm.ModuleInstance).Sys.FS()
	fd := int32(params[0])

	return fsc.CloseFile(fd)
}

// fdDatasync is the WASI function named FdDatasyncName which synchronizes
// the data of a file to disk.
//
// See https://github.com/WebAssembly/WASI/blob/snapshot-01/phases/snapshot/docs.md#-fd_datasyncfd-fd---errno
var fdDatasync = newHostFunc(wasip1.FdDatasyncName, fdDatasyncFn, []api.ValueType{i32}, "fd")

func fdDatasyncFn(_ context.Context, mod api.Module, params []uint64) experimentalsys.Errno {
	fsc := mod.(*wasm.ModuleInstance).Sys.FS()
	fd := int32(params[0])

	// Check to see if the file descriptor is available
	if f, ok := fsc.LookupFile(fd); !ok {
		return experimentalsys.EBADF
	} else {
		return f.File.Datasync()
	}
}

// fdFdstatGet is the WASI function named FdFdstatGetName which returns the
// attributes of a file descriptor.
//
// # Parameters
//
//   - fd: file descriptor to get the fdstat attributes data
//   - resultFdstat: offset to write the result fdstat data
//
// Result (Errno)
//
// The return value is 0 except the following error conditions:
//   - sys.EBADF: `fd` is invalid
//   - sys.EFAULT: `resultFdstat` points to an offset out of memory
//
// fdstat byte layout is 24-byte size, with the following fields:
//   - fs_filetype 1 byte: the file type
//   - fs_flags 2 bytes: the file descriptor flag
//   - 5 pad bytes
//   - fs_right_base 8 bytes: ignored as rights were removed from WASI.
//   - fs_right_inheriting 8 bytes: ignored as rights were removed from WASI.
//
// For example, with a file corresponding with `fd` was a directory (=3) opened
// with `fd_read` right (=1) and no fs_flags (=0), parameter resultFdstat=1,
// this function writes the below to api.Memory:
//
//	                uint16le   padding            uint64le                uint64le
//	       uint8 --+  +--+  +-----------+  +--------------------+  +--------------------+
//	               |  |  |  |           |  |                    |  |                    |
//	     []byte{?, 3, 0, 0, 0, 0, 0, 0, 0, 1, 0, 0, 0, 0, 0, 0, 0, 1, 0, 0, 0, 0, 0, 0, 0}
//	resultFdstat --^  ^-- fs_flags         ^-- fs_right_base       ^-- fs_right_inheriting
//	               |
//	               +-- fs_filetype
//
// Note: fdFdstatGet returns similar flags to `fsync(fd, F_GETFL)` in POSIX, as
// well as additional fields.
// See https://github.com/WebAssembly/WASI/blob/snapshot-01/phases/snapshot/docs.md#fdstat
// and https://linux.die.net/man/3/fsync
var fdFdstatGet = newHostFunc(wasip1.FdFdstatGetName, fdFdstatGetFn, []api.ValueType{i32, i32}, "fd", "result.stat")

// fdFdstatGetFn cannot currently use proxyResultParams because fdstat is larger
// than api.ValueTypeI64 (i64 == 8 bytes, but fdstat is 24).
func fdFdstatGetFn(_ context.Context, mod api.Module, params []uint64) experimentalsys.Errno {
	fsc := mod.(*wasm.ModuleInstance).Sys.FS()

	fd, resultFdstat := int32(params[0]), uint32(params[1])

	// Ensure we can write the fdstat
	buf, ok := mod.Memory().Read(resultFdstat, 24)
	if !ok {
		return experimentalsys.EFAULT
	}

	var fdflags uint16
	var st sysapi.Stat_t
	var errno experimentalsys.Errno
	f, ok := fsc.LookupFile(fd)
	if !ok {
		return experimentalsys.EBADF
	} else if st, errno = f.File.Stat(); errno != 0 {
		return errno
	} else if f.File.IsAppend() {
		fdflags |= wasip1.FD_APPEND
	}

	if f.File.IsNonblock() {
		fdflags |= wasip1.FD_NONBLOCK
	}

	var fsRightsBase uint32
	var fsRightsInheriting uint32
	fileType := getExtendedWasiFiletype(f.File, st.Mode)

	switch fileType {
	case wasip1.FILETYPE_DIRECTORY:
		// To satisfy wasi-testsuite, we must advertise that directories cannot
		// be given seek permission (RIGHT_FD_SEEK).
		fsRightsBase = dirRightsBase
		fsRightsInheriting = fileRightsBase | dirRightsBase
	case wasip1.FILETYPE_CHARACTER_DEVICE:
		// According to wasi-libc,
		// > A tty is a character device that we can't seek or tell on.
		// See https://github.com/WebAssembly/wasi-libc/blob/a6f871343313220b76009827ed0153586361c0d5/libc-bottom-half/sources/isatty.c#L13-L18
		fsRightsBase = fileRightsBase &^ wasip1.RIGHT_FD_SEEK &^ wasip1.RIGHT_FD_TELL
	default:
		fsRightsBase = fileRightsBase
	}

	writeFdstat(buf, fileType, fdflags, fsRightsBase, fsRightsInheriting)
	return 0
}

// isPreopenedStdio returns true if the FD is sys.FdStdin, sys.FdStdout or
// sys.FdStderr and pre-opened. This double check is needed in case the guest
// closes stdin and re-opens it with a random alternative file.
//
// Currently, we only support non-blocking mode for standard I/O streams.
// Non-blocking mode is rarely supported for regular files, and we don't
// yet have support for sockets, so we make a special case.
//
// Note: this to get or set FD_NONBLOCK, but skip FD_APPEND. Our current
// implementation can't set FD_APPEND, without re-opening files. As stdio are
// pre-opened, we don't know how to re-open them, neither should we close the
// underlying file. Later, we could add support for setting FD_APPEND, similar
// to SetNonblock.
func isPreopenedStdio(fd int32, f *sys.FileEntry) bool {
	return fd <= sys.FdStderr && f.IsPreopen
}

const fileRightsBase = wasip1.RIGHT_FD_DATASYNC |
	wasip1.RIGHT_FD_READ |
	wasip1.RIGHT_FD_SEEK |
	wasip1.RIGHT_FDSTAT_SET_FLAGS |
	wasip1.RIGHT_FD_SYNC |
	wasip1.RIGHT_FD_TELL |
	wasip1.RIGHT_FD_WRITE |
	wasip1.RIGHT_FD_ADVISE |
	wasip1.RIGHT_FD_ALLOCATE |
	wasip1.RIGHT_FD_FILESTAT_GET |
	wasip1.RIGHT_FD_FILESTAT_SET_SIZE |
	wasip1.RIGHT_FD_FILESTAT_SET_TIMES |
	wasip1.RIGHT_POLL_FD_READWRITE

const dirRightsBase = wasip1.RIGHT_FD_DATASYNC |
	wasip1.RIGHT_FDSTAT_SET_FLAGS |
	wasip1.RIGHT_FD_SYNC |
	wasip1.RIGHT_PATH_CREATE_DIRECTORY |
	wasip1.RIGHT_PATH_CREATE_FILE |
	wasip1.RIGHT_PATH_LINK_SOURCE |
	wasip1.RIGHT_PATH_LINK_TARGET |
	wasip1.RIGHT_PATH_OPEN |
	wasip1.RIGHT_FD_READDIR |
	wasip1.RIGHT_PATH_READLINK |
	wasip1.RIGHT_PATH_RENAME_SOURCE |
	wasip1.RIGHT_PATH_RENAME_TARGET |
	wasip1.RIGHT_PATH_FILESTAT_GET |
	wasip1.RIGHT_PATH_FILESTAT_SET_SIZE |
	wasip1.RIGHT_PATH_FILESTAT_SET_TIMES |
	wasip1.RIGHT_FD_FILESTAT_GET |
	wasip1.RIGHT_FD_FILESTAT_SET_TIMES |
	wasip1.RIGHT_PATH_SYMLINK |
	wasip1.RIGHT_PATH_REMOVE_DIRECTORY |
	wasip1.RIGHT_PATH_UNLINK_FILE

func writeFdstat(buf []byte, fileType uint8, fdflags uint16, fsRightsBase, fsRightsInheriting uint32) {
	b := (*[24]byte)(buf)
	le.PutUint16(b[0:], uint16(fileType))
	le.PutUint16(b[2:], fdflags)
	le.PutUint32(b[4:], 0)
	le.PutUint64(b[8:], uint64(fsRightsBase))
	le.PutUint64(b[16:], uint64(fsRightsInheriting))
}

// fdFdstatSetFlags is the WASI function named FdFdstatSetFlagsName which
// adjusts the flags associated with a file descriptor.
var fdFdstatSetFlags = newHostFunc(wasip1.FdFdstatSetFlagsName, fdFdstatSetFlagsFn, []wasm.ValueType{i32, i32}, "fd", "flags")

func fdFdstatSetFlagsFn(_ context.Context, mod api.Module, params []uint64) experimentalsys.Errno {
	fd, wasiFlag := int32(params[0]), uint16(params[1])
	fsc := mod.(*wasm.ModuleInstance).Sys.FS()

	// Currently we only support APPEND and NONBLOCK.
	if wasip1.FD_DSYNC&wasiFlag != 0 || wasip1.FD_RSYNC&wasiFlag != 0 || wasip1.FD_SYNC&wasiFlag != 0 {
		return experimentalsys.EINVAL
	}

	if f, ok := fsc.LookupFile(fd); !ok {
		return experimentalsys.EBADF
	} else {
		nonblock := wasip1.FD_NONBLOCK&wasiFlag != 0
		errno := f.File.SetNonblock(nonblock)
		if errno != 0 {
			return errno
		}
		if stat, err := f.File.Stat(); err == 0 && stat.Mode.IsRegular() {
			// For normal files, proceed to apply an append flag.
			append := wasip1.FD_APPEND&wasiFlag != 0
			return f.File.SetAppend(append)
		}
	}

	return 0
}

// fdFdstatSetRights will not be implemented as rights were removed from WASI.
//
// See https://github.com/bytecodealliance/wasmtime/pull/4666
var fdFdstatSetRights = stubFunction(
	wasip1.FdFdstatSetRightsName,
	[]wasm.ValueType{i32, i64, i64},
	"fd", "fs_rights_base", "fs_rights_inheriting",
)

// fdFilestatGet is the WASI function named FdFilestatGetName which returns
// the stat attributes of an open file.
//
// # Parameters
//
//   - fd: file descriptor to get the filestat attributes data for
//   - resultFilestat: offset to write the result filestat data
//
// Result (Errno)
//
// The return value is 0 except the following error conditions:
//   - sys.EBADF: `fd` is invalid
//   - sys.EIO: could not stat `fd` on filesystem
//   - sys.EFAULT: `resultFilestat` points to an offset out of memory
//
// filestat byte layout is 64-byte size, with the following fields:
//   - dev 8 bytes: the device ID of device containing the file
//   - ino 8 bytes: the file serial number
//   - filetype 1 byte: the type of the file
//   - 7 pad bytes
//   - nlink 8 bytes: number of hard links to the file
//   - size 8 bytes: for regular files, the file size in bytes. For symbolic links, the length in bytes of the pathname contained in the symbolic link
//   - atim 8 bytes: ast data access timestamp
//   - mtim 8 bytes: last data modification timestamp
//   - ctim 8 bytes: ast file status change timestamp
//
// For example, with a regular file this function writes the below to api.Memory:
//
//	                                                             uint8 --+
//		                         uint64le                uint64le        |        padding               uint64le                uint64le                         uint64le                               uint64le                             uint64le
//		                 +--------------------+  +--------------------+  |  +-----------------+  +--------------------+  +-----------------------+  +----------------------------------+  +----------------------------------+  +----------------------------------+
//		                 |                    |  |                    |  |  |                 |  |                    |  |                       |  |                                  |  |                                  |  |                                  |
//		          []byte{0, 0, 0, 0, 0, 0, 0, 0, 0, 0, 0, 0, 0, 0, 0, 0, 4, 0, 0, 0, 0, 0, 0, 0, 0, 0, 0, 0, 0, 0, 0, 0, 117, 80, 0, 0, 0, 0, 0, 0, 160, 153, 212, 128, 110, 221, 35, 23, 160, 153, 212, 128, 110, 221, 35, 23, 160, 153, 212, 128, 110, 221, 35, 23}
//		resultFilestat   ^-- dev                 ^-- ino                 ^                       ^-- nlink               ^-- size                   ^-- atim                              ^-- mtim                              ^-- ctim
//		                                                                 |
//		                                                                 +-- filetype
//
// The following properties of filestat are not implemented:
//   - dev: not supported by Golang FS
//   - ino: not supported by Golang FS
//   - nlink: not supported by Golang FS, we use 1
//   - atime: not supported by Golang FS, we use mtim for this
//   - ctim: not supported by Golang FS, we use mtim for this
//
// Note: This is similar to `fstat` in POSIX.
// See https://github.com/WebAssembly/WASI/blob/snapshot-01/phases/snapshot/docs.md#-fd_filestat_getfd-fd---errno-filestat
// and https://linux.die.net/man/3/fstat
var fdFilestatGet = newHostFunc(wasip1.FdFilestatGetName, fdFilestatGetFn, []api.ValueType{i32, i32}, "fd", "result.filestat")

// fdFilestatGetFn cannot currently use proxyResultParams because filestat is
// larger than api.ValueTypeI64 (i64 == 8 bytes, but filestat is 64).
func fdFilestatGetFn(_ context.Context, mod api.Module, params []uint64) experimentalsys.Errno {
	return fdFilestatGetFunc(mod, int32(params[0]), uint32(params[1]))
}

func fdFilestatGetFunc(mod api.Module, fd int32, resultBuf uint32) experimentalsys.Errno {
	fsc := mod.(*wasm.ModuleInstance).Sys.FS()

	// Ensure we can write the filestat
	buf, ok := mod.Memory().Read(resultBuf, 64)
	if !ok {
		return experimentalsys.EFAULT
	}

	f, ok := fsc.LookupFile(fd)
	if !ok {
		return experimentalsys.EBADF
	}

	st, errno := f.File.Stat()
	if errno != 0 {
		return errno
	}

	filetype := getExtendedWasiFiletype(f.File, st.Mode)
	return writeFilestat(buf, &st, filetype)
}

func getExtendedWasiFiletype(file experimentalsys.File, fm fs.FileMode) (ftype uint8) {
	ftype = getWasiFiletype(fm)
	if ftype == wasip1.FILETYPE_UNKNOWN {
		if _, ok := file.(socketapi.TCPSock); ok {
			ftype = wasip1.FILETYPE_SOCKET_STREAM
		} else if _, ok = file.(socketapi.TCPConn); ok {
			ftype = wasip1.FILETYPE_SOCKET_STREAM
		}
	}
	return
}

func getWasiFiletype(fm fs.FileMode) uint8 {
	switch {
	case fm.IsRegular():
		return wasip1.FILETYPE_REGULAR_FILE
	case fm.IsDir():
		return wasip1.FILETYPE_DIRECTORY
	case fm&fs.ModeSymlink != 0:
		return wasip1.FILETYPE_SYMBOLIC_LINK
	case fm&fs.ModeDevice != 0:
		// Unlike ModeDevice and ModeCharDevice, FILETYPE_CHARACTER_DEVICE and
		// FILETYPE_BLOCK_DEVICE are set mutually exclusively.
		if fm&fs.ModeCharDevice != 0 {
			return wasip1.FILETYPE_CHARACTER_DEVICE
		}
		return wasip1.FILETYPE_BLOCK_DEVICE
	default: // unknown
		return wasip1.FILETYPE_UNKNOWN
	}
}

func writeFilestat(buf []byte, st *sysapi.Stat_t, ftype uint8) (errno experimentalsys.Errno) {
	le.PutUint64(buf, st.Dev)
	le.PutUint64(buf[8:], st.Ino)
	le.PutUint64(buf[16:], uint64(ftype))
	le.PutUint64(buf[24:], st.Nlink)
	le.PutUint64(buf[32:], uint64(st.Size))
	le.PutUint64(buf[40:], uint64(st.Atim))
	le.PutUint64(buf[48:], uint64(st.Mtim))
	le.PutUint64(buf[56:], uint64(st.Ctim))
	return
}

// fdFilestatSetSize is the WASI function named FdFilestatSetSizeName which
// adjusts the size of an open file.
//
// See https://github.com/WebAssembly/WASI/blob/snapshot-01/phases/snapshot/docs.md#-fd_filestat_set_sizefd-fd-size-filesize---errno
var fdFilestatSetSize = newHostFunc(wasip1.FdFilestatSetSizeName, fdFilestatSetSizeFn, []wasm.ValueType{i32, i64}, "fd", "size")

func fdFilestatSetSizeFn(_ context.Context, mod api.Module, params []uint64) experimentalsys.Errno {
	fd := int32(params[0])
	size := int64(params[1])

	fsc := mod.(*wasm.ModuleInstance).Sys.FS()

	// Check to see if the file descriptor is available
	if f, ok := fsc.LookupFile(fd); !ok {
		return experimentalsys.EBADF
	} else {
		return f.File.Truncate(size)
	}
}

// fdFilestatSetTimes is the WASI function named functionFdFilestatSetTimes
// which adjusts the times of an open file.
//
// See https://github.com/WebAssembly/WASI/blob/snapshot-01/phases/snapshot/docs.md#-fd_filestat_set_timesfd-fd-atim-timestamp-mtim-timestamp-fst_flags-fstflags---errno
var fdFilestatSetTimes = newHostFunc(
	wasip1.FdFilestatSetTimesName, fdFilestatSetTimesFn,
	[]wasm.ValueType{i32, i64, i64, i32},
	"fd", "atim", "mtim", "fst_flags",
)

func fdFilestatSetTimesFn(_ context.Context, mod api.Module, params []uint64) experimentalsys.Errno {
	fd := int32(params[0])
	atim := int64(params[1])
	mtim := int64(params[2])
	fstFlags := uint16(params[3])

	sys := mod.(*wasm.ModuleInstance).Sys
	fsc := sys.FS()

	f, ok := fsc.LookupFile(fd)
	if !ok {
		return experimentalsys.EBADF
	}

	atim, mtim, errno := toTimes(sys.WalltimeNanos, atim, mtim, fstFlags)
	if errno != 0 {
		return errno
	}

	// Try to update the file timestamps by file-descriptor.
	errno = f.File.Utimens(atim, mtim)

	// Fall back to path based, despite it being less precise.
	switch errno {
	case experimentalsys.EPERM, experimentalsys.ENOSYS:
		errno = f.FS.Utimens(f.Name, atim, mtim)
	}

	return errno
}

func toTimes(walltime func() int64, atim, mtim int64, fstFlags uint16) (int64, int64, experimentalsys.Errno) {
	// times[0] == atim, times[1] == mtim

	var nowTim int64

	// coerce atim into a timespec
	if set, now := fstFlags&wasip1.FstflagsAtim != 0, fstFlags&wasip1.FstflagsAtimNow != 0; set && now {
		return 0, 0, experimentalsys.EINVAL
	} else if set {
		// atim is already correct
	} else if now {
		nowTim = walltime()
		atim = nowTim
	} else {
		atim = experimentalsys.UTIME_OMIT
	}

	// coerce mtim into a timespec
	if set, now := fstFlags&wasip1.FstflagsMtim != 0, fstFlags&wasip1.FstflagsMtimNow != 0; set && now {
		return 0, 0, experimentalsys.EINVAL
	} else if set {
		// mtim is already correct
	} else if now {
		if nowTim != 0 {
			mtim = nowTim
		} else {
			mtim = walltime()
		}
	} else {
		mtim = experimentalsys.UTIME_OMIT
	}
	return atim, mtim, 0
}

// fdPread is the WASI function named FdPreadName which reads from a file
// descriptor, without using and updating the file descriptor's offset.
//
// Except for handling offset, this implementation is identical to fdRead.
//
// See https://github.com/WebAssembly/WASI/blob/snapshot-01/phases/snapshot/docs.md#-fd_preadfd-fd-iovs-iovec_array-offset-filesize---errno-size
var fdPread = newHostFunc(
	wasip1.FdPreadName, fdPreadFn,
	[]api.ValueType{i32, i32, i32, i64, i32},
	"fd", "iovs", "iovs_len", "offset", "result.nread",
)

func fdPreadFn(_ context.Context, mod api.Module, params []uint64) experimentalsys.Errno {
	return fdReadOrPread(mod, params, true)
}

// fdPrestatGet is the WASI function named FdPrestatGetName which returns
// the prestat data of a file descriptor.
//
// # Parameters
//
//   - fd: file descriptor to get the prestat
//   - resultPrestat: offset to write the result prestat data
//
// Result (Errno)
//
// The return value is 0 except the following error conditions:
//   - sys.EBADF: `fd` is invalid or the `fd` is not a pre-opened directory
//   - sys.EFAULT: `resultPrestat` points to an offset out of memory
//
// prestat byte layout is 8 bytes, beginning with an 8-bit tag and 3 pad bytes.
// The only valid tag is `prestat_dir`, which is tag zero. This simplifies the
// byte layout to 4 empty bytes followed by the uint32le encoded path length.
//
// For example, the directory name corresponding with `fd` was "/tmp" and
// parameter resultPrestat=1, this function writes the below to api.Memory:
//
//	                   padding   uint32le
//	        uint8 --+  +-----+  +--------+
//	                |  |     |  |        |
//	      []byte{?, 0, 0, 0, 0, 4, 0, 0, 0, ?}
//	resultPrestat --^           ^
//	          tag --+           |
//	                            +-- size in bytes of the string "/tmp"
//
// See fdPrestatDirName and
// https://github.com/WebAssembly/WASI/blob/snapshot-01/phases/snapshot/docs.md#prestat
var fdPrestatGet = newHostFunc(wasip1.FdPrestatGetName, fdPrestatGetFn, []api.ValueType{i32, i32}, "fd", "result.prestat")

func fdPrestatGetFn(_ context.Context, mod api.Module, params []uint64) experimentalsys.Errno {
	fsc := mod.(*wasm.ModuleInstance).Sys.FS()
	fd, resultPrestat := int32(params[0]), uint32(params[1])

	name, errno := preopenPath(fsc, fd)
	if errno != 0 {
		return errno
	}

	// Upper 32-bits are zero because...
	// * Zero-value 8-bit tag, and 3-byte zero-value padding
	prestat := uint64(len(name) << 32)
	if !mod.Memory().WriteUint64Le(resultPrestat, prestat) {
		return experimentalsys.EFAULT
	}
	return 0
}

// fdPrestatDirName is the WASI function named FdPrestatDirNameName which
// returns the path of the pre-opened directory of a file descriptor.
//
// # Parameters
//
//   - fd: file descriptor to get the path of the pre-opened directory
//   - path: offset in api.Memory to write the result path
//   - pathLen: count of bytes to write to `path`
//   - This should match the uint32le fdPrestatGet writes to offset
//     `resultPrestat`+4
//
// Result (Errno)
//
// The return value is 0 except the following error conditions:
//   - sys.EBADF: `fd` is invalid
//   - sys.EFAULT: `path` points to an offset out of memory
//   - sys.ENAMETOOLONG: `pathLen` is longer than the actual length of the result
//
// For example, the directory name corresponding with `fd` was "/tmp" and
// # Parameters path=1 pathLen=4 (correct), this function will write the below to
// api.Memory:
//
//	               pathLen
//	           +--------------+
//	           |              |
//	[]byte{?, '/', 't', 'm', 'p', ?}
//	    path --^
//
// See fdPrestatGet
// See https://github.com/WebAssembly/WASI/blob/snapshot-01/phases/snapshot/docs.md#fd_prestat_dir_name
var fdPrestatDirName = newHostFunc(
	wasip1.FdPrestatDirNameName, fdPrestatDirNameFn,
	[]api.ValueType{i32, i32, i32},
	"fd", "result.path", "result.path_len",
)

func fdPrestatDirNameFn(_ context.Context, mod api.Module, params []uint64) experimentalsys.Errno {
	fsc := mod.(*wasm.ModuleInstance).Sys.FS()
	fd, path, pathLen := int32(params[0]), uint32(params[1]), uint32(params[2])

	name, errno := preopenPath(fsc, fd)
	if errno != 0 {
		return errno
	}

	// Some runtimes may have another semantics. See /RATIONALE.md
	if uint32(len(name)) < pathLen {
		return experimentalsys.ENAMETOOLONG
	}

	if !mod.Memory().Write(path, []byte(name)[:pathLen]) {
		return experimentalsys.EFAULT
	}
	return 0
}

// fdPwrite is the WASI function named FdPwriteName which writes to a file
// descriptor, without using and updating the file descriptor's offset.
//
// Except for handling offset, this implementation is identical to fdWrite.
//
// See https://github.com/WebAssembly/WASI/blob/snapshot-01/phases/snapshot/docs.md#-fd_pwritefd-fd-iovs-ciovec_array-offset-filesize---errno-size
var fdPwrite = newHostFunc(
	wasip1.FdPwriteName, fdPwriteFn,
	[]api.ValueType{i32, i32, i32, i64, i32},
	"fd", "iovs", "iovs_len", "offset", "result.nwritten",
)

func fdPwriteFn(_ context.Context, mod api.Module, params []uint64) experimentalsys.Errno {
	return fdWriteOrPwrite(mod, params, true)
}

// fdRead is the WASI function named FdReadName which reads from a file
// descriptor.
//
// # Parameters
//
//   - fd: an opened file descriptor to read data from
//   - iovs: offset in api.Memory to read offset, size pairs representing where
//     to write file data
//   - Both offset and length are encoded as uint32le
//   - iovsCount: count of memory offset, size pairs to read sequentially
//     starting at iovs
//   - resultNread: offset in api.Memory to write the number of bytes read
//
// Result (Errno)
//
// The return value is 0 except the following error conditions:
//   - sys.EBADF: `fd` is invalid
//   - sys.EFAULT: `iovs` or `resultNread` point to an offset out of memory
//   - sys.EIO: a file system error
//
// For example, this function needs to first read `iovs` to determine where
// to write contents. If parameters iovs=1 iovsCount=2, this function reads two
// offset/length pairs from api.Memory:
//
//	                  iovs[0]                  iovs[1]
//	          +---------------------+   +--------------------+
//	          | uint32le    uint32le|   |uint32le    uint32le|
//	          +---------+  +--------+   +--------+  +--------+
//	          |         |  |        |   |        |  |        |
//	[]byte{?, 18, 0, 0, 0, 4, 0, 0, 0, 23, 0, 0, 0, 2, 0, 0, 0, ?... }
//	   iovs --^            ^            ^           ^
//	          |            |            |           |
//	 offset --+   length --+   offset --+  length --+
//
// If the contents of the `fd` parameter was "wazero" (6 bytes) and parameter
// resultNread=26, this function writes the below to api.Memory:
//
//	                    iovs[0].length        iovs[1].length
//	                   +--------------+       +----+       uint32le
//	                   |              |       |    |      +--------+
//	[]byte{ 0..16, ?, 'w', 'a', 'z', 'e', ?, 'r', 'o', ?, 6, 0, 0, 0 }
//	  iovs[0].offset --^                      ^           ^
//	                         iovs[1].offset --+           |
//	                                        resultNread --+
//
// Note: This is similar to `readv` in POSIX. https://linux.die.net/man/3/readv
//
// See fdWrite
// and https://github.com/WebAssembly/WASI/blob/snapshot-01/phases/snapshot/docs.md#fd_read
var fdRead = newHostFunc(
	wasip1.FdReadName, fdReadFn,
	[]api.ValueType{i32, i32, i32, i32},
	"fd", "iovs", "iovs_len", "result.nread",
)

// preader tracks an offset across multiple reads.
type preader struct {
	f      experimentalsys.File
	offset int64
}

// Read implements the same function as documented on sys.File.
func (w *preader) Read(buf []byte) (n int, errno experimentalsys.Errno) {
	if len(buf) == 0 {
		return 0, 0 // less overhead on zero-length reads.
	}

	n, err := w.f.Pread(buf, w.offset)
	w.offset += int64(n)
	return n, err
}

func fdReadFn(_ context.Context, mod api.Module, params []uint64) experimentalsys.Errno {
	return fdReadOrPread(mod, params, false)
}

func fdReadOrPread(mod api.Module, params []uint64, isPread bool) experimentalsys.Errno {
	mem := mod.Memory()
	fsc := mod.(*wasm.ModuleInstance).Sys.FS()

	fd := int32(params[0])
	iovs := uint32(params[1])
	iovsCount := uint32(params[2])

	var resultNread uint32
	var reader func(buf []byte) (n int, errno experimentalsys.Errno)
	if f, ok := fsc.LookupFile(fd); !ok {
		return experimentalsys.EBADF
	} else if isPread {
		offset := int64(params[3])
		reader = (&preader{f: f.File, offset: offset}).Read
		resultNread = uint32(params[4])
	} else {
		reader = f.File.Read
		resultNread = uint32(params[3])
	}

	nread, errno := readv(mem, iovs, iovsCount, reader)
	if errno != 0 {
		return errno
	}
	if !mem.WriteUint32Le(resultNread, nread) {
		return experimentalsys.EFAULT
	} else {
		return 0
	}
}

func readv(mem api.Memory, iovs uint32, iovsCount uint32, reader func(buf []byte) (nread int, errno experimentalsys.Errno)) (uint32, experimentalsys.Errno) {
	var nread uint32
	iovsStop := iovsCount << 3 // iovsCount * 8
	iovsBuf, ok := mem.Read(iovs, iovsStop)
	if !ok {
		return 0, experimentalsys.EFAULT
	}

	for iovsPos := uint32(0); iovsPos < iovsStop; iovsPos += 8 {
		offset := le.Uint32(iovsBuf[iovsPos:])
		l := le.Uint32(iovsBuf[iovsPos+4:])

		if l == 0 { // A zero length iovec could be ahead of another.
			continue
		}

		b, ok := mem.Read(offset, l)
		if !ok {
			return 0, experimentalsys.EFAULT
		}

		n, errno := reader(b)
		nread += uint32(n)

		if errno == experimentalsys.ENOSYS {
			return 0, experimentalsys.EBADF // e.g. unimplemented for read
		} else if errno != 0 {
			return 0, errno
		} else if n < int(l) {
			break // stop when we read less than capacity.
		}
	}
	return nread, 0
}

// fdReaddir is the WASI function named wasip1.FdReaddirName which reads
// directory entries from a directory.  Special behaviors required by this
// function are implemented in sys.DirentCache.
//
// See https://github.com/WebAssembly/WASI/blob/snapshot-01/phases/snapshot/docs.md#-fd_readdirfd-fd-buf-pointeru8-buf_len-size-cookie-dircookie---errno-size
//
// # Result (Errno)
//
// The return value is 0 except the following known error conditions:
//   - sys.ENOSYS: the implementation does not support this function.
//   - sys.EBADF: the file was closed or not a directory.
//   - sys.EFAULT: `buf` or `buf_len` point to an offset out of memory.
//   - sys.ENOENT: `cookie` was invalid.
//   - sys.EINVAL: `buf_len` was not large enough to write a dirent header.
//
// # End of Directory (EOF)
//
// More entries are available when `result.bufused` == `buf_len`. See
// https://github.com/WebAssembly/WASI/blob/snapshot-01/phases/snapshot/docs.md#fd_readdir
// https://github.com/WebAssembly/wasi-libc/blob/659ff414560721b1660a19685110e484a081c3d4/libc-bottom-half/cloudlibc/src/libc/dirent/readdir.c#L44
var fdReaddir = newHostFunc(
	wasip1.FdReaddirName, fdReaddirFn,
	[]wasm.ValueType{i32, i32, i32, i64, i32},
	"fd", "buf", "buf_len", "cookie", "result.bufused",
)

func fdReaddirFn(_ context.Context, mod api.Module, params []uint64) experimentalsys.Errno {
	mem := mod.Memory()
	fsc := mod.(*wasm.ModuleInstance).Sys.FS()

	fd := int32(params[0])
	buf := uint32(params[1])
	bufLen := uint32(params[2])
	cookie := params[3]
	resultBufused := uint32(params[4])

	// The bufLen must be enough to write a dirent header.
	if bufLen < wasip1.DirentSize {
		// This is a bug in the caller, as unless `buf_len` is large enough to
		// write a dirent, it can't read the `d_namlen` from it.
		return experimentalsys.EINVAL
	}

	// Get or open a dirent cache for this file descriptor.
	dir, errno := direntCache(fsc, fd)
	if errno != 0 {
		return errno
	}

	// First, determine the maximum directory entries that can be encoded as
	// dirents. The total size is DirentSize(24) + nameSize, for each file.
	// Since a zero-length file name is invalid, the minimum size entry is
	// 25 (DirentSize + 1 character).
	maxDirEntries := bufLen/wasip1.DirentSize + 1

	// While unlikely maxDirEntries will fit into bufLen, add one more just in
	// case, as we need to know if we hit the end of the directory or not to
	// write the correct bufused (e.g. == bufLen unless EOF).
	//	>> If less than the size of the read buffer, the end of the
	//	>> directory has been reached.
	maxDirEntries += 1

	// Read up to max entries. The underlying implementation will cache these,
	// starting at the current location, so that they can be re-read. This is
	// important because even the first could end up larger than bufLen due to
	// the size of its name.
	dirents, errno := dir.Read(cookie, maxDirEntries)
	if errno != 0 {
		return errno
	}

	// Determine how many dirents we can write, including a potentially
	// truncated last entry.
	bufToWrite, direntCount, truncatedLen := maxDirents(dirents, bufLen)

	// Now, write entries to the underlying buffer.
	if bufToWrite > 0 {

		// d_next is the index of the next file in the list, so it should
		// always be one higher than the requested cookie.
		d_next := cookie + 1
		// ^^ yes this can overflow to negative, which means our implementation
		// doesn't support writing greater than max int64 entries.

		buf, ok := mem.Read(buf, bufToWrite)
		if !ok {
			return experimentalsys.EFAULT
		}

		writeDirents(buf, dirents, d_next, direntCount, truncatedLen)
	}

	// bufused == bufLen means more dirents exist, which is the case when one
	// is truncated.
	bufused := bufToWrite
	if truncatedLen > 0 {
		bufused = bufLen
	}

	if !mem.WriteUint32Le(resultBufused, bufused) {
		return experimentalsys.EFAULT
	}
	return 0
}

const largestDirent = int64(math.MaxUint32 - wasip1.DirentSize)

// maxDirents returns the dirents to write.
//
// `bufToWrite` is the amount of memory needed to write direntCount, which
// includes up to wasip1.DirentSize of a last truncated entry.
func maxDirents(dirents []experimentalsys.Dirent, bufLen uint32) (bufToWrite uint32, direntCount int, truncatedLen uint32) {
	lenRemaining := bufLen
	for i := range dirents {
		if lenRemaining == 0 {
			break
		}
		d := dirents[i]
		direntCount++

		// use int64 to guard against huge filenames
		nameLen := int64(len(d.Name))
		var entryLen uint32

		// Check to see if DirentSize + nameLen overflows, or if it would be
		// larger than possible to encode.
		if el := int64(wasip1.DirentSize) + nameLen; el < 0 || el > largestDirent {
			// panic, as testing is difficult. ex we would have to extract a
			// function to get size of a string or allocate a 2^32 size one!
			panic("invalid filename: too large")
		} else { // we know this can fit into a uint32
			entryLen = uint32(el)
		}

		if entryLen > lenRemaining {
			// We haven't room to write the entry, and docs say to write the
			// header. This helps especially when there is an entry with a very
			// long filename. Ex if bufLen is 4096 and the filename is 4096,
			// we need to write DirentSize(24) + 4096 bytes to write the entry.
			// In this case, we only write up to DirentSize(24) to allow the
			// caller to resize.
			if lenRemaining >= wasip1.DirentSize {
				truncatedLen = wasip1.DirentSize
			} else {
				truncatedLen = lenRemaining
			}
			bufToWrite += truncatedLen
			break
		}

		// This won't go negative because we checked entryLen <= lenRemaining.
		lenRemaining -= entryLen
		bufToWrite += entryLen
	}
	return
}

// writeDirents writes the directory entries to the buffer, which is pre-sized
// based on maxDirents.	truncatedEntryLen means the last is written without its
// name.
func writeDirents(buf []byte, dirents []experimentalsys.Dirent, d_next uint64, direntCount int, truncatedLen uint32) {
	pos := uint32(0)
	skipNameI := -1

	// If the last entry was truncated, we either skip it or write it without
	// its name, depending on the length.
	if truncatedLen > 0 {
		if truncatedLen < wasip1.DirentSize {
			direntCount-- // skip as too small to write the header.
		} else {
			skipNameI = direntCount - 1 // write the header, but not the name.
		}
	}

	for i := 0; i < direntCount; i++ {
		e := dirents[i]
		nameLen := uint32(len(e.Name))
		writeDirent(buf[pos:], d_next, e.Ino, nameLen, e.Type)
		d_next++
		pos += wasip1.DirentSize

		if i != skipNameI {
			copy(buf[pos:], e.Name)
			pos += nameLen
		}
	}
}

// writeDirent writes DirentSize bytes
func writeDirent(buf []byte, dNext uint64, ino sysapi.Inode, dNamlen uint32, dType fs.FileMode) {
	le.PutUint64(buf, dNext)        // d_next
	le.PutUint64(buf[8:], ino)      // d_ino
	le.PutUint32(buf[16:], dNamlen) // d_namlen
	filetype := getWasiFiletype(dType)
	le.PutUint32(buf[20:], uint32(filetype)) //  d_type
}

// direntCache lazy opens a sys.DirentCache for this directory or returns an
// error.
func direntCache(fsc *sys.FSContext, fd int32) (*sys.DirentCache, experimentalsys.Errno) {
	if f, ok := fsc.LookupFile(fd); !ok {
		return nil, experimentalsys.EBADF
	} else if dir, errno := f.DirentCache(); errno == 0 {
		return dir, 0
	} else if errno == experimentalsys.ENOTDIR {
		// fd_readdir docs don't indicate whether to return sys.ENOTDIR or
		// sys.EBADF. It has been noticed that rust will crash on sys.ENOTDIR,
		// and POSIX C ref seems to not return this, so we don't either.
		//
		// See https://github.com/WebAssembly/WASI/blob/snapshot-01/phases/snapshot/docs.md#fd_readdir
		// and https://en.wikibooks.org/wiki/C_Programming/POSIX_Reference/dirent.h
		return nil, experimentalsys.EBADF
	} else {
		return nil, errno
	}
}

// fdRenumber is the WASI function named FdRenumberName which atomically
// replaces a file descriptor by renumbering another file descriptor.
//
// See https://github.com/WebAssembly/WASI/blob/snapshot-01/phases/snapshot/docs.md#-fd_renumberfd-fd-to-fd---errno
var fdRenumber = newHostFunc(wasip1.FdRenumberName, fdRenumberFn, []wasm.ValueType{i32, i32}, "fd", "to")

func fdRenumberFn(_ context.Context, mod api.Module, params []uint64) experimentalsys.Errno {
	fsc := mod.(*wasm.ModuleInstance).Sys.FS()

	from := int32(params[0])
	to := int32(params[1])

	if errno := fsc.Renumber(from, to); errno != 0 {
		return errno
	}
	return 0
}

// fdSeek is the WASI function named FdSeekName which moves the offset of a
// file descriptor.
//
// # Parameters
//
//   - fd: file descriptor to move the offset of
//   - offset: signed int64, which is encoded as uint64, input argument to
//     `whence`, which results in a new offset
//   - whence: operator that creates the new offset, given `offset` bytes
//   - If io.SeekStart, new offset == `offset`.
//   - If io.SeekCurrent, new offset == existing offset + `offset`.
//   - If io.SeekEnd, new offset == file size of `fd` + `offset`.
//   - resultNewoffset: offset in api.Memory to write the new offset to,
//     relative to start of the file
//
// Result (Errno)
//
// The return value is 0 except the following error conditions:
//   - sys.EBADF: `fd` is invalid
//   - sys.EFAULT: `resultNewoffset` points to an offset out of memory
//   - sys.EINVAL: `whence` is an invalid value
//   - sys.EIO: a file system error
//   - sys.EISDIR: the file was a directory.
//
// For example, if fd 3 is a file with offset 0, and parameters fd=3, offset=4,
// whence=0 (=io.SeekStart), resultNewOffset=1, this function writes the below
// to api.Memory:
//
//	                         uint64le
//	                  +--------------------+
//	                  |                    |
//	        []byte{?, 4, 0, 0, 0, 0, 0, 0, 0, ? }
//	resultNewoffset --^
//
// Note: This is similar to `lseek` in POSIX. https://linux.die.net/man/3/lseek
//
// See io.Seeker
// and https://github.com/WebAssembly/WASI/blob/snapshot-01/phases/snapshot/docs.md#fd_seek
var fdSeek = newHostFunc(
	wasip1.FdSeekName, fdSeekFn,
	[]api.ValueType{i32, i64, i32, i32},
	"fd", "offset", "whence", "result.newoffset",
)

func fdSeekFn(_ context.Context, mod api.Module, params []uint64) experimentalsys.Errno {
	fsc := mod.(*wasm.ModuleInstance).Sys.FS()
	fd := int32(params[0])
	offset := params[1]
	whence := uint32(params[2])
	resultNewoffset := uint32(params[3])

	if f, ok := fsc.LookupFile(fd); !ok {
		return experimentalsys.EBADF
	} else if isDir, _ := f.File.IsDir(); isDir {
		return experimentalsys.EISDIR // POSIX doesn't forbid seeking a directory, but wasi-testsuite does.
	} else if newOffset, errno := f.File.Seek(int64(offset), int(whence)); errno != 0 {
		return errno
	} else if !mod.Memory().WriteUint64Le(resultNewoffset, uint64(newOffset)) {
		return experimentalsys.EFAULT
	}
	return 0
}

// fdSync is the WASI function named FdSyncName which synchronizes the data
// and metadata of a file to disk.
//
// See https://github.com/WebAssembly/WASI/blob/snapshot-01/phases/snapshot/docs.md#-fd_syncfd-fd---errno
var fdSync = newHostFunc(wasip1.FdSyncName, fdSyncFn, []api.ValueType{i32}, "fd")

func fdSyncFn(_ context.Context, mod api.Module, params []uint64) experimentalsys.Errno {
	fsc := mod.(*wasm.ModuleInstance).Sys.FS()
	fd := int32(params[0])

	// Check to see if the file descriptor is available
	if f, ok := fsc.LookupFile(fd); !ok {
		return experimentalsys.EBADF
	} else {
		return f.File.Sync()
	}
}

// fdTell is the WASI function named FdTellName which returns the current
// offset of a file descriptor.
//
// See https://github.com/WebAssembly/WASI/blob/snapshot-01/phases/snapshot/docs.md#-fd_tellfd-fd---errno-filesize
var fdTell = newHostFunc(wasip1.FdTellName, fdTellFn, []api.ValueType{i32, i32}, "fd", "result.offset")

func fdTellFn(ctx context.Context, mod api.Module, params []uint64) experimentalsys.Errno {
	fd := params[0]
	offset := uint64(0)
	whence := uint64(io.SeekCurrent)
	resultNewoffset := params[1]

	fdSeekParams := []uint64{fd, offset, whence, resultNewoffset}
	return fdSeekFn(ctx, mod, fdSeekParams)
}

// fdWrite is the WASI function named FdWriteName which writes to a file
// descriptor.
//
// # Parameters
//
//   - fd: an opened file descriptor to write data to
//   - iovs: offset in api.Memory to read offset, size pairs representing the
//     data to write to `fd`
//   - Both offset and length are encoded as uint32le.
//   - iovsCount: count of memory offset, size pairs to read sequentially
//     starting at iovs
//   - resultNwritten: offset in api.Memory to write the number of bytes
//     written
//
// Result (Errno)
//
// The return value is 0 except the following error conditions:
//   - sys.EBADF: `fd` is invalid
//   - sys.EFAULT: `iovs` or `resultNwritten` point to an offset out of memory
//   - sys.EIO: a file system error
//
// For example, this function needs to first read `iovs` to determine what to
// write to `fd`. If parameters iovs=1 iovsCount=2, this function reads two
// offset/length pairs from api.Memory:
//
//	                  iovs[0]                  iovs[1]
//	          +---------------------+   +--------------------+
//	          | uint32le    uint32le|   |uint32le    uint32le|
//	          +---------+  +--------+   +--------+  +--------+
//	          |         |  |        |   |        |  |        |
//	[]byte{?, 18, 0, 0, 0, 4, 0, 0, 0, 23, 0, 0, 0, 2, 0, 0, 0, ?... }
//	   iovs --^            ^            ^           ^
//	          |            |            |           |
//	 offset --+   length --+   offset --+  length --+
//
// This function reads those chunks api.Memory into the `fd` sequentially.
//
//	                    iovs[0].length        iovs[1].length
//	                   +--------------+       +----+
//	                   |              |       |    |
//	[]byte{ 0..16, ?, 'w', 'a', 'z', 'e', ?, 'r', 'o', ? }
//	  iovs[0].offset --^                      ^
//	                         iovs[1].offset --+
//
// Since "wazero" was written, if parameter resultNwritten=26, this function
// writes the below to api.Memory:
//
//	                   uint32le
//	                  +--------+
//	                  |        |
//	[]byte{ 0..24, ?, 6, 0, 0, 0', ? }
//	 resultNwritten --^
//
// Note: This is similar to `writev` in POSIX. https://linux.die.net/man/3/writev
//
// See fdRead
// https://github.com/WebAssembly/WASI/blob/snapshot-01/phases/snapshot/docs.md#ciovec
// and https://github.com/WebAssembly/WASI/blob/snapshot-01/phases/snapshot/docs.md#fd_write
var fdWrite = newHostFunc(
	wasip1.FdWriteName, fdWriteFn,
	[]api.ValueType{i32, i32, i32, i32},
	"fd", "iovs", "iovs_len", "result.nwritten",
)

func fdWriteFn(_ context.Context, mod api.Module, params []uint64) experimentalsys.Errno {
	return fdWriteOrPwrite(mod, params, false)
}

// pwriter tracks an offset across multiple writes.
type pwriter struct {
	f      experimentalsys.File
	offset int64
}

// Write implements the same function as documented on sys.File.
func (w *pwriter) Write(buf []byte) (n int, errno experimentalsys.Errno) {
	if len(buf) == 0 {
		return 0, 0 // less overhead on zero-length writes.
	}

	n, err := w.f.Pwrite(buf, w.offset)
	w.offset += int64(n)
	return n, err
}

func fdWriteOrPwrite(mod api.Module, params []uint64, isPwrite bool) experimentalsys.Errno {
	mem := mod.Memory()
	fsc := mod.(*wasm.ModuleInstance).Sys.FS()

	fd := int32(params[0])
	iovs := uint32(params[1])
	iovsCount := uint32(params[2])

	var resultNwritten uint32
	var writer func(buf []byte) (n int, errno experimentalsys.Errno)
	if f, ok := fsc.LookupFile(fd); !ok {
		return experimentalsys.EBADF
	} else if isPwrite {
		offset := int64(params[3])
		writer = (&pwriter{f: f.File, offset: offset}).Write
		resultNwritten = uint32(params[4])
	} else {
		writer = f.File.Write
		resultNwritten = uint32(params[3])
	}

	nwritten, errno := writev(mem, iovs, iovsCount, writer)
	if errno != 0 {
		return errno
	}

	if !mod.Memory().WriteUint32Le(resultNwritten, nwritten) {
		return experimentalsys.EFAULT
	}
	return 0
}

func writev(mem api.Memory, iovs uint32, iovsCount uint32, writer func(buf []byte) (n int, errno experimentalsys.Errno)) (uint32, experimentalsys.Errno) {
	var nwritten uint32
	iovsStop := iovsCount << 3 // iovsCount * 8
	iovsBuf, ok := mem.Read(iovs, iovsStop)
	if !ok {
		return 0, experimentalsys.EFAULT
	}

	for iovsPos := uint32(0); iovsPos < iovsStop; iovsPos += 8 {
		offset := le.Uint32(iovsBuf[iovsPos:])
		l := le.Uint32(iovsBuf[iovsPos+4:])

		b, ok := mem.Read(offset, l)
		if !ok {
			return 0, experimentalsys.EFAULT
		}
		n, errno := writer(b)
		nwritten += uint32(n)
		if errno == experimentalsys.ENOSYS {
			return 0, experimentalsys.EBADF // e.g. unimplemented for write
		} else if errno != 0 {
			return 0, errno
		}
	}
	return nwritten, 0
}

// pathCreateDirectory is the WASI function named PathCreateDirectoryName which
// creates a directory.
//
// # Parameters
//
//   - fd: file descriptor of a directory that `path` is relative to
//   - path: offset in api.Memory to read the path string from
//   - pathLen: length of `path`
//
// # Result (Errno)
//
// The return value is 0 except the following error conditions:
//   - sys.EBADF: `fd` is invalid
//   - sys.ENOENT: `path` does not exist.
//   - sys.ENOTDIR: `path` is a file
//
// # Notes
//   - This is similar to mkdirat in POSIX.
//     See https://linux.die.net/man/2/mkdirat
//
// See https://github.com/WebAssembly/WASI/blob/snapshot-01/phases/snapshot/docs.md#-path_create_directoryfd-fd-path-string---errno
var pathCreateDirectory = newHostFunc(
	wasip1.PathCreateDirectoryName, pathCreateDirectoryFn,
	[]wasm.ValueType{i32, i32, i32},
	"fd", "path", "path_len",
)

func pathCreateDirectoryFn(_ context.Context, mod api.Module, params []uint64) experimentalsys.Errno {
	fsc := mod.(*wasm.ModuleInstance).Sys.FS()

	fd := int32(params[0])
	path := uint32(params[1])
	pathLen := uint32(params[2])

	preopen, pathName, errno := atPath(fsc, mod.Memory(), fd, path, pathLen)
	if errno != 0 {
		return errno
	}

	if errno = preopen.Mkdir(pathName, 0o700); errno != 0 {
		return errno
	}

	return 0
}

// pathFilestatGet is the WASI function named PathFilestatGetName which
// returns the stat attributes of a file or directory.
//
// # Parameters
//
//   - fd: file descriptor of the folder to look in for the path
//   - flags: flags determining the method of how paths are resolved
//   - path: path under fd to get the filestat attributes data for
//   - path_len: length of the path that was given
//   - resultFilestat: offset to write the result filestat data
//
// Result (Errno)
//
// The return value is 0 except the following error conditions:
//   - sys.EBADF: `fd` is invalid
//   - sys.ENOTDIR: `fd` points to a file not a directory
//   - sys.EIO: could not stat `fd` on filesystem
//   - sys.EINVAL: the path contained "../"
//   - sys.ENAMETOOLONG: `path` + `path_len` is out of memory
//   - sys.EFAULT: `resultFilestat` points to an offset out of memory
//   - sys.ENOENT: could not find the path
//
// The rest of this implementation matches that of fdFilestatGet, so is not
// repeated here.
//
// Note: This is similar to `fstatat` in POSIX.
// See https://github.com/WebAssembly/WASI/blob/snapshot-01/phases/snapshot/docs.md#-path_filestat_getfd-fd-flags-lookupflags-path-string---errno-filestat
// and https://linux.die.net/man/2/fstatat
var pathFilestatGet = newHostFunc(
	wasip1.PathFilestatGetName, pathFilestatGetFn,
	[]api.ValueType{i32, i32, i32, i32, i32},
	"fd", "flags", "path", "path_len", "result.filestat",
)

func pathFilestatGetFn(_ context.Context, mod api.Module, params []uint64) experimentalsys.Errno {
	fsc := mod.(*wasm.ModuleInstance).Sys.FS()

	fd := int32(params[0])
	flags := uint16(params[1])
	path := uint32(params[2])
	pathLen := uint32(params[3])

	preopen, pathName, errno := atPath(fsc, mod.Memory(), fd, path, pathLen)
	if errno != 0 {
		return errno
	}

	// Stat the file without allocating a file descriptor.
	var st sysapi.Stat_t

	if (flags & wasip1.LOOKUP_SYMLINK_FOLLOW) == 0 {
		st, errno = preopen.Lstat(pathName)
	} else {
		st, errno = preopen.Stat(pathName)
	}
	if errno != 0 {
		return errno
	}

	// Write the stat result to memory
	resultBuf := uint32(params[4])
	buf, ok := mod.Memory().Read(resultBuf, 64)
	if !ok {
		return experimentalsys.EFAULT
	}

	filetype := getWasiFiletype(st.Mode)
	return writeFilestat(buf, &st, filetype)
}

// pathFilestatSetTimes is the WASI function named PathFilestatSetTimesName
// which adjusts the timestamps of a file or directory.
//
// See https://github.com/WebAssembly/WASI/blob/snapshot-01/phases/snapshot/docs.md#-path_filestat_set_timesfd-fd-flags-lookupflags-path-string-atim-timestamp-mtim-timestamp-fst_flags-fstflags---errno
var pathFilestatSetTimes = newHostFunc(
	wasip1.PathFilestatSetTimesName, pathFilestatSetTimesFn,
	[]wasm.ValueType{i32, i32, i32, i32, i64, i64, i32},
	"fd", "flags", "path", "path_len", "atim", "mtim", "fst_flags",
)

func pathFilestatSetTimesFn(_ context.Context, mod api.Module, params []uint64) experimentalsys.Errno {
	fd := int32(params[0])
	flags := uint16(params[1])
	path := uint32(params[2])
	pathLen := uint32(params[3])
	atim := int64(params[4])
	mtim := int64(params[5])
	fstFlags := uint16(params[6])

	sys := mod.(*wasm.ModuleInstance).Sys
	fsc := sys.FS()

	atim, mtim, errno := toTimes(sys.WalltimeNanos, atim, mtim, fstFlags)
	if errno != 0 {
		return errno
	}

	preopen, pathName, errno := atPath(fsc, mod.Memory(), fd, path, pathLen)
	if errno != 0 {
		return errno
	}

	symlinkFollow := flags&wasip1.LOOKUP_SYMLINK_FOLLOW != 0
	if symlinkFollow {
		return preopen.Utimens(pathName, atim, mtim)
	}
	// Otherwise, we need to emulate don't follow by opening the file by path.
	if f, errno := preopen.OpenFile(pathName, experimentalsys.O_WRONLY, 0); errno != 0 {
		return errno
	} else {
		defer f.Close()
		return f.Utimens(atim, mtim)
	}
}

// pathLink is the WASI function named PathLinkName which adjusts the
// timestamps of a file or directory.
//
// See https://github.com/WebAssembly/WASI/blob/snapshot-01/phases/snapshot/docs.md#path_link
var pathLink = newHostFunc(
	wasip1.PathLinkName, pathLinkFn,
	[]wasm.ValueType{i32, i32, i32, i32, i32, i32, i32},
	"old_fd", "old_flags", "old_path", "old_path_len", "new_fd", "new_path", "new_path_len",
)

func pathLinkFn(_ context.Context, mod api.Module, params []uint64) experimentalsys.Errno {
	mem := mod.Memory()
	fsc := mod.(*wasm.ModuleInstance).Sys.FS()

	oldFD := int32(params[0])
	// TODO: use old_flags?
	_ = uint32(params[1])
	oldPath := uint32(params[2])
	oldPathLen := uint32(params[3])

	oldFS, oldName, errno := atPath(fsc, mem, oldFD, oldPath, oldPathLen)
	if errno != 0 {
		return errno
	}

	newFD := int32(params[4])
	newPath := uint32(params[5])
	newPathLen := uint32(params[6])

	newFS, newName, errno := atPath(fsc, mem, newFD, newPath, newPathLen)
	if errno != 0 {
		return errno
	}

	if oldFS != newFS { // TODO: handle link across filesystems
		return experimentalsys.ENOSYS
	}

	return oldFS.Link(oldName, newName)
}

// pathOpen is the WASI function named PathOpenName which opens a file or
// directory. This returns sys.EBADF if the fd is invalid.
//
// # Parameters
//
//   - fd: file descriptor of a directory that `path` is relative to
//   - dirflags: flags to indicate how to resolve `path`
//   - path: offset in api.Memory to read the path string from
//   - pathLen: length of `path`
//   - oFlags: open flags to indicate the method by which to open the file
//   - fsRightsBase: interpret RIGHT_FD_WRITE to set O_RDWR
//   - fsRightsInheriting: ignored as rights were removed from WASI.
//     created file descriptor for `path`
//   - fdFlags: file descriptor flags
//   - resultOpenedFD: offset in api.Memory to write the newly created file
//     descriptor to.
//   - The result FD value is guaranteed to be less than 2**31
//
// Result (Errno)
//
// The return value is 0 except the following error conditions:
//   - sys.EBADF: `fd` is invalid
//   - sys.EFAULT: `resultOpenedFD` points to an offset out of memory
//   - sys.ENOENT: `path` does not exist.
//   - sys.EEXIST: `path` exists, while `oFlags` requires that it must not.
//   - sys.ENOTDIR: `path` is not a directory, while `oFlags` requires it.
//   - sys.EIO: a file system error
//
// For example, this function needs to first read `path` to determine the file
// to open. If parameters `path` = 1, `pathLen` = 6, and the path is "wazero",
// pathOpen reads the path from api.Memory:
//
//	                pathLen
//	            +------------------------+
//	            |                        |
//	[]byte{ ?, 'w', 'a', 'z', 'e', 'r', 'o', ?... }
//	     path --^
//
// Then, if parameters resultOpenedFD = 8, and this function opened a new file
// descriptor 5 with the given flags, this function writes the below to
// api.Memory:
//
//	                  uint32le
//	                 +--------+
//	                 |        |
//	[]byte{ 0..6, ?, 5, 0, 0, 0, ?}
//	resultOpenedFD --^
//
// # Notes
//   - This is similar to `openat` in POSIX. https://linux.die.net/man/3/openat
//   - The returned file descriptor is not guaranteed to be the lowest-number
//
// See https://github.com/WebAssembly/WASI/blob/main/phases/snapshot/docs.md#path_open
var pathOpen = newHostFunc(
	wasip1.PathOpenName, pathOpenFn,
	[]api.ValueType{i32, i32, i32, i32, i32, i64, i64, i32, i32},
	"fd", "dirflags", "path", "path_len", "oflags", "fs_rights_base", "fs_rights_inheriting", "fdflags", "result.opened_fd",
)

func pathOpenFn(_ context.Context, mod api.Module, params []uint64) experimentalsys.Errno {
	fsc := mod.(*wasm.ModuleInstance).Sys.FS()

	preopenFD := int32(params[0])

	// TODO: dirflags is a lookupflags, and it only has one bit: symlink_follow
	// https://github.com/WebAssembly/WASI/blob/snapshot-01/phases/snapshot/docs.md#lookupflags
	dirflags := uint16(params[1])

	path := uint32(params[2])
	pathLen := uint32(params[3])

	oflags := uint16(params[4])

	rights := uint32(params[5])
	// inherited rights aren't used
	_ = params[6]

	fdflags := uint16(params[7])
	resultOpenedFD := uint32(params[8])

	preopen, pathName, errno := atPath(fsc, mod.Memory(), preopenFD, path, pathLen)
	if errno != 0 {
		return errno
	}

	if pathLen == 0 {
		return experimentalsys.EINVAL
	}

	fileOpenFlags := openFlags(dirflags, oflags, fdflags, rights)
	isDir := fileOpenFlags&experimentalsys.O_DIRECTORY != 0

	if isDir && oflags&wasip1.O_CREAT != 0 {
		return experimentalsys.EINVAL // use pathCreateDirectory!
	}

	newFD, errno := fsc.OpenFile(preopen, pathName, fileOpenFlags, 0o600)
	if errno != 0 {
		return errno
	}

	// Check any flags that require the file to evaluate.
	if isDir {
		if f, ok := fsc.LookupFile(newFD); !ok {
			return experimentalsys.EBADF // unexpected
		} else if isDir, errno := f.File.IsDir(); errno != 0 {
			_ = fsc.CloseFile(newFD)
			return errno
		} else if !isDir {
			_ = fsc.CloseFile(newFD)
			return experimentalsys.ENOTDIR
		}
	}

	if !mod.Memory().WriteUint32Le(resultOpenedFD, uint32(newFD)) {
		_ = fsc.CloseFile(newFD)
		return experimentalsys.EFAULT
	}
	return 0
}

// atPath returns the pre-open specific path after verifying it is a directory.
//
// # Notes
//
// Languages including Zig and Rust use only pre-opens for the FD because
// wasi-libc `__wasilibc_find_relpath` will only return a preopen. That said,
// our wasi.c example shows other languages act differently and can use a non
// pre-opened file descriptor.
//
// We don't handle `AT_FDCWD`, as that's resolved in the compiler. There's no
// working directory function in WASI, so most assume CWD is "/". Notably, Zig
// has different behavior which assumes it is whatever the first pre-open name
// is.
//
// See https://github.com/WebAssembly/wasi-libc/blob/659ff414560721b1660a19685110e484a081c3d4/libc-bottom-half/sources/at_fdcwd.c
// See https://linux.die.net/man/2/openat
func atPath(fsc *sys.FSContext, mem api.Memory, fd int32, p, pathLen uint32) (experimentalsys.FS, string, experimentalsys.Errno) {
	b, ok := mem.Read(p, pathLen)
	if !ok {
		return nil, "", experimentalsys.EFAULT
	}
	pathName := string(b)

	// interesting_paths wants us to break on trailing slash if the input ends
	// up a file, not a directory!
	hasTrailingSlash := strings.HasSuffix(pathName, "/")

	// interesting_paths includes paths that include relative links but end up
	// not escaping
	pathName = path.Clean(pathName)

	// interesting_paths wants to break on root paths or anything that escapes.
	// This part is the same as fs.FS.Open()
	if !fs.ValidPath(pathName) {
		return nil, "", experimentalsys.EPERM
	}

	// add the trailing slash back
	if hasTrailingSlash {
		pathName = pathName + "/"
	}

	if f, ok := fsc.LookupFile(fd); !ok {
		return nil, "", experimentalsys.EBADF // closed or invalid
	} else if isDir, errno := f.File.IsDir(); errno != 0 {
		return nil, "", errno
	} else if !isDir {
		return nil, "", experimentalsys.ENOTDIR
	} else if f.IsPreopen { // don't append the pre-open name
		return f.FS, pathName, 0
	} else {
		// Join via concat to avoid name conflict on path.Join
		return f.FS, f.Name + "/" + pathName, 0
	}
}

func preopenPath(fsc *sys.FSContext, fd int32) (string, experimentalsys.Errno) {
	if f, ok := fsc.LookupFile(fd); !ok {
		return "", experimentalsys.EBADF // closed
	} else if !f.IsPreopen {
		return "", experimentalsys.EBADF
	} else if isDir, errno := f.File.IsDir(); errno != 0 || !isDir {
		// In wasip1, only directories can be returned by fd_prestat_get as
		// there are no prestat types defined for files or sockets.
		return "", errno
	} else {
		return f.Name, 0
	}
}

func openFlags(dirflags, oflags, fdflags uint16, rights uint32) (openFlags experimentalsys.Oflag) {
	if dirflags&wasip1.LOOKUP_SYMLINK_FOLLOW == 0 {
		openFlags |= experimentalsys.O_NOFOLLOW
	}
	if oflags&wasip1.O_DIRECTORY != 0 {
		openFlags |= experimentalsys.O_DIRECTORY
<<<<<<< HEAD
		return // Early return for directories as the rest of flags doesn't make sense for it.
=======
>>>>>>> dcebd2dd
	} else if oflags&wasip1.O_EXCL != 0 {
		openFlags |= experimentalsys.O_EXCL
	}
	// Because we don't implement rights, we partially rely on the open flags
	// to determine the mode in which the file will be opened. This will create
	// divergent behavior compared to WASI runtimes which have a more strict
	// interpretation of the WASI capabilities model; for example, a program
	// which sets O_CREAT but does not give read or write permissions will
	// successfully create a file when running with wazero, but might get a
	// permission denied error on other runtimes.
	defaultMode := experimentalsys.O_RDONLY
	if oflags&wasip1.O_TRUNC != 0 {
		openFlags |= experimentalsys.O_TRUNC
		defaultMode = experimentalsys.O_RDWR
	}
	if oflags&wasip1.O_CREAT != 0 {
		openFlags |= experimentalsys.O_CREAT
		defaultMode = experimentalsys.O_RDWR
	}
	if fdflags&wasip1.FD_NONBLOCK != 0 {
		openFlags |= experimentalsys.O_NONBLOCK
	}
	if fdflags&wasip1.FD_APPEND != 0 {
		openFlags |= experimentalsys.O_APPEND
		defaultMode = experimentalsys.O_RDWR
	}
	if fdflags&wasip1.FD_DSYNC != 0 {
		openFlags |= experimentalsys.O_DSYNC
	}
	if fdflags&wasip1.FD_RSYNC != 0 {
		openFlags |= experimentalsys.O_RSYNC
	}
	if fdflags&wasip1.FD_SYNC != 0 {
		openFlags |= experimentalsys.O_SYNC
	}

	// Since rights were discontinued in wasi, we only interpret RIGHT_FD_WRITE
	// because it is the only way to know that we need to set write permissions
	// on a file if the application did not pass any of O_CREAT, O_APPEND, nor
	// O_TRUNC.
	const r = wasip1.RIGHT_FD_READ
	const w = wasip1.RIGHT_FD_WRITE
	const rw = r | w
	switch {
	case (rights & rw) == rw:
		openFlags |= experimentalsys.O_RDWR
	case (rights & w) == w:
		openFlags |= experimentalsys.O_WRONLY
	case (rights & r) == r:
		openFlags |= experimentalsys.O_RDONLY
	default:
		openFlags |= defaultMode
	}
	return
}

// pathReadlink is the WASI function named PathReadlinkName that reads the
// contents of a symbolic link.
//
// See: https://github.com/WebAssembly/WASI/blob/snapshot-01/phases/snapshot/docs.md#-path_readlinkfd-fd-path-string-buf-pointeru8-buf_len-size---errno-size
var pathReadlink = newHostFunc(
	wasip1.PathReadlinkName, pathReadlinkFn,
	[]wasm.ValueType{i32, i32, i32, i32, i32, i32},
	"fd", "path", "path_len", "buf", "buf_len", "result.bufused",
)

func pathReadlinkFn(_ context.Context, mod api.Module, params []uint64) experimentalsys.Errno {
	fsc := mod.(*wasm.ModuleInstance).Sys.FS()

	fd := int32(params[0])
	path := uint32(params[1])
	pathLen := uint32(params[2])
	buf := uint32(params[3])
	bufLen := uint32(params[4])
	resultBufused := uint32(params[5])

	if pathLen == 0 || bufLen == 0 {
		return experimentalsys.EINVAL
	}

	mem := mod.Memory()
	preopen, p, errno := atPath(fsc, mem, fd, path, pathLen)
	if errno != 0 {
		return errno
	}

	dst, errno := preopen.Readlink(p)
	if errno != 0 {
		return errno
	}

	if len(dst) > int(bufLen) {
		return experimentalsys.ERANGE
	}

	if ok := mem.WriteString(buf, dst); !ok {
		return experimentalsys.EFAULT
	}

	if !mem.WriteUint32Le(resultBufused, uint32(len(dst))) {
		return experimentalsys.EFAULT
	}
	return 0
}

// pathRemoveDirectory is the WASI function named PathRemoveDirectoryName which
// removes a directory.
//
// # Parameters
//
//   - fd: file descriptor of a directory that `path` is relative to
//   - path: offset in api.Memory to read the path string from
//   - pathLen: length of `path`
//
// # Result (Errno)
//
// The return value is 0 except the following error conditions:
//   - sys.EBADF: `fd` is invalid
//   - sys.ENOENT: `path` does not exist.
//   - sys.ENOTEMPTY: `path` is not empty
//   - sys.ENOTDIR: `path` is a file
//
// # Notes
//   - This is similar to unlinkat with AT_REMOVEDIR in POSIX.
//     See https://linux.die.net/man/2/unlinkat
//
// See https://github.com/WebAssembly/WASI/blob/snapshot-01/phases/snapshot/docs.md#-path_remove_directoryfd-fd-path-string---errno
var pathRemoveDirectory = newHostFunc(
	wasip1.PathRemoveDirectoryName, pathRemoveDirectoryFn,
	[]wasm.ValueType{i32, i32, i32},
	"fd", "path", "path_len",
)

func pathRemoveDirectoryFn(_ context.Context, mod api.Module, params []uint64) experimentalsys.Errno {
	fsc := mod.(*wasm.ModuleInstance).Sys.FS()

	fd := int32(params[0])
	path := uint32(params[1])
	pathLen := uint32(params[2])

	preopen, pathName, errno := atPath(fsc, mod.Memory(), fd, path, pathLen)
	if errno != 0 {
		return errno
	}

	return preopen.Rmdir(pathName)
}

// pathRename is the WASI function named PathRenameName which renames a file or
// directory.
//
// # Parameters
//
//   - fd: file descriptor of a directory that `old_path` is relative to
//   - old_path: offset in api.Memory to read the old path string from
//   - old_path_len: length of `old_path`
//   - new_fd: file descriptor of a directory that `new_path` is relative to
//   - new_path: offset in api.Memory to read the new path string from
//   - new_path_len: length of `new_path`
//
// # Result (Errno)
//
// The return value is 0 except the following error conditions:
//   - sys.EBADF: `fd` or `new_fd` are invalid
//   - sys.ENOENT: `old_path` does not exist.
//   - sys.ENOTDIR: `old` is a directory and `new` exists, but is a file.
//   - sys.EISDIR: `old` is a file and `new` exists, but is a directory.
//
// # Notes
//   - This is similar to unlinkat in POSIX.
//     See https://linux.die.net/man/2/renameat
//
// See https://github.com/WebAssembly/WASI/blob/snapshot-01/phases/snapshot/docs.md#-path_renamefd-fd-old_path-string-new_fd-fd-new_path-string---errno
var pathRename = newHostFunc(
	wasip1.PathRenameName, pathRenameFn,
	[]wasm.ValueType{i32, i32, i32, i32, i32, i32},
	"fd", "old_path", "old_path_len", "new_fd", "new_path", "new_path_len",
)

func pathRenameFn(_ context.Context, mod api.Module, params []uint64) experimentalsys.Errno {
	fsc := mod.(*wasm.ModuleInstance).Sys.FS()

	fd := int32(params[0])
	oldPath := uint32(params[1])
	oldPathLen := uint32(params[2])

	newFD := int32(params[3])
	newPath := uint32(params[4])
	newPathLen := uint32(params[5])

	oldFS, oldPathName, errno := atPath(fsc, mod.Memory(), fd, oldPath, oldPathLen)
	if errno != 0 {
		return errno
	}

	newFS, newPathName, errno := atPath(fsc, mod.Memory(), newFD, newPath, newPathLen)
	if errno != 0 {
		return errno
	}

	if oldFS != newFS { // TODO: handle renames across filesystems
		return experimentalsys.ENOSYS
	}

	return oldFS.Rename(oldPathName, newPathName)
}

// pathSymlink is the WASI function named PathSymlinkName which creates a
// symbolic link.
//
// See https://github.com/WebAssembly/WASI/blob/snapshot-01/phases/snapshot/docs.md#path_symlink
var pathSymlink = newHostFunc(
	wasip1.PathSymlinkName, pathSymlinkFn,
	[]wasm.ValueType{i32, i32, i32, i32, i32},
	"old_path", "old_path_len", "fd", "new_path", "new_path_len",
)

func pathSymlinkFn(_ context.Context, mod api.Module, params []uint64) experimentalsys.Errno {
	fsc := mod.(*wasm.ModuleInstance).Sys.FS()

	oldPath := uint32(params[0])
	oldPathLen := uint32(params[1])
	fd := int32(params[2])
	newPath := uint32(params[3])
	newPathLen := uint32(params[4])

	mem := mod.Memory()

	dir, ok := fsc.LookupFile(fd)
	if !ok {
		return experimentalsys.EBADF // closed
	} else if isDir, errno := dir.File.IsDir(); errno != 0 {
		return errno
	} else if !isDir {
		return experimentalsys.ENOTDIR
	}

	if oldPathLen == 0 || newPathLen == 0 {
		return experimentalsys.EINVAL
	}

	oldPathBuf, ok := mem.Read(oldPath, oldPathLen)
	if !ok {
		return experimentalsys.EFAULT
	}

	_, newPathName, errno := atPath(fsc, mod.Memory(), fd, newPath, newPathLen)
	if errno != 0 {
		return errno
	}

	return dir.FS.Symlink(
		// Do not join old path since it's only resolved when dereference the link created here.
		// And the dereference result depends on the opening directory's file descriptor at that point.
		unsafe.String(&oldPathBuf[0], int(oldPathLen)),
		newPathName,
	)
}

// pathUnlinkFile is the WASI function named PathUnlinkFileName which unlinks a
// file.
//
// # Parameters
//
//   - fd: file descriptor of a directory that `path` is relative to
//   - path: offset in api.Memory to read the path string from
//   - pathLen: length of `path`
//
// # Result (Errno)
//
// The return value is 0 except the following error conditions:
//   - sys.EBADF: `fd` is invalid
//   - sys.ENOENT: `path` does not exist.
//   - sys.EISDIR: `path` is a directory
//
// # Notes
//   - This is similar to unlinkat without AT_REMOVEDIR in POSIX.
//     See https://linux.die.net/man/2/unlinkat
//
// See https://github.com/WebAssembly/WASI/blob/snapshot-01/phases/snapshot/docs.md#-path_unlink_filefd-fd-path-string---errno
var pathUnlinkFile = newHostFunc(
	wasip1.PathUnlinkFileName, pathUnlinkFileFn,
	[]wasm.ValueType{i32, i32, i32},
	"fd", "path", "path_len",
)

func pathUnlinkFileFn(_ context.Context, mod api.Module, params []uint64) experimentalsys.Errno {
	fsc := mod.(*wasm.ModuleInstance).Sys.FS()

	fd := int32(params[0])
	path := uint32(params[1])
	pathLen := uint32(params[2])

	preopen, pathName, errno := atPath(fsc, mod.Memory(), fd, path, pathLen)
	if errno != 0 {
		return errno
	}

	return preopen.Unlink(pathName)
}<|MERGE_RESOLUTION|>--- conflicted
+++ resolved
@@ -1708,10 +1708,6 @@
 	}
 	if oflags&wasip1.O_DIRECTORY != 0 {
 		openFlags |= experimentalsys.O_DIRECTORY
-<<<<<<< HEAD
-		return // Early return for directories as the rest of flags doesn't make sense for it.
-=======
->>>>>>> dcebd2dd
 	} else if oflags&wasip1.O_EXCL != 0 {
 		openFlags |= experimentalsys.O_EXCL
 	}
