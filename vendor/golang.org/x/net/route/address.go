// Copyright 2016 The Go Authors. All rights reserved.
// Use of this source code is governed by a BSD-style
// license that can be found in the LICENSE file.

//go:build darwin || dragonfly || freebsd || netbsd || openbsd

package route

import (
	"runtime"
	"syscall"
)

// An Addr represents an address associated with packet routing.
type Addr interface {
	// Family returns an address family.
	Family() int
}

// A LinkAddr represents a link-layer address.
type LinkAddr struct {
	Index int    // interface index when attached
	Name  string // interface name when attached
	Addr  []byte // link-layer address when attached
}

// Family implements the Family method of Addr interface.
func (a *LinkAddr) Family() int { return syscall.AF_LINK }

func (a *LinkAddr) lenAndSpace() (int, int) {
	l := 8 + len(a.Name) + len(a.Addr)
	return l, roundup(l)
}

func (a *LinkAddr) marshal(b []byte) (int, error) {
	l, ll := a.lenAndSpace()
	if len(b) < ll {
		return 0, errShortBuffer
	}
	nlen, alen := len(a.Name), len(a.Addr)
	if nlen > 255 || alen > 255 {
		return 0, errInvalidAddr
	}
	b[0] = byte(l)
	b[1] = syscall.AF_LINK
	if a.Index > 0 {
		nativeEndian.PutUint16(b[2:4], uint16(a.Index))
	}
	data := b[8:]
	if nlen > 0 {
		b[5] = byte(nlen)
		copy(data[:nlen], a.Name)
		data = data[nlen:]
	}
	if alen > 0 {
		b[6] = byte(alen)
		copy(data[:alen], a.Addr)
		data = data[alen:]
	}
	return ll, nil
}

func parseLinkAddr(b []byte) (Addr, error) {
	if len(b) < 8 {
		return nil, errInvalidAddr
	}
	_, a, err := parseKernelLinkAddr(syscall.AF_LINK, b[4:])
	if err != nil {
		return nil, err
	}
	a.(*LinkAddr).Index = int(nativeEndian.Uint16(b[2:4]))
	return a, nil
}

// parseKernelLinkAddr parses b as a link-layer address in
// conventional BSD kernel form.
func parseKernelLinkAddr(_ int, b []byte) (int, Addr, error) {
	// The encoding looks like the following:
	// +----------------------------+
	// | Type             (1 octet) |
	// +----------------------------+
	// | Name length      (1 octet) |
	// +----------------------------+
	// | Address length   (1 octet) |
	// +----------------------------+
	// | Selector length  (1 octet) |
	// +----------------------------+
	// | Data            (variable) |
	// +----------------------------+
	//
	// On some platforms, all-bit-one of length field means "don't
	// care".
	nlen, alen, slen := int(b[1]), int(b[2]), int(b[3])
	if nlen == 0xff {
		nlen = 0
	}
	if alen == 0xff {
		alen = 0
	}
	if slen == 0xff {
		slen = 0
	}
	l := 4 + nlen + alen + slen
	if len(b) < l {
		return 0, nil, errInvalidAddr
	}
	data := b[4:]
	var name string
	var addr []byte
	if nlen > 0 {
		name = string(data[:nlen])
		data = data[nlen:]
	}
	if alen > 0 {
		addr = data[:alen]
		data = data[alen:]
	}
	return l, &LinkAddr{Name: name, Addr: addr}, nil
}

// An Inet4Addr represents an internet address for IPv4.
type Inet4Addr struct {
	IP [4]byte // IP address
}

// Family implements the Family method of Addr interface.
func (a *Inet4Addr) Family() int { return syscall.AF_INET }

func (a *Inet4Addr) lenAndSpace() (int, int) {
	return sizeofSockaddrInet, roundup(sizeofSockaddrInet)
}

func (a *Inet4Addr) marshal(b []byte) (int, error) {
	l, ll := a.lenAndSpace()
	if len(b) < ll {
		return 0, errShortBuffer
	}
	b[0] = byte(l)
	b[1] = syscall.AF_INET
	copy(b[4:8], a.IP[:])
	return ll, nil
}

// An Inet6Addr represents an internet address for IPv6.
type Inet6Addr struct {
	IP     [16]byte // IP address
	ZoneID int      // zone identifier
}

// Family implements the Family method of Addr interface.
func (a *Inet6Addr) Family() int { return syscall.AF_INET6 }

func (a *Inet6Addr) lenAndSpace() (int, int) {
	return sizeofSockaddrInet6, roundup(sizeofSockaddrInet6)
}

func (a *Inet6Addr) marshal(b []byte) (int, error) {
	l, ll := a.lenAndSpace()
	if len(b) < ll {
		return 0, errShortBuffer
	}
	b[0] = byte(l)
	b[1] = syscall.AF_INET6
	copy(b[8:24], a.IP[:])
	if a.ZoneID > 0 {
		nativeEndian.PutUint32(b[24:28], uint32(a.ZoneID))
	}
	return ll, nil
}

// parseInetAddr parses b as an internet address for IPv4 or IPv6.
func parseInetAddr(af int, b []byte) (Addr, error) {
	const (
<<<<<<< HEAD
		off4    = 4  // offset of in_addr
		off6    = 8  // offset of in6_addr
		ipv4Len = 4  // length of IPv4 address in bytes
		ipv6Len = 16 // length of IPv6 address in bytes
	)
	switch af {
	case syscall.AF_INET:
		if len(b) < int(b[0]) {
=======
		off4 = 4 // offset of in_addr
		off6 = 8 // offset of in6_addr
	)
	switch af {
	case syscall.AF_INET:
		if len(b) < (off4+1) || len(b) < int(b[0]) || b[0] == 0 {
>>>>>>> dcebd2dd
			return nil, errInvalidAddr
		}
		sockAddrLen := int(b[0])
		a := &Inet4Addr{}
<<<<<<< HEAD
		// sockAddrLen of 0 is valid and represents 0.0.0.0
		if sockAddrLen > off4 {
			// Calculate how many bytes of the address to copy:
			// either full IPv4 length or the available length.
			n := off4 + ipv4Len
			if sockAddrLen < n {
				n = sockAddrLen
			}
			copy(a.IP[:], b[off4:n])
		}
		return a, nil
	case syscall.AF_INET6:
		if len(b) < int(b[0]) {
			return nil, errInvalidAddr
		}
		sockAddrLen := int(b[0])
		a := &Inet6Addr{}
		// sockAddrLen of 0 is valid and represents ::
		if sockAddrLen > off6 {
			n := off6 + ipv6Len
			if sockAddrLen < n {
				n = sockAddrLen
			}
			if sockAddrLen == sizeofSockaddrInet6 {
				a.ZoneID = int(nativeEndian.Uint32(b[24:28]))
			}
			copy(a.IP[:], b[off6:n])
			if a.IP[0] == 0xfe && a.IP[1]&0xc0 == 0x80 || a.IP[0] == 0xff && (a.IP[1]&0x0f == 0x01 || a.IP[1]&0x0f == 0x02) {
				// KAME based IPv6 protocol stack usually
				// embeds the interface index in the
				// interface-local or link-local address as
				// the kernel-internal form.
				id := int(bigEndian.Uint16(a.IP[2:4]))
				if id != 0 {
					a.ZoneID = id
					a.IP[2], a.IP[3] = 0, 0
				}
=======
		n := off4 + 4
		if sockAddrLen < n {
			n = sockAddrLen
		}
		copy(a.IP[:], b[off4:n])
		return a, nil
	case syscall.AF_INET6:
		if len(b) < (off6+1) || len(b) < int(b[0]) || b[0] == 0 {
			return nil, errInvalidAddr
		}
		sockAddrLen := int(b[0])
		n := off6 + 16
		if sockAddrLen < n {
			n = sockAddrLen
		}
		a := &Inet6Addr{}
		if sockAddrLen == sizeofSockaddrInet6 {
			a.ZoneID = int(nativeEndian.Uint32(b[24:28]))
		}
		copy(a.IP[:], b[off6:n])
		if a.IP[0] == 0xfe && a.IP[1]&0xc0 == 0x80 || a.IP[0] == 0xff && (a.IP[1]&0x0f == 0x01 || a.IP[1]&0x0f == 0x02) {
			// KAME based IPv6 protocol stack usually
			// embeds the interface index in the
			// interface-local or link-local address as
			// the kernel-internal form.
			id := int(bigEndian.Uint16(a.IP[2:4]))
			if id != 0 {
				a.ZoneID = id
				a.IP[2], a.IP[3] = 0, 0
>>>>>>> dcebd2dd
			}
		}
		return a, nil
	default:
		return nil, errInvalidAddr
	}
}

// parseKernelInetAddr parses b as an internet address in conventional
// BSD kernel form.
func parseKernelInetAddr(af int, b []byte) (int, Addr, error) {
	// The encoding looks similar to the NLRI encoding.
	// +----------------------------+
	// | Length           (1 octet) |
	// +----------------------------+
	// | Address prefix  (variable) |
	// +----------------------------+
	//
	// The differences between the kernel form and the NLRI
	// encoding are:
	//
	// - The length field of the kernel form indicates the prefix
	//   length in bytes, not in bits
	//
	// - In the kernel form, zero value of the length field
	//   doesn't mean 0.0.0.0/0 or ::/0
	//
	// - The kernel form appends leading bytes to the prefix field
	//   to make the <length, prefix> tuple to be conformed with
	//   the routing message boundary
	l := int(b[0])
	if runtime.GOOS == "darwin" || runtime.GOOS == "ios" {
		// On Darwin, an address in the kernel form is also
		// used as a message filler.
		if l == 0 || len(b) > roundup(l) {
			l = roundup(l)
		}
	} else {
		l = roundup(l)
	}
	if len(b) < l {
		return 0, nil, errInvalidAddr
	}
	// Don't reorder case expressions.
	// The case expressions for IPv6 must come first.
	const (
		off4 = 4 // offset of in_addr
		off6 = 8 // offset of in6_addr
	)
	switch {
	case b[0] == sizeofSockaddrInet6:
		a := &Inet6Addr{}
		copy(a.IP[:], b[off6:off6+16])
		return int(b[0]), a, nil
	case af == syscall.AF_INET6:
		a := &Inet6Addr{}
		if l-1 < off6 {
			copy(a.IP[:], b[1:l])
		} else {
			copy(a.IP[:], b[l-off6:l])
		}
		return int(b[0]), a, nil
	case b[0] == sizeofSockaddrInet:
		a := &Inet4Addr{}
		copy(a.IP[:], b[off4:off4+4])
		return int(b[0]), a, nil
	default: // an old fashion, AF_UNSPEC or unknown means AF_INET
		a := &Inet4Addr{}
		if l-1 < off4 {
			copy(a.IP[:], b[1:l])
		} else {
			copy(a.IP[:], b[l-off4:l])
		}
		return int(b[0]), a, nil
	}
}

// A DefaultAddr represents an address of various operating
// system-specific features.
type DefaultAddr struct {
	af  int
	Raw []byte // raw format of address
}

// Family implements the Family method of Addr interface.
func (a *DefaultAddr) Family() int { return a.af }

func (a *DefaultAddr) lenAndSpace() (int, int) {
	l := len(a.Raw)
	return l, roundup(l)
}

func (a *DefaultAddr) marshal(b []byte) (int, error) {
	l, ll := a.lenAndSpace()
	if len(b) < ll {
		return 0, errShortBuffer
	}
	if l > 255 {
		return 0, errInvalidAddr
	}
	b[1] = byte(l)
	copy(b[:l], a.Raw)
	return ll, nil
}

func parseDefaultAddr(b []byte) (Addr, error) {
	if len(b) < 2 || len(b) < int(b[0]) {
		return nil, errInvalidAddr
	}
	a := &DefaultAddr{af: int(b[1]), Raw: b[:b[0]]}
	return a, nil
}

func addrsSpace(as []Addr) int {
	var l int
	for _, a := range as {
		switch a := a.(type) {
		case *LinkAddr:
			_, ll := a.lenAndSpace()
			l += ll
		case *Inet4Addr:
			_, ll := a.lenAndSpace()
			l += ll
		case *Inet6Addr:
			_, ll := a.lenAndSpace()
			l += ll
		case *DefaultAddr:
			_, ll := a.lenAndSpace()
			l += ll
		}
	}
	return l
}

// marshalAddrs marshals as and returns a bitmap indicating which
// address is stored in b.
func marshalAddrs(b []byte, as []Addr) (uint, error) {
	var attrs uint
	for i, a := range as {
		switch a := a.(type) {
		case *LinkAddr:
			l, err := a.marshal(b)
			if err != nil {
				return 0, err
			}
			b = b[l:]
			attrs |= 1 << uint(i)
		case *Inet4Addr:
			l, err := a.marshal(b)
			if err != nil {
				return 0, err
			}
			b = b[l:]
			attrs |= 1 << uint(i)
		case *Inet6Addr:
			l, err := a.marshal(b)
			if err != nil {
				return 0, err
			}
			b = b[l:]
			attrs |= 1 << uint(i)
		case *DefaultAddr:
			l, err := a.marshal(b)
			if err != nil {
				return 0, err
			}
			b = b[l:]
			attrs |= 1 << uint(i)
		}
	}
	return attrs, nil
}

func parseAddrs(attrs uint, fn func(int, []byte) (int, Addr, error), b []byte) ([]Addr, error) {
	var as [syscall.RTAX_MAX]Addr
	af := int(syscall.AF_UNSPEC)
	for i := uint(0); i < syscall.RTAX_MAX && len(b) >= roundup(0); i++ {
		if attrs&(1<<i) == 0 {
			continue
		}
		if i <= syscall.RTAX_BRD {
			switch b[1] {
			case syscall.AF_LINK:
				a, err := parseLinkAddr(b)
				if err != nil {
					return nil, err
				}
				as[i] = a
				l := roundup(int(b[0]))
				if len(b) < l {
					return nil, errMessageTooShort
				}
				b = b[l:]
			case syscall.AF_INET, syscall.AF_INET6:
				// #70528: if the sockaddrlen is 0, no address to parse inside,
				// skip over the record.
				if b[0] > 0 {
					af = int(b[1])
					a, err := parseInetAddr(af, b)
					if err != nil {
						return nil, err
					}
					as[i] = a
				}
				l := roundup(int(b[0]))
				if len(b) < l {
					return nil, errMessageTooShort
				}
				b = b[l:]
			default:
				l, a, err := fn(af, b)
				if err != nil {
					return nil, err
				}
				as[i] = a
				ll := roundup(l)
				if len(b) < ll {
					b = b[l:]
				} else {
					b = b[ll:]
				}
			}
		} else {
			a, err := parseDefaultAddr(b)
			if err != nil {
				return nil, err
			}
			as[i] = a
			l := roundup(int(b[0]))
			if len(b) < l {
				return nil, errMessageTooShort
			}
			b = b[l:]
		}
	}
	// The only remaining bytes in b should be alignment.
	// However, under some circumstances DragonFly BSD appears to put
	// more addresses in the message than are indicated in the address
	// bitmask, so don't check for this.
	return as[:], nil
}<|MERGE_RESOLUTION|>--- conflicted
+++ resolved
@@ -171,66 +171,16 @@
 // parseInetAddr parses b as an internet address for IPv4 or IPv6.
 func parseInetAddr(af int, b []byte) (Addr, error) {
 	const (
-<<<<<<< HEAD
-		off4    = 4  // offset of in_addr
-		off6    = 8  // offset of in6_addr
-		ipv4Len = 4  // length of IPv4 address in bytes
-		ipv6Len = 16 // length of IPv6 address in bytes
-	)
-	switch af {
-	case syscall.AF_INET:
-		if len(b) < int(b[0]) {
-=======
 		off4 = 4 // offset of in_addr
 		off6 = 8 // offset of in6_addr
 	)
 	switch af {
 	case syscall.AF_INET:
 		if len(b) < (off4+1) || len(b) < int(b[0]) || b[0] == 0 {
->>>>>>> dcebd2dd
 			return nil, errInvalidAddr
 		}
 		sockAddrLen := int(b[0])
 		a := &Inet4Addr{}
-<<<<<<< HEAD
-		// sockAddrLen of 0 is valid and represents 0.0.0.0
-		if sockAddrLen > off4 {
-			// Calculate how many bytes of the address to copy:
-			// either full IPv4 length or the available length.
-			n := off4 + ipv4Len
-			if sockAddrLen < n {
-				n = sockAddrLen
-			}
-			copy(a.IP[:], b[off4:n])
-		}
-		return a, nil
-	case syscall.AF_INET6:
-		if len(b) < int(b[0]) {
-			return nil, errInvalidAddr
-		}
-		sockAddrLen := int(b[0])
-		a := &Inet6Addr{}
-		// sockAddrLen of 0 is valid and represents ::
-		if sockAddrLen > off6 {
-			n := off6 + ipv6Len
-			if sockAddrLen < n {
-				n = sockAddrLen
-			}
-			if sockAddrLen == sizeofSockaddrInet6 {
-				a.ZoneID = int(nativeEndian.Uint32(b[24:28]))
-			}
-			copy(a.IP[:], b[off6:n])
-			if a.IP[0] == 0xfe && a.IP[1]&0xc0 == 0x80 || a.IP[0] == 0xff && (a.IP[1]&0x0f == 0x01 || a.IP[1]&0x0f == 0x02) {
-				// KAME based IPv6 protocol stack usually
-				// embeds the interface index in the
-				// interface-local or link-local address as
-				// the kernel-internal form.
-				id := int(bigEndian.Uint16(a.IP[2:4]))
-				if id != 0 {
-					a.ZoneID = id
-					a.IP[2], a.IP[3] = 0, 0
-				}
-=======
 		n := off4 + 4
 		if sockAddrLen < n {
 			n = sockAddrLen
@@ -260,7 +210,6 @@
 			if id != 0 {
 				a.ZoneID = id
 				a.IP[2], a.IP[3] = 0, 0
->>>>>>> dcebd2dd
 			}
 		}
 		return a, nil
