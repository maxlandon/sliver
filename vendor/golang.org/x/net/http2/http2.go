--- conflicted
+++ resolved
@@ -34,27 +34,11 @@
 )
 
 var (
-<<<<<<< HEAD
-	VerboseLogs    bool
-	logFrameWrites bool
-	logFrameReads  bool
-	inTests        bool
-
-	// Enabling extended CONNECT by causes browsers to attempt to use
-	// WebSockets-over-HTTP/2. This results in problems when the server's websocket
-	// package doesn't support extended CONNECT.
-	//
-	// Disable extended CONNECT by default for now.
-	//
-	// Issue #71128.
-	disableExtendedConnectProtocol = true
-=======
 	VerboseLogs                    bool
 	logFrameWrites                 bool
 	logFrameReads                  bool
 	inTests                        bool
 	disableExtendedConnectProtocol bool
->>>>>>> dcebd2dd
 )
 
 func init() {
@@ -67,13 +51,8 @@
 		logFrameWrites = true
 		logFrameReads = true
 	}
-<<<<<<< HEAD
-	if strings.Contains(e, "http2xconnect=1") {
-		disableExtendedConnectProtocol = false
-=======
 	if strings.Contains(e, "http2xconnect=0") {
 		disableExtendedConnectProtocol = true
->>>>>>> dcebd2dd
 	}
 }
 
@@ -428,6 +407,23 @@
 	s.v = save
 }
 
+// validPseudoPath reports whether v is a valid :path pseudo-header
+// value. It must be either:
+//
+//   - a non-empty string starting with '/'
+//   - the string '*', for OPTIONS requests.
+//
+// For now this is only used a quick check for deciding when to clean
+// up Opaque URLs before sending requests from the Transport.
+// See golang.org/issue/16847
+//
+// We used to enforce that the path also didn't start with "//", but
+// Google's GFE accepts such paths and Chrome sends them, so ignore
+// that part of the spec. See golang.org/issue/19103.
+func validPseudoPath(v string) bool {
+	return (len(v) > 0 && v[0] == '/') || v == "*"
+}
+
 // incomparable is a zero-width, non-comparable type. Adding it to a struct
 // makes that struct also non-comparable, and generally doesn't add
 // any size (as long as it's first).
