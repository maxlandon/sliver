// Copyright 2015 The Go Authors. All rights reserved.
// Use of this source code is governed by a BSD-style
// license that can be found in the LICENSE file.

// Transport code.

package http2

import (
	"bufio"
	"bytes"
	"compress/gzip"
	"context"
	"crypto/rand"
	"crypto/tls"
	"errors"
	"fmt"
	"io"
	"io/fs"
	"log"
	"math"
	"math/bits"
	mathrand "math/rand"
	"net"
	"net/http"
	"net/http/httptrace"
	"net/textproto"
<<<<<<< HEAD
=======
	"sort"
>>>>>>> dcebd2dd
	"strconv"
	"strings"
	"sync"
	"sync/atomic"
	"time"

	"golang.org/x/net/http/httpguts"
	"golang.org/x/net/http2/hpack"
	"golang.org/x/net/idna"
	"golang.org/x/net/internal/httpcommon"
)

const (
	// transportDefaultConnFlow is how many connection-level flow control
	// tokens we give the server at start-up, past the default 64k.
	transportDefaultConnFlow = 1 << 30

	// transportDefaultStreamFlow is how many stream-level flow
	// control tokens we announce to the peer, and how many bytes
	// we buffer per stream.
	transportDefaultStreamFlow = 4 << 20

	defaultUserAgent = "Go-http-client/2.0"

	// initialMaxConcurrentStreams is a connections maxConcurrentStreams until
	// it's received servers initial SETTINGS frame, which corresponds with the
	// spec's minimum recommended value.
	initialMaxConcurrentStreams = 100

	// defaultMaxConcurrentStreams is a connections default maxConcurrentStreams
	// if the server doesn't include one in its initial SETTINGS frame.
	defaultMaxConcurrentStreams = 1000
)

// Transport is an HTTP/2 Transport.
//
// A Transport internally caches connections to servers. It is safe
// for concurrent use by multiple goroutines.
type Transport struct {
	// DialTLSContext specifies an optional dial function with context for
	// creating TLS connections for requests.
	//
	// If DialTLSContext and DialTLS is nil, tls.Dial is used.
	//
	// If the returned net.Conn has a ConnectionState method like tls.Conn,
	// it will be used to set http.Response.TLS.
	DialTLSContext func(ctx context.Context, network, addr string, cfg *tls.Config) (net.Conn, error)

	// DialTLS specifies an optional dial function for creating
	// TLS connections for requests.
	//
	// If DialTLSContext and DialTLS is nil, tls.Dial is used.
	//
	// Deprecated: Use DialTLSContext instead, which allows the transport
	// to cancel dials as soon as they are no longer needed.
	// If both are set, DialTLSContext takes priority.
	DialTLS func(network, addr string, cfg *tls.Config) (net.Conn, error)

	// TLSClientConfig specifies the TLS configuration to use with
	// tls.Client. If nil, the default configuration is used.
	TLSClientConfig *tls.Config

	// ConnPool optionally specifies an alternate connection pool to use.
	// If nil, the default is used.
	ConnPool ClientConnPool

	// DisableCompression, if true, prevents the Transport from
	// requesting compression with an "Accept-Encoding: gzip"
	// request header when the Request contains no existing
	// Accept-Encoding value. If the Transport requests gzip on
	// its own and gets a gzipped response, it's transparently
	// decoded in the Response.Body. However, if the user
	// explicitly requested gzip it is not automatically
	// uncompressed.
	DisableCompression bool

	// AllowHTTP, if true, permits HTTP/2 requests using the insecure,
	// plain-text "http" scheme. Note that this does not enable h2c support.
	AllowHTTP bool

	// MaxHeaderListSize is the http2 SETTINGS_MAX_HEADER_LIST_SIZE to
	// send in the initial settings frame. It is how many bytes
	// of response headers are allowed. Unlike the http2 spec, zero here
	// means to use a default limit (currently 10MB). If you actually
	// want to advertise an unlimited value to the peer, Transport
	// interprets the highest possible value here (0xffffffff or 1<<32-1)
	// to mean no limit.
	MaxHeaderListSize uint32

	// MaxReadFrameSize is the http2 SETTINGS_MAX_FRAME_SIZE to send in the
	// initial settings frame. It is the size in bytes of the largest frame
	// payload that the sender is willing to receive. If 0, no setting is
	// sent, and the value is provided by the peer, which should be 16384
	// according to the spec:
	// https://datatracker.ietf.org/doc/html/rfc7540#section-6.5.2.
	// Values are bounded in the range 16k to 16M.
	MaxReadFrameSize uint32

	// MaxDecoderHeaderTableSize optionally specifies the http2
	// SETTINGS_HEADER_TABLE_SIZE to send in the initial settings frame. It
	// informs the remote endpoint of the maximum size of the header compression
	// table used to decode header blocks, in octets. If zero, the default value
	// of 4096 is used.
	MaxDecoderHeaderTableSize uint32

	// MaxEncoderHeaderTableSize optionally specifies an upper limit for the
	// header compression table used for encoding request headers. Received
	// SETTINGS_HEADER_TABLE_SIZE settings are capped at this limit. If zero,
	// the default value of 4096 is used.
	MaxEncoderHeaderTableSize uint32

	// StrictMaxConcurrentStreams controls whether the server's
	// SETTINGS_MAX_CONCURRENT_STREAMS should be respected
	// globally. If false, new TCP connections are created to the
	// server as needed to keep each under the per-connection
	// SETTINGS_MAX_CONCURRENT_STREAMS limit. If true, the
	// server's SETTINGS_MAX_CONCURRENT_STREAMS is interpreted as
	// a global limit and callers of RoundTrip block when needed,
	// waiting for their turn.
	StrictMaxConcurrentStreams bool

	// IdleConnTimeout is the maximum amount of time an idle
	// (keep-alive) connection will remain idle before closing
	// itself.
	// Zero means no limit.
	IdleConnTimeout time.Duration

	// ReadIdleTimeout is the timeout after which a health check using ping
	// frame will be carried out if no frame is received on the connection.
	// Note that a ping response will is considered a received frame, so if
	// there is no other traffic on the connection, the health check will
	// be performed every ReadIdleTimeout interval.
	// If zero, no health check is performed.
	ReadIdleTimeout time.Duration

	// PingTimeout is the timeout after which the connection will be closed
	// if a response to Ping is not received.
	// Defaults to 15s.
	PingTimeout time.Duration

	// WriteByteTimeout is the timeout after which the connection will be
	// closed no data can be written to it. The timeout begins when data is
	// available to write, and is extended whenever any bytes are written.
	WriteByteTimeout time.Duration

	// CountError, if non-nil, is called on HTTP/2 transport errors.
	// It's intended to increment a metric for monitoring, such
	// as an expvar or Prometheus metric.
	// The errType consists of only ASCII word characters.
	CountError func(errType string)

	// t1, if non-nil, is the standard library Transport using
	// this transport. Its settings are used (but not its
	// RoundTrip method, etc).
	t1 *http.Transport

	connPoolOnce  sync.Once
	connPoolOrDef ClientConnPool // non-nil version of ConnPool

	*transportTestHooks
}

// Hook points used for testing.
// Outside of tests, t.transportTestHooks is nil and these all have minimal implementations.
// Inside tests, see the testSyncHooks function docs.

type transportTestHooks struct {
	newclientconn func(*ClientConn)
	group         synctestGroupInterface
}

func (t *Transport) markNewGoroutine() {
	if t != nil && t.transportTestHooks != nil {
		t.transportTestHooks.group.Join()
	}
}

func (t *Transport) now() time.Time {
	if t != nil && t.transportTestHooks != nil {
		return t.transportTestHooks.group.Now()
	}
	return time.Now()
}

func (t *Transport) timeSince(when time.Time) time.Duration {
	if t != nil && t.transportTestHooks != nil {
		return t.now().Sub(when)
	}
	return time.Since(when)
}

// newTimer creates a new time.Timer, or a synthetic timer in tests.
func (t *Transport) newTimer(d time.Duration) timer {
	if t.transportTestHooks != nil {
		return t.transportTestHooks.group.NewTimer(d)
	}
	return timeTimer{time.NewTimer(d)}
}

// afterFunc creates a new time.AfterFunc timer, or a synthetic timer in tests.
func (t *Transport) afterFunc(d time.Duration, f func()) timer {
	if t.transportTestHooks != nil {
		return t.transportTestHooks.group.AfterFunc(d, f)
	}
	return timeTimer{time.AfterFunc(d, f)}
}

func (t *Transport) contextWithTimeout(ctx context.Context, d time.Duration) (context.Context, context.CancelFunc) {
	if t.transportTestHooks != nil {
		return t.transportTestHooks.group.ContextWithTimeout(ctx, d)
	}
	return context.WithTimeout(ctx, d)
}

func (t *Transport) maxHeaderListSize() uint32 {
	n := int64(t.MaxHeaderListSize)
	if t.t1 != nil && t.t1.MaxResponseHeaderBytes != 0 {
		n = t.t1.MaxResponseHeaderBytes
		if n > 0 {
			n = adjustHTTP1MaxHeaderSize(n)
		}
<<<<<<< HEAD
	}
	if n <= 0 {
		return 10 << 20
	}
	if n >= 0xffffffff {
		return 0
	}
=======
	}
	if n <= 0 {
		return 10 << 20
	}
	if n >= 0xffffffff {
		return 0
	}
>>>>>>> dcebd2dd
	return uint32(n)
}

func (t *Transport) disableCompression() bool {
	return t.DisableCompression || (t.t1 != nil && t.t1.DisableCompression)
}

// ConfigureTransport configures a net/http HTTP/1 Transport to use HTTP/2.
// It returns an error if t1 has already been HTTP/2-enabled.
//
// Use ConfigureTransports instead to configure the HTTP/2 Transport.
func ConfigureTransport(t1 *http.Transport) error {
	_, err := ConfigureTransports(t1)
	return err
}

// ConfigureTransports configures a net/http HTTP/1 Transport to use HTTP/2.
// It returns a new HTTP/2 Transport for further configuration.
// It returns an error if t1 has already been HTTP/2-enabled.
func ConfigureTransports(t1 *http.Transport) (*Transport, error) {
	return configureTransports(t1)
}

func configureTransports(t1 *http.Transport) (*Transport, error) {
	connPool := new(clientConnPool)
	t2 := &Transport{
		ConnPool: noDialClientConnPool{connPool},
		t1:       t1,
	}
	connPool.t = t2
	if err := registerHTTPSProtocol(t1, noDialH2RoundTripper{t2}); err != nil {
		return nil, err
	}
	if t1.TLSClientConfig == nil {
		t1.TLSClientConfig = new(tls.Config)
	}
	if !strSliceContains(t1.TLSClientConfig.NextProtos, "h2") {
		t1.TLSClientConfig.NextProtos = append([]string{"h2"}, t1.TLSClientConfig.NextProtos...)
	}
	if !strSliceContains(t1.TLSClientConfig.NextProtos, "http/1.1") {
		t1.TLSClientConfig.NextProtos = append(t1.TLSClientConfig.NextProtos, "http/1.1")
	}
	upgradeFn := func(scheme, authority string, c net.Conn) http.RoundTripper {
		addr := authorityAddr(scheme, authority)
		if used, err := connPool.addConnIfNeeded(addr, t2, c); err != nil {
			go c.Close()
			return erringRoundTripper{err}
		} else if !used {
			// Turns out we don't need this c.
			// For example, two goroutines made requests to the same host
			// at the same time, both kicking off TCP dials. (since protocol
			// was unknown)
			go c.Close()
		}
		if scheme == "http" {
			return (*unencryptedTransport)(t2)
		}
		return t2
	}
	if t1.TLSNextProto == nil {
		t1.TLSNextProto = make(map[string]func(string, *tls.Conn) http.RoundTripper)
	}
	t1.TLSNextProto[NextProtoTLS] = func(authority string, c *tls.Conn) http.RoundTripper {
		return upgradeFn("https", authority, c)
	}
	// The "unencrypted_http2" TLSNextProto key is used to pass off non-TLS HTTP/2 conns.
	t1.TLSNextProto[nextProtoUnencryptedHTTP2] = func(authority string, c *tls.Conn) http.RoundTripper {
		nc, err := unencryptedNetConnFromTLSConn(c)
		if err != nil {
			go c.Close()
			return erringRoundTripper{err}
		}
		return upgradeFn("http", authority, nc)
	}
	return t2, nil
}

// unencryptedTransport is a Transport with a RoundTrip method that
// always permits http:// URLs.
type unencryptedTransport Transport

func (t *unencryptedTransport) RoundTrip(req *http.Request) (*http.Response, error) {
	return (*Transport)(t).RoundTripOpt(req, RoundTripOpt{allowHTTP: true})
}

func (t *Transport) connPool() ClientConnPool {
	t.connPoolOnce.Do(t.initConnPool)
	return t.connPoolOrDef
}

func (t *Transport) initConnPool() {
	if t.ConnPool != nil {
		t.connPoolOrDef = t.ConnPool
	} else {
		t.connPoolOrDef = &clientConnPool{t: t}
	}
}

// ClientConn is the state of a single HTTP/2 client connection to an
// HTTP/2 server.
type ClientConn struct {
	t             *Transport
	tconn         net.Conn             // usually *tls.Conn, except specialized impls
	tlsState      *tls.ConnectionState // nil only for specialized impls
	atomicReused  uint32               // whether conn is being reused; atomic
	singleUse     bool                 // whether being used for a single http.Request
	getConnCalled bool                 // used by clientConnPool

	// readLoop goroutine fields:
	readerDone chan struct{} // closed on error
	readerErr  error         // set before readerDone is closed

	idleTimeout time.Duration // or 0 for never
	idleTimer   timer

	mu               sync.Mutex // guards following
	cond             *sync.Cond // hold mu; broadcast on flow/closed changes
	flow             outflow    // our conn-level flow control quota (cs.outflow is per stream)
	inflow           inflow     // peer's conn-level flow control
	doNotReuse       bool       // whether conn is marked to not be reused for any future requests
	closing          bool
	closed           bool
<<<<<<< HEAD
	closedOnIdle     bool                     // true if conn was closed for idleness
=======
>>>>>>> dcebd2dd
	seenSettings     bool                     // true if we've seen a settings frame, false otherwise
	seenSettingsChan chan struct{}            // closed when seenSettings is true or frame reading fails
	wantSettingsAck  bool                     // we sent a SETTINGS frame and haven't heard back
	goAway           *GoAwayFrame             // if non-nil, the GoAwayFrame we received
	goAwayDebug      string                   // goAway frame's debug data, retained as a string
	streams          map[uint32]*clientStream // client-initiated
	streamsReserved  int                      // incr by ReserveNewRequest; decr on RoundTrip
	nextStreamID     uint32
	pendingRequests  int                       // requests blocked and waiting to be sent because len(streams) == maxConcurrentStreams
	pings            map[[8]byte]chan struct{} // in flight ping data to notification channel
	br               *bufio.Reader
	lastActive       time.Time
	lastIdle         time.Time // time last idle
	// Settings from peer: (also guarded by wmu)
	maxFrameSize                uint32
	maxConcurrentStreams        uint32
	peerMaxHeaderListSize       uint64
	peerMaxHeaderTableSize      uint32
	initialWindowSize           uint32
	initialStreamRecvWindowSize int32
	readIdleTimeout             time.Duration
	pingTimeout                 time.Duration
	extendedConnectAllowed      bool

	// rstStreamPingsBlocked works around an unfortunate gRPC behavior.
	// gRPC strictly limits the number of PING frames that it will receive.
	// The default is two pings per two hours, but the limit resets every time
	// the gRPC endpoint sends a HEADERS or DATA frame. See golang/go#70575.
	//
	// rstStreamPingsBlocked is set after receiving a response to a PING frame
	// bundled with an RST_STREAM (see pendingResets below), and cleared after
	// receiving a HEADERS or DATA frame.
	rstStreamPingsBlocked bool

	// pendingResets is the number of RST_STREAM frames we have sent to the peer,
	// without confirming that the peer has received them. When we send a RST_STREAM,
	// we bundle it with a PING frame, unless a PING is already in flight. We count
	// the reset stream against the connection's concurrency limit until we get
	// a PING response. This limits the number of requests we'll try to send to a
	// completely unresponsive connection.
	pendingResets int

	// reqHeaderMu is a 1-element semaphore channel controlling access to sending new requests.
	// Write to reqHeaderMu to lock it, read from it to unlock.
	// Lock reqmu BEFORE mu or wmu.
	reqHeaderMu chan struct{}

	// wmu is held while writing.
	// Acquire BEFORE mu when holding both, to avoid blocking mu on network writes.
	// Only acquire both at the same time when changing peer settings.
	wmu  sync.Mutex
	bw   *bufio.Writer
	fr   *Framer
	werr error        // first write error that has occurred
	hbuf bytes.Buffer // HPACK encoder writes into this
	henc *hpack.Encoder
}

// clientStream is the state for a single HTTP/2 stream. One of these
// is created for each Transport.RoundTrip call.
type clientStream struct {
	cc *ClientConn

	// Fields of Request that we may access even after the response body is closed.
	ctx       context.Context
	reqCancel <-chan struct{}

	trace         *httptrace.ClientTrace // or nil
	ID            uint32
	bufPipe       pipe // buffered pipe with the flow-controlled response payload
	requestedGzip bool
	isHead        bool

	abortOnce sync.Once
	abort     chan struct{} // closed to signal stream should end immediately
	abortErr  error         // set if abort is closed

	peerClosed chan struct{} // closed when the peer sends an END_STREAM flag
	donec      chan struct{} // closed after the stream is in the closed state
	on100      chan struct{} // buffered; written to if a 100 is received

	respHeaderRecv chan struct{}  // closed when headers are received
	res            *http.Response // set if respHeaderRecv is closed

	flow        outflow // guarded by cc.mu
	inflow      inflow  // guarded by cc.mu
	bytesRemain int64   // -1 means unknown; owned by transportResponseBody.Read
	readErr     error   // sticky read error; owned by transportResponseBody.Read

	reqBody              io.ReadCloser
	reqBodyContentLength int64         // -1 means unknown
	reqBodyClosed        chan struct{} // guarded by cc.mu; non-nil on Close, closed when done

	// owned by writeRequest:
	sentEndStream bool // sent an END_STREAM flag to the peer
	sentHeaders   bool

	// owned by clientConnReadLoop:
	firstByte       bool  // got the first response byte
	pastHeaders     bool  // got first MetaHeadersFrame (actual headers)
	pastTrailers    bool  // got optional second MetaHeadersFrame (trailers)
	readClosed      bool  // peer sent an END_STREAM flag
	readAborted     bool  // read loop reset the stream
	totalHeaderSize int64 // total size of 1xx headers seen

	trailer    http.Header  // accumulated trailers
	resTrailer *http.Header // client's Response.Trailer
}

var got1xxFuncForTests func(int, textproto.MIMEHeader) error

// get1xxTraceFunc returns the value of request's httptrace.ClientTrace.Got1xxResponse func,
// if any. It returns nil if not set or if the Go version is too old.
func (cs *clientStream) get1xxTraceFunc() func(int, textproto.MIMEHeader) error {
	if fn := got1xxFuncForTests; fn != nil {
		return fn
	}
	return traceGot1xxResponseFunc(cs.trace)
}

func (cs *clientStream) abortStream(err error) {
	cs.cc.mu.Lock()
	defer cs.cc.mu.Unlock()
	cs.abortStreamLocked(err)
}

func (cs *clientStream) abortStreamLocked(err error) {
	cs.abortOnce.Do(func() {
		cs.abortErr = err
		close(cs.abort)
	})
	if cs.reqBody != nil {
		cs.closeReqBodyLocked()
	}
	// TODO(dneil): Clean up tests where cs.cc.cond is nil.
	if cs.cc.cond != nil {
		// Wake up writeRequestBody if it is waiting on flow control.
		cs.cc.cond.Broadcast()
	}
}

func (cs *clientStream) abortRequestBodyWrite() {
	cc := cs.cc
	cc.mu.Lock()
	defer cc.mu.Unlock()
	if cs.reqBody != nil && cs.reqBodyClosed == nil {
		cs.closeReqBodyLocked()
		cc.cond.Broadcast()
	}
}

func (cs *clientStream) closeReqBodyLocked() {
	if cs.reqBodyClosed != nil {
		return
	}
	cs.reqBodyClosed = make(chan struct{})
	reqBodyClosed := cs.reqBodyClosed
	go func() {
		cs.cc.t.markNewGoroutine()
		cs.reqBody.Close()
		close(reqBodyClosed)
	}()
}

type stickyErrWriter struct {
	group   synctestGroupInterface
	conn    net.Conn
	timeout time.Duration
	err     *error
}

func (sew stickyErrWriter) Write(p []byte) (n int, err error) {
	if *sew.err != nil {
		return 0, *sew.err
	}
	n, err = writeWithByteTimeout(sew.group, sew.conn, sew.timeout, p)
	*sew.err = err
	return n, err
}

// noCachedConnError is the concrete type of ErrNoCachedConn, which
// needs to be detected by net/http regardless of whether it's its
// bundled version (in h2_bundle.go with a rewritten type name) or
// from a user's x/net/http2. As such, as it has a unique method name
// (IsHTTP2NoCachedConnError) that net/http sniffs for via func
// isNoCachedConnError.
type noCachedConnError struct{}

func (noCachedConnError) IsHTTP2NoCachedConnError() {}
func (noCachedConnError) Error() string             { return "http2: no cached connection was available" }

// isNoCachedConnError reports whether err is of type noCachedConnError
// or its equivalent renamed type in net/http2's h2_bundle.go. Both types
// may coexist in the same running program.
func isNoCachedConnError(err error) bool {
	_, ok := err.(interface{ IsHTTP2NoCachedConnError() })
	return ok
}

var ErrNoCachedConn error = noCachedConnError{}

// RoundTripOpt are options for the Transport.RoundTripOpt method.
type RoundTripOpt struct {
	// OnlyCachedConn controls whether RoundTripOpt may
	// create a new TCP connection. If set true and
	// no cached connection is available, RoundTripOpt
	// will return ErrNoCachedConn.
	OnlyCachedConn bool

	allowHTTP bool // allow http:// URLs
}

func (t *Transport) RoundTrip(req *http.Request) (*http.Response, error) {
	return t.RoundTripOpt(req, RoundTripOpt{})
}

// authorityAddr returns a given authority (a host/IP, or host:port / ip:port)
// and returns a host:port. The port 443 is added if needed.
func authorityAddr(scheme string, authority string) (addr string) {
	host, port, err := net.SplitHostPort(authority)
	if err != nil { // authority didn't have a port
		host = authority
		port = ""
	}
	if port == "" { // authority's port was empty
		port = "443"
		if scheme == "http" {
			port = "80"
		}
	}
	if a, err := idna.ToASCII(host); err == nil {
		host = a
	}
	// IPv6 address literal, without a port:
	if strings.HasPrefix(host, "[") && strings.HasSuffix(host, "]") {
		return host + ":" + port
	}
	return net.JoinHostPort(host, port)
}

// RoundTripOpt is like RoundTrip, but takes options.
func (t *Transport) RoundTripOpt(req *http.Request, opt RoundTripOpt) (*http.Response, error) {
	switch req.URL.Scheme {
	case "https":
		// Always okay.
	case "http":
		if !t.AllowHTTP && !opt.allowHTTP {
			return nil, errors.New("http2: unencrypted HTTP/2 not enabled")
		}
	default:
		return nil, errors.New("http2: unsupported scheme")
	}

	addr := authorityAddr(req.URL.Scheme, req.URL.Host)
	for retry := 0; ; retry++ {
		cc, err := t.connPool().GetClientConn(req, addr)
		if err != nil {
			t.vlogf("http2: Transport failed to get client conn for %s: %v", addr, err)
			return nil, err
		}
		reused := !atomic.CompareAndSwapUint32(&cc.atomicReused, 0, 1)
		traceGotConn(req, cc, reused)
		res, err := cc.RoundTrip(req)
		if err != nil && retry <= 6 {
			roundTripErr := err
			if req, err = shouldRetryRequest(req, err); err == nil {
				// After the first retry, do exponential backoff with 10% jitter.
				if retry == 0 {
					t.vlogf("RoundTrip retrying after failure: %v", roundTripErr)
					continue
				}
				backoff := float64(uint(1) << (uint(retry) - 1))
				backoff += backoff * (0.1 * mathrand.Float64())
				d := time.Second * time.Duration(backoff)
				tm := t.newTimer(d)
				select {
				case <-tm.C():
					t.vlogf("RoundTrip retrying after failure: %v", roundTripErr)
					continue
				case <-req.Context().Done():
					tm.Stop()
					err = req.Context().Err()
				}
			}
		}
		if err == errClientConnNotEstablished {
			// This ClientConn was created recently,
			// this is the first request to use it,
			// and the connection is closed and not usable.
			//
			// In this state, cc.idleTimer will remove the conn from the pool
			// when it fires. Stop the timer and remove it here so future requests
			// won't try to use this connection.
			//
			// If the timer has already fired and we're racing it, the redundant
			// call to MarkDead is harmless.
			if cc.idleTimer != nil {
				cc.idleTimer.Stop()
			}
			t.connPool().MarkDead(cc)
		}
		if err != nil {
			t.vlogf("RoundTrip failure: %v", err)
			return nil, err
		}
		return res, nil
	}
}

// CloseIdleConnections closes any connections which were previously
// connected from previous requests but are now sitting idle.
// It does not interrupt any connections currently in use.
func (t *Transport) CloseIdleConnections() {
	if cp, ok := t.connPool().(clientConnPoolIdleCloser); ok {
		cp.closeIdleConnections()
	}
}

var (
	errClientConnClosed         = errors.New("http2: client conn is closed")
	errClientConnUnusable       = errors.New("http2: client conn not usable")
	errClientConnNotEstablished = errors.New("http2: client conn could not be established")
	errClientConnGotGoAway      = errors.New("http2: Transport received Server's graceful shutdown GOAWAY")
)

// shouldRetryRequest is called by RoundTrip when a request fails to get
// response headers. It is always called with a non-nil error.
// It returns either a request to retry (either the same request, or a
// modified clone), or an error if the request can't be replayed.
func shouldRetryRequest(req *http.Request, err error) (*http.Request, error) {
	if !canRetryError(err) {
		return nil, err
	}
	// If the Body is nil (or http.NoBody), it's safe to reuse
	// this request and its Body.
	if req.Body == nil || req.Body == http.NoBody {
		return req, nil
	}

	// If the request body can be reset back to its original
	// state via the optional req.GetBody, do that.
	if req.GetBody != nil {
		body, err := req.GetBody()
		if err != nil {
			return nil, err
		}
		newReq := *req
		newReq.Body = body
		return &newReq, nil
	}

	// The Request.Body can't reset back to the beginning, but we
	// don't seem to have started to read from it yet, so reuse
	// the request directly.
	if err == errClientConnUnusable {
		return req, nil
	}

	return nil, fmt.Errorf("http2: Transport: cannot retry err [%v] after Request.Body was written; define Request.GetBody to avoid this error", err)
}

func canRetryError(err error) bool {
	if err == errClientConnUnusable || err == errClientConnGotGoAway {
		return true
	}
	if se, ok := err.(StreamError); ok {
		if se.Code == ErrCodeProtocol && se.Cause == errFromPeer {
			// See golang/go#47635, golang/go#42777
			return true
		}
		return se.Code == ErrCodeRefusedStream
	}
	return false
}

func (t *Transport) dialClientConn(ctx context.Context, addr string, singleUse bool) (*ClientConn, error) {
	if t.transportTestHooks != nil {
		return t.newClientConn(nil, singleUse)
	}
	host, _, err := net.SplitHostPort(addr)
	if err != nil {
		return nil, err
	}
	tconn, err := t.dialTLS(ctx, "tcp", addr, t.newTLSConfig(host))
	if err != nil {
		return nil, err
	}
	return t.newClientConn(tconn, singleUse)
}

func (t *Transport) newTLSConfig(host string) *tls.Config {
	cfg := new(tls.Config)
	if t.TLSClientConfig != nil {
		*cfg = *t.TLSClientConfig.Clone()
	}
	if !strSliceContains(cfg.NextProtos, NextProtoTLS) {
		cfg.NextProtos = append([]string{NextProtoTLS}, cfg.NextProtos...)
	}
	if cfg.ServerName == "" {
		cfg.ServerName = host
	}
	return cfg
}

func (t *Transport) dialTLS(ctx context.Context, network, addr string, tlsCfg *tls.Config) (net.Conn, error) {
	if t.DialTLSContext != nil {
		return t.DialTLSContext(ctx, network, addr, tlsCfg)
	} else if t.DialTLS != nil {
		return t.DialTLS(network, addr, tlsCfg)
	}

	tlsCn, err := t.dialTLSWithContext(ctx, network, addr, tlsCfg)
	if err != nil {
		return nil, err
	}
	state := tlsCn.ConnectionState()
	if p := state.NegotiatedProtocol; p != NextProtoTLS {
		return nil, fmt.Errorf("http2: unexpected ALPN protocol %q; want %q", p, NextProtoTLS)
	}
	if !state.NegotiatedProtocolIsMutual {
		return nil, errors.New("http2: could not negotiate protocol mutually")
	}
	return tlsCn, nil
}

// disableKeepAlives reports whether connections should be closed as
// soon as possible after handling the first request.
func (t *Transport) disableKeepAlives() bool {
	return t.t1 != nil && t.t1.DisableKeepAlives
}

func (t *Transport) expectContinueTimeout() time.Duration {
	if t.t1 == nil {
		return 0
	}
	return t.t1.ExpectContinueTimeout
}

func (t *Transport) NewClientConn(c net.Conn) (*ClientConn, error) {
	return t.newClientConn(c, t.disableKeepAlives())
}

func (t *Transport) newClientConn(c net.Conn, singleUse bool) (*ClientConn, error) {
	conf := configFromTransport(t)
	cc := &ClientConn{
		t:                           t,
		tconn:                       c,
		readerDone:                  make(chan struct{}),
		nextStreamID:                1,
		maxFrameSize:                16 << 10, // spec default
		initialWindowSize:           65535,    // spec default
		initialStreamRecvWindowSize: conf.MaxUploadBufferPerStream,
		maxConcurrentStreams:        initialMaxConcurrentStreams, // "infinite", per spec. Use a smaller value until we have received server settings.
		peerMaxHeaderListSize:       0xffffffffffffffff,          // "infinite", per spec. Use 2^64-1 instead.
		streams:                     make(map[uint32]*clientStream),
		singleUse:                   singleUse,
		seenSettingsChan:            make(chan struct{}),
		wantSettingsAck:             true,
		readIdleTimeout:             conf.SendPingTimeout,
		pingTimeout:                 conf.PingTimeout,
		pings:                       make(map[[8]byte]chan struct{}),
		reqHeaderMu:                 make(chan struct{}, 1),
		lastActive:                  t.now(),
	}
	var group synctestGroupInterface
	if t.transportTestHooks != nil {
		t.markNewGoroutine()
		t.transportTestHooks.newclientconn(cc)
		c = cc.tconn
		group = t.group
	}
	if VerboseLogs {
		t.vlogf("http2: Transport creating client conn %p to %v", cc, c.RemoteAddr())
	}

	cc.cond = sync.NewCond(&cc.mu)
	cc.flow.add(int32(initialWindowSize))

	// TODO: adjust this writer size to account for frame size +
	// MTU + crypto/tls record padding.
	cc.bw = bufio.NewWriter(stickyErrWriter{
		group:   group,
		conn:    c,
		timeout: conf.WriteByteTimeout,
		err:     &cc.werr,
	})
	cc.br = bufio.NewReader(c)
	cc.fr = NewFramer(cc.bw, cc.br)
	cc.fr.SetMaxReadFrameSize(conf.MaxReadFrameSize)
	if t.CountError != nil {
		cc.fr.countError = t.CountError
	}
	maxHeaderTableSize := conf.MaxDecoderHeaderTableSize
	cc.fr.ReadMetaHeaders = hpack.NewDecoder(maxHeaderTableSize, nil)
	cc.fr.MaxHeaderListSize = t.maxHeaderListSize()

	cc.henc = hpack.NewEncoder(&cc.hbuf)
	cc.henc.SetMaxDynamicTableSizeLimit(conf.MaxEncoderHeaderTableSize)
	cc.peerMaxHeaderTableSize = initialHeaderTableSize

	if cs, ok := c.(connectionStater); ok {
		state := cs.ConnectionState()
		cc.tlsState = &state
	}

	initialSettings := []Setting{
		{ID: SettingEnablePush, Val: 0},
		{ID: SettingInitialWindowSize, Val: uint32(cc.initialStreamRecvWindowSize)},
	}
	initialSettings = append(initialSettings, Setting{ID: SettingMaxFrameSize, Val: conf.MaxReadFrameSize})
	if max := t.maxHeaderListSize(); max != 0 {
		initialSettings = append(initialSettings, Setting{ID: SettingMaxHeaderListSize, Val: max})
	}
	if maxHeaderTableSize != initialHeaderTableSize {
		initialSettings = append(initialSettings, Setting{ID: SettingHeaderTableSize, Val: maxHeaderTableSize})
	}

	cc.bw.Write(clientPreface)
	cc.fr.WriteSettings(initialSettings...)
	cc.fr.WriteWindowUpdate(0, uint32(conf.MaxUploadBufferPerConnection))
	cc.inflow.init(conf.MaxUploadBufferPerConnection + initialWindowSize)
	cc.bw.Flush()
	if cc.werr != nil {
		cc.Close()
		return nil, cc.werr
	}

	// Start the idle timer after the connection is fully initialized.
	if d := t.idleConnTimeout(); d != 0 {
		cc.idleTimeout = d
		cc.idleTimer = t.afterFunc(d, cc.onIdleTimeout)
	}

	go cc.readLoop()
	return cc, nil
}

func (cc *ClientConn) healthCheck() {
	pingTimeout := cc.pingTimeout
	// We don't need to periodically ping in the health check, because the readLoop of ClientConn will
	// trigger the healthCheck again if there is no frame received.
	ctx, cancel := cc.t.contextWithTimeout(context.Background(), pingTimeout)
	defer cancel()
	cc.vlogf("http2: Transport sending health check")
	err := cc.Ping(ctx)
	if err != nil {
		cc.vlogf("http2: Transport health check failure: %v", err)
		cc.closeForLostPing()
	} else {
		cc.vlogf("http2: Transport health check success")
	}
}

// SetDoNotReuse marks cc as not reusable for future HTTP requests.
func (cc *ClientConn) SetDoNotReuse() {
	cc.mu.Lock()
	defer cc.mu.Unlock()
	cc.doNotReuse = true
}

func (cc *ClientConn) setGoAway(f *GoAwayFrame) {
	cc.mu.Lock()
	defer cc.mu.Unlock()

	old := cc.goAway
	cc.goAway = f

	// Merge the previous and current GoAway error frames.
	if cc.goAwayDebug == "" {
		cc.goAwayDebug = string(f.DebugData())
	}
	if old != nil && old.ErrCode != ErrCodeNo {
		cc.goAway.ErrCode = old.ErrCode
	}
	last := f.LastStreamID
	for streamID, cs := range cc.streams {
		if streamID <= last {
			// The server's GOAWAY indicates that it received this stream.
			// It will either finish processing it, or close the connection
			// without doing so. Either way, leave the stream alone for now.
			continue
		}
		if streamID == 1 && cc.goAway.ErrCode != ErrCodeNo {
			// Don't retry the first stream on a connection if we get a non-NO error.
			// If the server is sending an error on a new connection,
			// retrying the request on a new one probably isn't going to work.
			cs.abortStreamLocked(fmt.Errorf("http2: Transport received GOAWAY from server ErrCode:%v", cc.goAway.ErrCode))
		} else {
			// Aborting the stream with errClentConnGotGoAway indicates that
			// the request should be retried on a new connection.
			cs.abortStreamLocked(errClientConnGotGoAway)
		}
	}
}

// CanTakeNewRequest reports whether the connection can take a new request,
// meaning it has not been closed or received or sent a GOAWAY.
//
// If the caller is going to immediately make a new request on this
// connection, use ReserveNewRequest instead.
func (cc *ClientConn) CanTakeNewRequest() bool {
	cc.mu.Lock()
	defer cc.mu.Unlock()
	return cc.canTakeNewRequestLocked()
}

// ReserveNewRequest is like CanTakeNewRequest but also reserves a
// concurrent stream in cc. The reservation is decremented on the
// next call to RoundTrip.
func (cc *ClientConn) ReserveNewRequest() bool {
	cc.mu.Lock()
	defer cc.mu.Unlock()
	if st := cc.idleStateLocked(); !st.canTakeNewRequest {
		return false
	}
	cc.streamsReserved++
	return true
}

// ClientConnState describes the state of a ClientConn.
type ClientConnState struct {
	// Closed is whether the connection is closed.
	Closed bool

	// Closing is whether the connection is in the process of
	// closing. It may be closing due to shutdown, being a
	// single-use connection, being marked as DoNotReuse, or
	// having received a GOAWAY frame.
	Closing bool

	// StreamsActive is how many streams are active.
	StreamsActive int

	// StreamsReserved is how many streams have been reserved via
	// ClientConn.ReserveNewRequest.
	StreamsReserved int

	// StreamsPending is how many requests have been sent in excess
	// of the peer's advertised MaxConcurrentStreams setting and
	// are waiting for other streams to complete.
	StreamsPending int

	// MaxConcurrentStreams is how many concurrent streams the
	// peer advertised as acceptable. Zero means no SETTINGS
	// frame has been received yet.
	MaxConcurrentStreams uint32

	// LastIdle, if non-zero, is when the connection last
	// transitioned to idle state.
	LastIdle time.Time
}

// State returns a snapshot of cc's state.
func (cc *ClientConn) State() ClientConnState {
	cc.wmu.Lock()
	maxConcurrent := cc.maxConcurrentStreams
	if !cc.seenSettings {
		maxConcurrent = 0
	}
	cc.wmu.Unlock()

	cc.mu.Lock()
	defer cc.mu.Unlock()
	return ClientConnState{
		Closed:               cc.closed,
		Closing:              cc.closing || cc.singleUse || cc.doNotReuse || cc.goAway != nil,
		StreamsActive:        len(cc.streams) + cc.pendingResets,
		StreamsReserved:      cc.streamsReserved,
		StreamsPending:       cc.pendingRequests,
		LastIdle:             cc.lastIdle,
		MaxConcurrentStreams: maxConcurrent,
	}
}

// clientConnIdleState describes the suitability of a client
// connection to initiate a new RoundTrip request.
type clientConnIdleState struct {
	canTakeNewRequest bool
}

func (cc *ClientConn) idleState() clientConnIdleState {
	cc.mu.Lock()
	defer cc.mu.Unlock()
	return cc.idleStateLocked()
}

func (cc *ClientConn) idleStateLocked() (st clientConnIdleState) {
	if cc.singleUse && cc.nextStreamID > 1 {
		return
	}
	var maxConcurrentOkay bool
	if cc.t.StrictMaxConcurrentStreams {
		// We'll tell the caller we can take a new request to
		// prevent the caller from dialing a new TCP
		// connection, but then we'll block later before
		// writing it.
		maxConcurrentOkay = true
	} else {
		// We can take a new request if the total of
		//   - active streams;
		//   - reservation slots for new streams; and
		//   - streams for which we have sent a RST_STREAM and a PING,
		//     but received no subsequent frame
		// is less than the concurrency limit.
		maxConcurrentOkay = cc.currentRequestCountLocked() < int(cc.maxConcurrentStreams)
	}

	st.canTakeNewRequest = cc.goAway == nil && !cc.closed && !cc.closing && maxConcurrentOkay &&
		!cc.doNotReuse &&
		int64(cc.nextStreamID)+2*int64(cc.pendingRequests) < math.MaxInt32 &&
		!cc.tooIdleLocked()

	// If this connection has never been used for a request and is closed,
	// then let it take a request (which will fail).
<<<<<<< HEAD
	// If the conn was closed for idleness, we're racing the idle timer;
	// don't try to use the conn. (Issue #70515.)
	//
	// This avoids a situation where an error early in a connection's lifetime
	// goes unreported.
	if cc.nextStreamID == 1 && cc.streamsReserved == 0 && cc.closed && !cc.closedOnIdle {
=======
	//
	// This avoids a situation where an error early in a connection's lifetime
	// goes unreported.
	if cc.nextStreamID == 1 && cc.streamsReserved == 0 && cc.closed {
>>>>>>> dcebd2dd
		st.canTakeNewRequest = true
	}

	return
}

// currentRequestCountLocked reports the number of concurrency slots currently in use,
// including active streams, reserved slots, and reset streams waiting for acknowledgement.
func (cc *ClientConn) currentRequestCountLocked() int {
	return len(cc.streams) + cc.streamsReserved + cc.pendingResets
}

func (cc *ClientConn) canTakeNewRequestLocked() bool {
	st := cc.idleStateLocked()
	return st.canTakeNewRequest
}

// tooIdleLocked reports whether this connection has been been sitting idle
// for too much wall time.
func (cc *ClientConn) tooIdleLocked() bool {
	// The Round(0) strips the monontonic clock reading so the
	// times are compared based on their wall time. We don't want
	// to reuse a connection that's been sitting idle during
	// VM/laptop suspend if monotonic time was also frozen.
	return cc.idleTimeout != 0 && !cc.lastIdle.IsZero() && cc.t.timeSince(cc.lastIdle.Round(0)) > cc.idleTimeout
}

// onIdleTimeout is called from a time.AfterFunc goroutine. It will
// only be called when we're idle, but because we're coming from a new
// goroutine, there could be a new request coming in at the same time,
// so this simply calls the synchronized closeIfIdle to shut down this
// connection. The timer could just call closeIfIdle, but this is more
// clear.
func (cc *ClientConn) onIdleTimeout() {
	cc.closeIfIdle()
}

func (cc *ClientConn) closeConn() {
	t := time.AfterFunc(250*time.Millisecond, cc.forceCloseConn)
	defer t.Stop()
	cc.tconn.Close()
}

// A tls.Conn.Close can hang for a long time if the peer is unresponsive.
// Try to shut it down more aggressively.
func (cc *ClientConn) forceCloseConn() {
	tc, ok := cc.tconn.(*tls.Conn)
	if !ok {
		return
	}
	if nc := tc.NetConn(); nc != nil {
		nc.Close()
	}
}

func (cc *ClientConn) closeIfIdle() {
	cc.mu.Lock()
	if len(cc.streams) > 0 || cc.streamsReserved > 0 {
		cc.mu.Unlock()
		return
	}
	cc.closed = true
	cc.closedOnIdle = true
	nextID := cc.nextStreamID
	// TODO: do clients send GOAWAY too? maybe? Just Close:
	cc.mu.Unlock()

	if VerboseLogs {
		cc.vlogf("http2: Transport closing idle conn %p (forSingleUse=%v, maxStream=%v)", cc, cc.singleUse, nextID-2)
	}
	cc.closeConn()
}

func (cc *ClientConn) isDoNotReuseAndIdle() bool {
	cc.mu.Lock()
	defer cc.mu.Unlock()
	return cc.doNotReuse && len(cc.streams) == 0
}

var shutdownEnterWaitStateHook = func() {}

// Shutdown gracefully closes the client connection, waiting for running streams to complete.
func (cc *ClientConn) Shutdown(ctx context.Context) error {
	if err := cc.sendGoAway(); err != nil {
		return err
	}
	// Wait for all in-flight streams to complete or connection to close
	done := make(chan struct{})
	cancelled := false // guarded by cc.mu
	go func() {
		cc.t.markNewGoroutine()
		cc.mu.Lock()
		defer cc.mu.Unlock()
		for {
			if len(cc.streams) == 0 || cc.closed {
				cc.closed = true
				close(done)
				break
			}
			if cancelled {
				break
			}
			cc.cond.Wait()
		}
	}()
	shutdownEnterWaitStateHook()
	select {
	case <-done:
		cc.closeConn()
		return nil
	case <-ctx.Done():
		cc.mu.Lock()
		// Free the goroutine above
		cancelled = true
		cc.cond.Broadcast()
		cc.mu.Unlock()
		return ctx.Err()
	}
}

func (cc *ClientConn) sendGoAway() error {
	cc.mu.Lock()
	closing := cc.closing
	cc.closing = true
	maxStreamID := cc.nextStreamID
	cc.mu.Unlock()
	if closing {
		// GOAWAY sent already
		return nil
	}

	cc.wmu.Lock()
	defer cc.wmu.Unlock()
	// Send a graceful shutdown frame to server
	if err := cc.fr.WriteGoAway(maxStreamID, ErrCodeNo, nil); err != nil {
		return err
	}
	if err := cc.bw.Flush(); err != nil {
		return err
	}
	// Prevent new requests
	return nil
}

// closes the client connection immediately. In-flight requests are interrupted.
// err is sent to streams.
func (cc *ClientConn) closeForError(err error) {
	cc.mu.Lock()
	cc.closed = true
	for _, cs := range cc.streams {
		cs.abortStreamLocked(err)
	}
	cc.cond.Broadcast()
	cc.mu.Unlock()
	cc.closeConn()
}

// Close closes the client connection immediately.
//
// In-flight requests are interrupted. For a graceful shutdown, use Shutdown instead.
func (cc *ClientConn) Close() error {
	err := errors.New("http2: client connection force closed via ClientConn.Close")
	cc.closeForError(err)
	return nil
}

// closes the client connection immediately. In-flight requests are interrupted.
func (cc *ClientConn) closeForLostPing() {
	err := errors.New("http2: client connection lost")
	if f := cc.t.CountError; f != nil {
		f("conn_close_lost_ping")
	}
	cc.closeForError(err)
}

// errRequestCanceled is a copy of net/http's errRequestCanceled because it's not
// exported. At least they'll be DeepEqual for h1-vs-h2 comparisons tests.
var errRequestCanceled = errors.New("net/http: request canceled")

func (cc *ClientConn) responseHeaderTimeout() time.Duration {
	if cc.t.t1 != nil {
		return cc.t.t1.ResponseHeaderTimeout
	}
	// No way to do this (yet?) with just an http2.Transport. Probably
	// no need. Request.Cancel this is the new way. We only need to support
	// this for compatibility with the old http.Transport fields when
	// we're doing transparent http2.
	return 0
}

func (cc *ClientConn) decrStreamReservations() {
	cc.mu.Lock()
	defer cc.mu.Unlock()
	cc.decrStreamReservationsLocked()
}

func (cc *ClientConn) decrStreamReservationsLocked() {
	if cc.streamsReserved > 0 {
		cc.streamsReserved--
	}
}

func (cc *ClientConn) RoundTrip(req *http.Request) (*http.Response, error) {
	return cc.roundTrip(req, nil)
}

func (cc *ClientConn) roundTrip(req *http.Request, streamf func(*clientStream)) (*http.Response, error) {
	ctx := req.Context()
	cs := &clientStream{
		cc:                   cc,
		ctx:                  ctx,
		reqCancel:            req.Cancel,
		isHead:               req.Method == "HEAD",
		reqBody:              req.Body,
		reqBodyContentLength: httpcommon.ActualContentLength(req),
		trace:                httptrace.ContextClientTrace(ctx),
		peerClosed:           make(chan struct{}),
		abort:                make(chan struct{}),
		respHeaderRecv:       make(chan struct{}),
		donec:                make(chan struct{}),
	}

<<<<<<< HEAD
	cs.requestedGzip = httpcommon.IsRequestGzip(req, cc.t.disableCompression())
=======
	// TODO(bradfitz): this is a copy of the logic in net/http. Unify somewhere?
	if !cc.t.disableCompression() &&
		req.Header.Get("Accept-Encoding") == "" &&
		req.Header.Get("Range") == "" &&
		!cs.isHead {
		// Request gzip only, not deflate. Deflate is ambiguous and
		// not as universally supported anyway.
		// See: https://zlib.net/zlib_faq.html#faq39
		//
		// Note that we don't request this for HEAD requests,
		// due to a bug in nginx:
		//   http://trac.nginx.org/nginx/ticket/358
		//   https://golang.org/issue/5522
		//
		// We don't request gzip if the request is for a range, since
		// auto-decoding a portion of a gzipped document will just fail
		// anyway. See https://golang.org/issue/8923
		cs.requestedGzip = true
	}
>>>>>>> dcebd2dd

	go cs.doRequest(req, streamf)

	waitDone := func() error {
		select {
		case <-cs.donec:
			return nil
		case <-ctx.Done():
			return ctx.Err()
		case <-cs.reqCancel:
			return errRequestCanceled
		}
	}

	handleResponseHeaders := func() (*http.Response, error) {
		res := cs.res
		if res.StatusCode > 299 {
			// On error or status code 3xx, 4xx, 5xx, etc abort any
			// ongoing write, assuming that the server doesn't care
			// about our request body. If the server replied with 1xx or
			// 2xx, however, then assume the server DOES potentially
			// want our body (e.g. full-duplex streaming:
			// golang.org/issue/13444). If it turns out the server
			// doesn't, they'll RST_STREAM us soon enough. This is a
			// heuristic to avoid adding knobs to Transport. Hopefully
			// we can keep it.
			cs.abortRequestBodyWrite()
		}
		res.Request = req
		res.TLS = cc.tlsState
		if res.Body == noBody && httpcommon.ActualContentLength(req) == 0 {
			// If there isn't a request or response body still being
			// written, then wait for the stream to be closed before
			// RoundTrip returns.
			if err := waitDone(); err != nil {
				return nil, err
			}
		}
		return res, nil
	}

	cancelRequest := func(cs *clientStream, err error) error {
		cs.cc.mu.Lock()
		bodyClosed := cs.reqBodyClosed
		cs.cc.mu.Unlock()
		// Wait for the request body to be closed.
		//
		// If nothing closed the body before now, abortStreamLocked
		// will have started a goroutine to close it.
		//
		// Closing the body before returning avoids a race condition
		// with net/http checking its readTrackingBody to see if the
		// body was read from or closed. See golang/go#60041.
		//
		// The body is closed in a separate goroutine without the
		// connection mutex held, but dropping the mutex before waiting
		// will keep us from holding it indefinitely if the body
		// close is slow for some reason.
		if bodyClosed != nil {
			<-bodyClosed
		}
		return err
	}

	for {
		select {
		case <-cs.respHeaderRecv:
			return handleResponseHeaders()
		case <-cs.abort:
			select {
			case <-cs.respHeaderRecv:
				// If both cs.respHeaderRecv and cs.abort are signaling,
				// pick respHeaderRecv. The server probably wrote the
				// response and immediately reset the stream.
				// golang.org/issue/49645
				return handleResponseHeaders()
			default:
				waitDone()
				return nil, cs.abortErr
			}
		case <-ctx.Done():
			err := ctx.Err()
			cs.abortStream(err)
			return nil, cancelRequest(cs, err)
		case <-cs.reqCancel:
			cs.abortStream(errRequestCanceled)
			return nil, cancelRequest(cs, errRequestCanceled)
		}
	}
}

// doRequest runs for the duration of the request lifetime.
//
// It sends the request and performs post-request cleanup (closing Request.Body, etc.).
func (cs *clientStream) doRequest(req *http.Request, streamf func(*clientStream)) {
	cs.cc.t.markNewGoroutine()
	err := cs.writeRequest(req, streamf)
	cs.cleanupWriteRequest(err)
}

var errExtendedConnectNotSupported = errors.New("net/http: extended connect not supported by peer")

// writeRequest sends a request.
//
// It returns nil after the request is written, the response read,
// and the request stream is half-closed by the peer.
//
// It returns non-nil if the request ends otherwise.
// If the returned error is StreamError, the error Code may be used in resetting the stream.
func (cs *clientStream) writeRequest(req *http.Request, streamf func(*clientStream)) (err error) {
	cc := cs.cc
	ctx := cs.ctx

	// wait for setting frames to be received, a server can change this value later,
	// but we just wait for the first settings frame
	var isExtendedConnect bool
	if req.Method == "CONNECT" && req.Header.Get(":protocol") != "" {
		isExtendedConnect = true
	}

	// wait for setting frames to be received, a server can change this value later,
	// but we just wait for the first settings frame
	var isExtendedConnect bool
	if req.Method == "CONNECT" && req.Header.Get(":protocol") != "" {
		isExtendedConnect = true
	}

	// Acquire the new-request lock by writing to reqHeaderMu.
	// This lock guards the critical section covering allocating a new stream ID
	// (requires mu) and creating the stream (requires wmu).
	if cc.reqHeaderMu == nil {
		panic("RoundTrip on uninitialized ClientConn") // for tests
	}
	if isExtendedConnect {
		select {
		case <-cs.reqCancel:
			return errRequestCanceled
		case <-ctx.Done():
			return ctx.Err()
		case <-cc.seenSettingsChan:
			if !cc.extendedConnectAllowed {
				return errExtendedConnectNotSupported
			}
		}
	}
	select {
	case cc.reqHeaderMu <- struct{}{}:
	case <-cs.reqCancel:
		return errRequestCanceled
	case <-ctx.Done():
		return ctx.Err()
	}

	cc.mu.Lock()
	if cc.idleTimer != nil {
		cc.idleTimer.Stop()
	}
	cc.decrStreamReservationsLocked()
	if err := cc.awaitOpenSlotForStreamLocked(cs); err != nil {
		cc.mu.Unlock()
		<-cc.reqHeaderMu
		return err
	}
	cc.addStreamLocked(cs) // assigns stream ID
	if isConnectionCloseRequest(req) {
		cc.doNotReuse = true
	}
	cc.mu.Unlock()

	if streamf != nil {
		streamf(cs)
	}

	continueTimeout := cc.t.expectContinueTimeout()
	if continueTimeout != 0 {
		if !httpguts.HeaderValuesContainsToken(req.Header["Expect"], "100-continue") {
			continueTimeout = 0
		} else {
			cs.on100 = make(chan struct{}, 1)
		}
	}

	// Past this point (where we send request headers), it is possible for
	// RoundTrip to return successfully. Since the RoundTrip contract permits
	// the caller to "mutate or reuse" the Request after closing the Response's Body,
	// we must take care when referencing the Request from here on.
	err = cs.encodeAndWriteHeaders(req)
	<-cc.reqHeaderMu
	if err != nil {
		return err
	}

	hasBody := cs.reqBodyContentLength != 0
	if !hasBody {
		cs.sentEndStream = true
	} else {
		if continueTimeout != 0 {
			traceWait100Continue(cs.trace)
			timer := time.NewTimer(continueTimeout)
			select {
			case <-timer.C:
				err = nil
			case <-cs.on100:
				err = nil
			case <-cs.abort:
				err = cs.abortErr
			case <-ctx.Done():
				err = ctx.Err()
			case <-cs.reqCancel:
				err = errRequestCanceled
			}
			timer.Stop()
			if err != nil {
				traceWroteRequest(cs.trace, err)
				return err
			}
		}

		if err = cs.writeRequestBody(req); err != nil {
			if err != errStopReqBodyWrite {
				traceWroteRequest(cs.trace, err)
				return err
			}
		} else {
			cs.sentEndStream = true
		}
	}

	traceWroteRequest(cs.trace, err)

	var respHeaderTimer <-chan time.Time
	var respHeaderRecv chan struct{}
	if d := cc.responseHeaderTimeout(); d != 0 {
		timer := cc.t.newTimer(d)
		defer timer.Stop()
		respHeaderTimer = timer.C()
		respHeaderRecv = cs.respHeaderRecv
	}
	// Wait until the peer half-closes its end of the stream,
	// or until the request is aborted (via context, error, or otherwise),
	// whichever comes first.
	for {
		select {
		case <-cs.peerClosed:
			return nil
		case <-respHeaderTimer:
			return errTimeout
		case <-respHeaderRecv:
			respHeaderRecv = nil
			respHeaderTimer = nil // keep waiting for END_STREAM
		case <-cs.abort:
			return cs.abortErr
		case <-ctx.Done():
			return ctx.Err()
		case <-cs.reqCancel:
			return errRequestCanceled
		}
	}
}

func (cs *clientStream) encodeAndWriteHeaders(req *http.Request) error {
	cc := cs.cc
	ctx := cs.ctx

	cc.wmu.Lock()
	defer cc.wmu.Unlock()

	// If the request was canceled while waiting for cc.mu, just quit.
	select {
	case <-cs.abort:
		return cs.abortErr
	case <-ctx.Done():
		return ctx.Err()
	case <-cs.reqCancel:
		return errRequestCanceled
	default:
	}

	// Encode headers.
	//
	// we send: HEADERS{1}, CONTINUATION{0,} + DATA{0,} (DATA is
	// sent by writeRequestBody below, along with any Trailers,
	// again in form HEADERS{1}, CONTINUATION{0,})
	cc.hbuf.Reset()
	res, err := httpcommon.EncodeHeaders(httpcommon.EncodeHeadersParam{
		Request:               req,
		AddGzipHeader:         cs.requestedGzip,
		PeerMaxHeaderListSize: cc.peerMaxHeaderListSize,
		DefaultUserAgent:      defaultUserAgent,
	}, func(name, value string) {
		cc.writeHeader(name, value)
	})
	if err != nil {
		return fmt.Errorf("http2: %w", err)
	}
	hdrs := cc.hbuf.Bytes()

	// Write the request.
	endStream := !res.HasBody && !res.HasTrailers
	cs.sentHeaders = true
	err = cc.writeHeaders(cs.ID, endStream, int(cc.maxFrameSize), hdrs)
	traceWroteHeaders(cs.trace)
	return err
}

// cleanupWriteRequest performs post-request tasks.
//
// If err (the result of writeRequest) is non-nil and the stream is not closed,
// cleanupWriteRequest will send a reset to the peer.
func (cs *clientStream) cleanupWriteRequest(err error) {
	cc := cs.cc

	if cs.ID == 0 {
		// We were canceled before creating the stream, so return our reservation.
		cc.decrStreamReservations()
	}

	// TODO: write h12Compare test showing whether
	// Request.Body is closed by the Transport,
	// and in multiple cases: server replies <=299 and >299
	// while still writing request body
	cc.mu.Lock()
	mustCloseBody := false
	if cs.reqBody != nil && cs.reqBodyClosed == nil {
		mustCloseBody = true
		cs.reqBodyClosed = make(chan struct{})
	}
	bodyClosed := cs.reqBodyClosed
	closeOnIdle := cc.singleUse || cc.doNotReuse || cc.t.disableKeepAlives() || cc.goAway != nil
	cc.mu.Unlock()
	if mustCloseBody {
		cs.reqBody.Close()
		close(bodyClosed)
	}
	if bodyClosed != nil {
		<-bodyClosed
	}

	if err != nil && cs.sentEndStream {
		// If the connection is closed immediately after the response is read,
		// we may be aborted before finishing up here. If the stream was closed
		// cleanly on both sides, there is no error.
		select {
		case <-cs.peerClosed:
			err = nil
		default:
		}
	}
	if err != nil {
		cs.abortStream(err) // possibly redundant, but harmless
		if cs.sentHeaders {
			if se, ok := err.(StreamError); ok {
				if se.Cause != errFromPeer {
					cc.writeStreamReset(cs.ID, se.Code, false, err)
				}
			} else {
				// We're cancelling an in-flight request.
				//
				// This could be due to the server becoming unresponsive.
				// To avoid sending too many requests on a dead connection,
				// we let the request continue to consume a concurrency slot
				// until we can confirm the server is still responding.
				// We do this by sending a PING frame along with the RST_STREAM
				// (unless a ping is already in flight).
				//
				// For simplicity, we don't bother tracking the PING payload:
				// We reset cc.pendingResets any time we receive a PING ACK.
				//
				// We skip this if the conn is going to be closed on idle,
				// because it's short lived and will probably be closed before
				// we get the ping response.
				ping := false
				if !closeOnIdle {
					cc.mu.Lock()
					// rstStreamPingsBlocked works around a gRPC behavior:
					// see comment on the field for details.
					if !cc.rstStreamPingsBlocked {
						if cc.pendingResets == 0 {
							ping = true
						}
						cc.pendingResets++
					}
					cc.mu.Unlock()
				}
				cc.writeStreamReset(cs.ID, ErrCodeCancel, ping, err)
			}
		}
		cs.bufPipe.CloseWithError(err) // no-op if already closed
	} else {
		if cs.sentHeaders && !cs.sentEndStream {
			cc.writeStreamReset(cs.ID, ErrCodeNo, false, nil)
		}
		cs.bufPipe.CloseWithError(errRequestCanceled)
	}
	if cs.ID != 0 {
		cc.forgetStreamID(cs.ID)
	}

	cc.wmu.Lock()
	werr := cc.werr
	cc.wmu.Unlock()
	if werr != nil {
		cc.Close()
	}

	close(cs.donec)
}

// awaitOpenSlotForStreamLocked waits until len(streams) < maxConcurrentStreams.
// Must hold cc.mu.
func (cc *ClientConn) awaitOpenSlotForStreamLocked(cs *clientStream) error {
	for {
		if cc.closed && cc.nextStreamID == 1 && cc.streamsReserved == 0 {
			// This is the very first request sent to this connection.
			// Return a fatal error which aborts the retry loop.
			return errClientConnNotEstablished
		}
		cc.lastActive = cc.t.now()
		if cc.closed || !cc.canTakeNewRequestLocked() {
			return errClientConnUnusable
		}
		cc.lastIdle = time.Time{}
		if cc.currentRequestCountLocked() < int(cc.maxConcurrentStreams) {
			return nil
		}
		cc.pendingRequests++
		cc.cond.Wait()
		cc.pendingRequests--
		select {
		case <-cs.abort:
			return cs.abortErr
		default:
		}
	}
}

// requires cc.wmu be held
func (cc *ClientConn) writeHeaders(streamID uint32, endStream bool, maxFrameSize int, hdrs []byte) error {
	first := true // first frame written (HEADERS is first, then CONTINUATION)
	for len(hdrs) > 0 && cc.werr == nil {
		chunk := hdrs
		if len(chunk) > maxFrameSize {
			chunk = chunk[:maxFrameSize]
		}
		hdrs = hdrs[len(chunk):]
		endHeaders := len(hdrs) == 0
		if first {
			cc.fr.WriteHeaders(HeadersFrameParam{
				StreamID:      streamID,
				BlockFragment: chunk,
				EndStream:     endStream,
				EndHeaders:    endHeaders,
			})
			first = false
		} else {
			cc.fr.WriteContinuation(streamID, endHeaders, chunk)
		}
	}
	cc.bw.Flush()
	return cc.werr
}

// internal error values; they don't escape to callers
var (
	// abort request body write; don't send cancel
	errStopReqBodyWrite = errors.New("http2: aborting request body write")

	// abort request body write, but send stream reset of cancel.
	errStopReqBodyWriteAndCancel = errors.New("http2: canceling request")

	errReqBodyTooLong = errors.New("http2: request body larger than specified content length")
)

// frameScratchBufferLen returns the length of a buffer to use for
// outgoing request bodies to read/write to/from.
//
// It returns max(1, min(peer's advertised max frame size,
// Request.ContentLength+1, 512KB)).
func (cs *clientStream) frameScratchBufferLen(maxFrameSize int) int {
	const max = 512 << 10
	n := int64(maxFrameSize)
	if n > max {
		n = max
	}
	if cl := cs.reqBodyContentLength; cl != -1 && cl+1 < n {
		// Add an extra byte past the declared content-length to
		// give the caller's Request.Body io.Reader a chance to
		// give us more bytes than they declared, so we can catch it
		// early.
		n = cl + 1
	}
	if n < 1 {
		return 1
	}
	return int(n) // doesn't truncate; max is 512K
}

// Seven bufPools manage different frame sizes. This helps to avoid scenarios where long-running
// streaming requests using small frame sizes occupy large buffers initially allocated for prior
// requests needing big buffers. The size ranges are as follows:
// {0 KB, 16 KB], {16 KB, 32 KB], {32 KB, 64 KB], {64 KB, 128 KB], {128 KB, 256 KB],
// {256 KB, 512 KB], {512 KB, infinity}
// In practice, the maximum scratch buffer size should not exceed 512 KB due to
// frameScratchBufferLen(maxFrameSize), thus the "infinity pool" should never be used.
// It exists mainly as a safety measure, for potential future increases in max buffer size.
var bufPools [7]sync.Pool // of *[]byte
func bufPoolIndex(size int) int {
	if size <= 16384 {
		return 0
	}
	size -= 1
	bits := bits.Len(uint(size))
	index := bits - 14
	if index >= len(bufPools) {
		return len(bufPools) - 1
	}
	return index
}

func (cs *clientStream) writeRequestBody(req *http.Request) (err error) {
	cc := cs.cc
	body := cs.reqBody
	sentEnd := false // whether we sent the final DATA frame w/ END_STREAM

	hasTrailers := req.Trailer != nil
	remainLen := cs.reqBodyContentLength
	hasContentLen := remainLen != -1

	cc.mu.Lock()
	maxFrameSize := int(cc.maxFrameSize)
	cc.mu.Unlock()

	// Scratch buffer for reading into & writing from.
	scratchLen := cs.frameScratchBufferLen(maxFrameSize)
	var buf []byte
	index := bufPoolIndex(scratchLen)
	if bp, ok := bufPools[index].Get().(*[]byte); ok && len(*bp) >= scratchLen {
		defer bufPools[index].Put(bp)
		buf = *bp
	} else {
		buf = make([]byte, scratchLen)
		defer bufPools[index].Put(&buf)
	}

	var sawEOF bool
	for !sawEOF {
		n, err := body.Read(buf)
		if hasContentLen {
			remainLen -= int64(n)
			if remainLen == 0 && err == nil {
				// The request body's Content-Length was predeclared and
				// we just finished reading it all, but the underlying io.Reader
				// returned the final chunk with a nil error (which is one of
				// the two valid things a Reader can do at EOF). Because we'd prefer
				// to send the END_STREAM bit early, double-check that we're actually
				// at EOF. Subsequent reads should return (0, EOF) at this point.
				// If either value is different, we return an error in one of two ways below.
				var scratch [1]byte
				var n1 int
				n1, err = body.Read(scratch[:])
				remainLen -= int64(n1)
			}
			if remainLen < 0 {
				err = errReqBodyTooLong
				return err
			}
		}
		if err != nil {
			cc.mu.Lock()
			bodyClosed := cs.reqBodyClosed != nil
			cc.mu.Unlock()
			switch {
			case bodyClosed:
				return errStopReqBodyWrite
			case err == io.EOF:
				sawEOF = true
				err = nil
			default:
				return err
			}
		}

		remain := buf[:n]
		for len(remain) > 0 && err == nil {
			var allowed int32
			allowed, err = cs.awaitFlowControl(len(remain))
			if err != nil {
				return err
			}
			cc.wmu.Lock()
			data := remain[:allowed]
			remain = remain[allowed:]
			sentEnd = sawEOF && len(remain) == 0 && !hasTrailers
			err = cc.fr.WriteData(cs.ID, sentEnd, data)
			if err == nil {
				// TODO(bradfitz): this flush is for latency, not bandwidth.
				// Most requests won't need this. Make this opt-in or
				// opt-out?  Use some heuristic on the body type? Nagel-like
				// timers?  Based on 'n'? Only last chunk of this for loop,
				// unless flow control tokens are low? For now, always.
				// If we change this, see comment below.
				err = cc.bw.Flush()
			}
			cc.wmu.Unlock()
		}
		if err != nil {
			return err
		}
	}

	if sentEnd {
		// Already sent END_STREAM (which implies we have no
		// trailers) and flushed, because currently all
		// WriteData frames above get a flush. So we're done.
		return nil
	}

	// Since the RoundTrip contract permits the caller to "mutate or reuse"
	// a request after the Response's Body is closed, verify that this hasn't
	// happened before accessing the trailers.
	cc.mu.Lock()
	trailer := req.Trailer
	err = cs.abortErr
	cc.mu.Unlock()
	if err != nil {
		return err
	}

	cc.wmu.Lock()
	defer cc.wmu.Unlock()
	var trls []byte
	if len(trailer) > 0 {
		trls, err = cc.encodeTrailers(trailer)
		if err != nil {
			return err
		}
	}

	// Two ways to send END_STREAM: either with trailers, or
	// with an empty DATA frame.
	if len(trls) > 0 {
		err = cc.writeHeaders(cs.ID, true, maxFrameSize, trls)
	} else {
		err = cc.fr.WriteData(cs.ID, true, nil)
	}
	if ferr := cc.bw.Flush(); ferr != nil && err == nil {
		err = ferr
	}
	return err
}

// awaitFlowControl waits for [1, min(maxBytes, cc.cs.maxFrameSize)] flow
// control tokens from the server.
// It returns either the non-zero number of tokens taken or an error
// if the stream is dead.
func (cs *clientStream) awaitFlowControl(maxBytes int) (taken int32, err error) {
	cc := cs.cc
	ctx := cs.ctx
	cc.mu.Lock()
	defer cc.mu.Unlock()
	for {
		if cc.closed {
			return 0, errClientConnClosed
		}
		if cs.reqBodyClosed != nil {
			return 0, errStopReqBodyWrite
		}
		select {
		case <-cs.abort:
			return 0, cs.abortErr
		case <-ctx.Done():
			return 0, ctx.Err()
		case <-cs.reqCancel:
			return 0, errRequestCanceled
		default:
		}
		if a := cs.flow.available(); a > 0 {
			take := a
			if int(take) > maxBytes {

				take = int32(maxBytes) // can't truncate int; take is int32
			}
			if take > int32(cc.maxFrameSize) {
				take = int32(cc.maxFrameSize)
			}
			cs.flow.take(take)
			return take, nil
		}
		cc.cond.Wait()
	}
}

<<<<<<< HEAD
=======
func validateHeaders(hdrs http.Header) string {
	for k, vv := range hdrs {
		if !httpguts.ValidHeaderFieldName(k) && k != ":protocol" {
			return fmt.Sprintf("name %q", k)
		}
		for _, v := range vv {
			if !httpguts.ValidHeaderFieldValue(v) {
				// Don't include the value in the error,
				// because it may be sensitive.
				return fmt.Sprintf("value for header %q", k)
			}
		}
	}
	return ""
}

var errNilRequestURL = errors.New("http2: Request.URI is nil")

func isNormalConnect(req *http.Request) bool {
	return req.Method == "CONNECT" && req.Header.Get(":protocol") == ""
}

// requires cc.wmu be held.
func (cc *ClientConn) encodeHeaders(req *http.Request, addGzipHeader bool, trailers string, contentLength int64) ([]byte, error) {
	cc.hbuf.Reset()
	if req.URL == nil {
		return nil, errNilRequestURL
	}

	host := req.Host
	if host == "" {
		host = req.URL.Host
	}
	host, err := httpguts.PunycodeHostPort(host)
	if err != nil {
		return nil, err
	}
	if !httpguts.ValidHostHeader(host) {
		return nil, errors.New("http2: invalid Host header")
	}

	var path string
	if !isNormalConnect(req) {
		path = req.URL.RequestURI()
		if !validPseudoPath(path) {
			orig := path
			path = strings.TrimPrefix(path, req.URL.Scheme+"://"+host)
			if !validPseudoPath(path) {
				if req.URL.Opaque != "" {
					return nil, fmt.Errorf("invalid request :path %q from URL.Opaque = %q", orig, req.URL.Opaque)
				} else {
					return nil, fmt.Errorf("invalid request :path %q", orig)
				}
			}
		}
	}

	// Check for any invalid headers+trailers and return an error before we
	// potentially pollute our hpack state. (We want to be able to
	// continue to reuse the hpack encoder for future requests)
	if err := validateHeaders(req.Header); err != "" {
		return nil, fmt.Errorf("invalid HTTP header %s", err)
	}
	if err := validateHeaders(req.Trailer); err != "" {
		return nil, fmt.Errorf("invalid HTTP trailer %s", err)
	}

	enumerateHeaders := func(f func(name, value string)) {
		// 8.1.2.3 Request Pseudo-Header Fields
		// The :path pseudo-header field includes the path and query parts of the
		// target URI (the path-absolute production and optionally a '?' character
		// followed by the query production, see Sections 3.3 and 3.4 of
		// [RFC3986]).
		f(":authority", host)
		m := req.Method
		if m == "" {
			m = http.MethodGet
		}
		f(":method", m)
		if !isNormalConnect(req) {
			f(":path", path)
			f(":scheme", req.URL.Scheme)
		}
		if trailers != "" {
			f("trailer", trailers)
		}

		var didUA bool
		for k, vv := range req.Header {
			if asciiEqualFold(k, "host") || asciiEqualFold(k, "content-length") {
				// Host is :authority, already sent.
				// Content-Length is automatic, set below.
				continue
			} else if asciiEqualFold(k, "connection") ||
				asciiEqualFold(k, "proxy-connection") ||
				asciiEqualFold(k, "transfer-encoding") ||
				asciiEqualFold(k, "upgrade") ||
				asciiEqualFold(k, "keep-alive") {
				// Per 8.1.2.2 Connection-Specific Header
				// Fields, don't send connection-specific
				// fields. We have already checked if any
				// are error-worthy so just ignore the rest.
				continue
			} else if asciiEqualFold(k, "user-agent") {
				// Match Go's http1 behavior: at most one
				// User-Agent. If set to nil or empty string,
				// then omit it. Otherwise if not mentioned,
				// include the default (below).
				didUA = true
				if len(vv) < 1 {
					continue
				}
				vv = vv[:1]
				if vv[0] == "" {
					continue
				}
			} else if asciiEqualFold(k, "cookie") {
				// Per 8.1.2.5 To allow for better compression efficiency, the
				// Cookie header field MAY be split into separate header fields,
				// each with one or more cookie-pairs.
				for _, v := range vv {
					for {
						p := strings.IndexByte(v, ';')
						if p < 0 {
							break
						}
						f("cookie", v[:p])
						p++
						// strip space after semicolon if any.
						for p+1 <= len(v) && v[p] == ' ' {
							p++
						}
						v = v[p:]
					}
					if len(v) > 0 {
						f("cookie", v)
					}
				}
				continue
			}

			for _, v := range vv {
				f(k, v)
			}
		}
		if shouldSendReqContentLength(req.Method, contentLength) {
			f("content-length", strconv.FormatInt(contentLength, 10))
		}
		if addGzipHeader {
			f("accept-encoding", "gzip")
		}
		if !didUA {
			f("user-agent", defaultUserAgent)
		}
	}

	// Do a first pass over the headers counting bytes to ensure
	// we don't exceed cc.peerMaxHeaderListSize. This is done as a
	// separate pass before encoding the headers to prevent
	// modifying the hpack state.
	hlSize := uint64(0)
	enumerateHeaders(func(name, value string) {
		hf := hpack.HeaderField{Name: name, Value: value}
		hlSize += uint64(hf.Size())
	})

	if hlSize > cc.peerMaxHeaderListSize {
		return nil, errRequestHeaderListSize
	}

	trace := httptrace.ContextClientTrace(req.Context())
	traceHeaders := traceHasWroteHeaderField(trace)

	// Header list size is ok. Write the headers.
	enumerateHeaders(func(name, value string) {
		name, ascii := lowerHeader(name)
		if !ascii {
			// Skip writing invalid headers. Per RFC 7540, Section 8.1.2, header
			// field names have to be ASCII characters (just as in HTTP/1.x).
			return
		}
		cc.writeHeader(name, value)
		if traceHeaders {
			traceWroteHeaderField(trace, name, value)
		}
	})

	return cc.hbuf.Bytes(), nil
}

// shouldSendReqContentLength reports whether the http2.Transport should send
// a "content-length" request header. This logic is basically a copy of the net/http
// transferWriter.shouldSendContentLength.
// The contentLength is the corrected contentLength (so 0 means actually 0, not unknown).
// -1 means unknown.
func shouldSendReqContentLength(method string, contentLength int64) bool {
	if contentLength > 0 {
		return true
	}
	if contentLength < 0 {
		return false
	}
	// For zero bodies, whether we send a content-length depends on the method.
	// It also kinda doesn't matter for http2 either way, with END_STREAM.
	switch method {
	case "POST", "PUT", "PATCH":
		return true
	default:
		return false
	}
}

>>>>>>> dcebd2dd
// requires cc.wmu be held.
func (cc *ClientConn) encodeTrailers(trailer http.Header) ([]byte, error) {
	cc.hbuf.Reset()

	hlSize := uint64(0)
	for k, vv := range trailer {
		for _, v := range vv {
			hf := hpack.HeaderField{Name: k, Value: v}
			hlSize += uint64(hf.Size())
		}
	}
	if hlSize > cc.peerMaxHeaderListSize {
		return nil, errRequestHeaderListSize
	}

	for k, vv := range trailer {
		lowKey, ascii := httpcommon.LowerHeader(k)
		if !ascii {
			// Skip writing invalid headers. Per RFC 7540, Section 8.1.2, header
			// field names have to be ASCII characters (just as in HTTP/1.x).
			continue
		}
		// Transfer-Encoding, etc.. have already been filtered at the
		// start of RoundTrip
		for _, v := range vv {
			cc.writeHeader(lowKey, v)
		}
	}
	return cc.hbuf.Bytes(), nil
}

func (cc *ClientConn) writeHeader(name, value string) {
	if VerboseLogs {
		log.Printf("http2: Transport encoding header %q = %q", name, value)
	}
	cc.henc.WriteField(hpack.HeaderField{Name: name, Value: value})
}

type resAndError struct {
	_   incomparable
	res *http.Response
	err error
}

// requires cc.mu be held.
func (cc *ClientConn) addStreamLocked(cs *clientStream) {
	cs.flow.add(int32(cc.initialWindowSize))
	cs.flow.setConnFlow(&cc.flow)
	cs.inflow.init(cc.initialStreamRecvWindowSize)
	cs.ID = cc.nextStreamID
	cc.nextStreamID += 2
	cc.streams[cs.ID] = cs
	if cs.ID == 0 {
		panic("assigned stream ID 0")
	}
}

func (cc *ClientConn) forgetStreamID(id uint32) {
	cc.mu.Lock()
	slen := len(cc.streams)
	delete(cc.streams, id)
	if len(cc.streams) != slen-1 {
		panic("forgetting unknown stream id")
	}
	cc.lastActive = cc.t.now()
	if len(cc.streams) == 0 && cc.idleTimer != nil {
		cc.idleTimer.Reset(cc.idleTimeout)
		cc.lastIdle = cc.t.now()
	}
	// Wake up writeRequestBody via clientStream.awaitFlowControl and
	// wake up RoundTrip if there is a pending request.
	cc.cond.Broadcast()

	closeOnIdle := cc.singleUse || cc.doNotReuse || cc.t.disableKeepAlives() || cc.goAway != nil
	if closeOnIdle && cc.streamsReserved == 0 && len(cc.streams) == 0 {
		if VerboseLogs {
			cc.vlogf("http2: Transport closing idle conn %p (forSingleUse=%v, maxStream=%v)", cc, cc.singleUse, cc.nextStreamID-2)
		}
		cc.closed = true
		defer cc.closeConn()
	}

	cc.mu.Unlock()
}

// clientConnReadLoop is the state owned by the clientConn's frame-reading readLoop.
type clientConnReadLoop struct {
	_  incomparable
	cc *ClientConn
}

// readLoop runs in its own goroutine and reads and dispatches frames.
func (cc *ClientConn) readLoop() {
	cc.t.markNewGoroutine()
	rl := &clientConnReadLoop{cc: cc}
	defer rl.cleanup()
	cc.readerErr = rl.run()
	if ce, ok := cc.readerErr.(ConnectionError); ok {
		cc.wmu.Lock()
		cc.fr.WriteGoAway(0, ErrCode(ce), nil)
		cc.wmu.Unlock()
	}
}

// GoAwayError is returned by the Transport when the server closes the
// TCP connection after sending a GOAWAY frame.
type GoAwayError struct {
	LastStreamID uint32
	ErrCode      ErrCode
	DebugData    string
}

func (e GoAwayError) Error() string {
	return fmt.Sprintf("http2: server sent GOAWAY and closed the connection; LastStreamID=%v, ErrCode=%v, debug=%q",
		e.LastStreamID, e.ErrCode, e.DebugData)
}

func isEOFOrNetReadError(err error) bool {
	if err == io.EOF {
		return true
	}
	ne, ok := err.(*net.OpError)
	return ok && ne.Op == "read"
}

func (rl *clientConnReadLoop) cleanup() {
	cc := rl.cc
	defer cc.closeConn()
	defer close(cc.readerDone)

	if cc.idleTimer != nil {
		cc.idleTimer.Stop()
	}

	// Close any response bodies if the server closes prematurely.
	// TODO: also do this if we've written the headers but not
	// gotten a response yet.
	err := cc.readerErr
	cc.mu.Lock()
	if cc.goAway != nil && isEOFOrNetReadError(err) {
		err = GoAwayError{
			LastStreamID: cc.goAway.LastStreamID,
			ErrCode:      cc.goAway.ErrCode,
			DebugData:    cc.goAwayDebug,
		}
	} else if err == io.EOF {
		err = io.ErrUnexpectedEOF
	}
	cc.closed = true

	// If the connection has never been used, and has been open for only a short time,
	// leave it in the connection pool for a little while.
	//
	// This avoids a situation where new connections are constantly created,
	// added to the pool, fail, and are removed from the pool, without any error
	// being surfaced to the user.
<<<<<<< HEAD
	unusedWaitTime := 5 * time.Second
	if cc.idleTimeout > 0 && unusedWaitTime > cc.idleTimeout {
		unusedWaitTime = cc.idleTimeout
	}
	idleTime := cc.t.now().Sub(cc.lastActive)
	if atomic.LoadUint32(&cc.atomicReused) == 0 && idleTime < unusedWaitTime && !cc.closedOnIdle {
=======
	const unusedWaitTime = 5 * time.Second
	idleTime := cc.t.now().Sub(cc.lastActive)
	if atomic.LoadUint32(&cc.atomicReused) == 0 && idleTime < unusedWaitTime {
>>>>>>> dcebd2dd
		cc.idleTimer = cc.t.afterFunc(unusedWaitTime-idleTime, func() {
			cc.t.connPool().MarkDead(cc)
		})
	} else {
		cc.mu.Unlock() // avoid any deadlocks in MarkDead
		cc.t.connPool().MarkDead(cc)
		cc.mu.Lock()
	}

	for _, cs := range cc.streams {
		select {
		case <-cs.peerClosed:
			// The server closed the stream before closing the conn,
			// so no need to interrupt it.
		default:
			cs.abortStreamLocked(err)
		}
	}
	cc.cond.Broadcast()
	cc.mu.Unlock()
}

// countReadFrameError calls Transport.CountError with a string
// representing err.
func (cc *ClientConn) countReadFrameError(err error) {
	f := cc.t.CountError
	if f == nil || err == nil {
		return
	}
	if ce, ok := err.(ConnectionError); ok {
		errCode := ErrCode(ce)
		f(fmt.Sprintf("read_frame_conn_error_%s", errCode.stringToken()))
		return
	}
	if errors.Is(err, io.EOF) {
		f("read_frame_eof")
		return
	}
	if errors.Is(err, io.ErrUnexpectedEOF) {
		f("read_frame_unexpected_eof")
		return
	}
	if errors.Is(err, ErrFrameTooLarge) {
		f("read_frame_too_large")
		return
	}
	f("read_frame_other")
}

func (rl *clientConnReadLoop) run() error {
	cc := rl.cc
	gotSettings := false
	readIdleTimeout := cc.readIdleTimeout
	var t timer
	if readIdleTimeout != 0 {
		t = cc.t.afterFunc(readIdleTimeout, cc.healthCheck)
	}
	for {
		f, err := cc.fr.ReadFrame()
		if t != nil {
			t.Reset(readIdleTimeout)
		}
		if err != nil {
			cc.vlogf("http2: Transport readFrame error on conn %p: (%T) %v", cc, err, err)
		}
		if se, ok := err.(StreamError); ok {
			if cs := rl.streamByID(se.StreamID, notHeaderOrDataFrame); cs != nil {
				if se.Cause == nil {
					se.Cause = cc.fr.errDetail
				}
				rl.endStreamError(cs, se)
			}
			continue
		} else if err != nil {
			cc.countReadFrameError(err)
			return err
		}
		if VerboseLogs {
			cc.vlogf("http2: Transport received %s", summarizeFrame(f))
		}
		if !gotSettings {
			if _, ok := f.(*SettingsFrame); !ok {
				cc.logf("protocol error: received %T before a SETTINGS frame", f)
				return ConnectionError(ErrCodeProtocol)
			}
			gotSettings = true
		}

		switch f := f.(type) {
		case *MetaHeadersFrame:
			err = rl.processHeaders(f)
		case *DataFrame:
			err = rl.processData(f)
		case *GoAwayFrame:
			err = rl.processGoAway(f)
		case *RSTStreamFrame:
			err = rl.processResetStream(f)
		case *SettingsFrame:
			err = rl.processSettings(f)
		case *PushPromiseFrame:
			err = rl.processPushPromise(f)
		case *WindowUpdateFrame:
			err = rl.processWindowUpdate(f)
		case *PingFrame:
			err = rl.processPing(f)
		default:
			cc.logf("Transport: unhandled response frame type %T", f)
		}
		if err != nil {
			if VerboseLogs {
				cc.vlogf("http2: Transport conn %p received error from processing frame %v: %v", cc, summarizeFrame(f), err)
			}
			if !cc.seenSettings {
				close(cc.seenSettingsChan)
			}
			return err
		}
	}
}

func (rl *clientConnReadLoop) processHeaders(f *MetaHeadersFrame) error {
	cs := rl.streamByID(f.StreamID, headerOrDataFrame)
	if cs == nil {
		// We'd get here if we canceled a request while the
		// server had its response still in flight. So if this
		// was just something we canceled, ignore it.
		return nil
	}
	if cs.readClosed {
		rl.endStreamError(cs, StreamError{
			StreamID: f.StreamID,
			Code:     ErrCodeProtocol,
			Cause:    errors.New("protocol error: headers after END_STREAM"),
		})
		return nil
	}
	if !cs.firstByte {
		if cs.trace != nil {
			// TODO(bradfitz): move first response byte earlier,
			// when we first read the 9 byte header, not waiting
			// until all the HEADERS+CONTINUATION frames have been
			// merged. This works for now.
			traceFirstResponseByte(cs.trace)
		}
		cs.firstByte = true
	}
	if !cs.pastHeaders {
		cs.pastHeaders = true
	} else {
		return rl.processTrailers(cs, f)
	}

	res, err := rl.handleResponse(cs, f)
	if err != nil {
		if _, ok := err.(ConnectionError); ok {
			return err
		}
		// Any other error type is a stream error.
		rl.endStreamError(cs, StreamError{
			StreamID: f.StreamID,
			Code:     ErrCodeProtocol,
			Cause:    err,
		})
		return nil // return nil from process* funcs to keep conn alive
	}
	if res == nil {
		// (nil, nil) special case. See handleResponse docs.
		return nil
	}
	cs.resTrailer = &res.Trailer
	cs.res = res
	close(cs.respHeaderRecv)
	if f.StreamEnded() {
		rl.endStream(cs)
	}
	return nil
}

// may return error types nil, or ConnectionError. Any other error value
// is a StreamError of type ErrCodeProtocol. The returned error in that case
// is the detail.
//
// As a special case, handleResponse may return (nil, nil) to skip the
// frame (currently only used for 1xx responses).
func (rl *clientConnReadLoop) handleResponse(cs *clientStream, f *MetaHeadersFrame) (*http.Response, error) {
	if f.Truncated {
		return nil, errResponseHeaderListSize
	}

	status := f.PseudoValue("status")
	if status == "" {
		return nil, errors.New("malformed response from server: missing status pseudo header")
	}
	statusCode, err := strconv.Atoi(status)
	if err != nil {
		return nil, errors.New("malformed response from server: malformed non-numeric status pseudo header")
	}

	regularFields := f.RegularFields()
	strs := make([]string, len(regularFields))
	header := make(http.Header, len(regularFields))
	res := &http.Response{
		Proto:      "HTTP/2.0",
		ProtoMajor: 2,
		Header:     header,
		StatusCode: statusCode,
		Status:     status + " " + http.StatusText(statusCode),
	}
	for _, hf := range regularFields {
		key := httpcommon.CanonicalHeader(hf.Name)
		if key == "Trailer" {
			t := res.Trailer
			if t == nil {
				t = make(http.Header)
				res.Trailer = t
			}
			foreachHeaderElement(hf.Value, func(v string) {
				t[httpcommon.CanonicalHeader(v)] = nil
			})
		} else {
			vv := header[key]
			if vv == nil && len(strs) > 0 {
				// More than likely this will be a single-element key.
				// Most headers aren't multi-valued.
				// Set the capacity on strs[0] to 1, so any future append
				// won't extend the slice into the other strings.
				vv, strs = strs[:1:1], strs[1:]
				vv[0] = hf.Value
				header[key] = vv
			} else {
				header[key] = append(vv, hf.Value)
			}
		}
	}

	if statusCode >= 100 && statusCode <= 199 {
		if f.StreamEnded() {
			return nil, errors.New("1xx informational response with END_STREAM flag")
		}
		if fn := cs.get1xxTraceFunc(); fn != nil {
			// If the 1xx response is being delivered to the user,
			// then they're responsible for limiting the number
			// of responses.
			if err := fn(statusCode, textproto.MIMEHeader(header)); err != nil {
				return nil, err
			}
		} else {
			// If the user didn't examine the 1xx response, then we
			// limit the size of all 1xx headers.
			//
			// This differs a bit from the HTTP/1 implementation, which
			// limits the size of all 1xx headers plus the final response.
			// Use the larger limit of MaxHeaderListSize and
			// net/http.Transport.MaxResponseHeaderBytes.
			limit := int64(cs.cc.t.maxHeaderListSize())
			if t1 := cs.cc.t.t1; t1 != nil && t1.MaxResponseHeaderBytes > limit {
				limit = t1.MaxResponseHeaderBytes
			}
			for _, h := range f.Fields {
				cs.totalHeaderSize += int64(h.Size())
			}
			if cs.totalHeaderSize > limit {
				if VerboseLogs {
					log.Printf("http2: 1xx informational responses too large")
				}
				return nil, errors.New("header list too large")
			}
		}
		if statusCode == 100 {
			traceGot100Continue(cs.trace)
			select {
			case cs.on100 <- struct{}{}:
			default:
			}
		}
		cs.pastHeaders = false // do it all again
		return nil, nil
	}

	res.ContentLength = -1
	if clens := res.Header["Content-Length"]; len(clens) == 1 {
		if cl, err := strconv.ParseUint(clens[0], 10, 63); err == nil {
			res.ContentLength = int64(cl)
		} else {
			// TODO: care? unlike http/1, it won't mess up our framing, so it's
			// more safe smuggling-wise to ignore.
		}
	} else if len(clens) > 1 {
		// TODO: care? unlike http/1, it won't mess up our framing, so it's
		// more safe smuggling-wise to ignore.
	} else if f.StreamEnded() && !cs.isHead {
		res.ContentLength = 0
	}

	if cs.isHead {
		res.Body = noBody
		return res, nil
	}

	if f.StreamEnded() {
		if res.ContentLength > 0 {
			res.Body = missingBody{}
		} else {
			res.Body = noBody
		}
		return res, nil
	}

	cs.bufPipe.setBuffer(&dataBuffer{expected: res.ContentLength})
	cs.bytesRemain = res.ContentLength
	res.Body = transportResponseBody{cs}

	if cs.requestedGzip && asciiEqualFold(res.Header.Get("Content-Encoding"), "gzip") {
		res.Header.Del("Content-Encoding")
		res.Header.Del("Content-Length")
		res.ContentLength = -1
		res.Body = &gzipReader{body: res.Body}
		res.Uncompressed = true
	}
	return res, nil
}

func (rl *clientConnReadLoop) processTrailers(cs *clientStream, f *MetaHeadersFrame) error {
	if cs.pastTrailers {
		// Too many HEADERS frames for this stream.
		return ConnectionError(ErrCodeProtocol)
	}
	cs.pastTrailers = true
	if !f.StreamEnded() {
		// We expect that any headers for trailers also
		// has END_STREAM.
		return ConnectionError(ErrCodeProtocol)
	}
	if len(f.PseudoFields()) > 0 {
		// No pseudo header fields are defined for trailers.
		// TODO: ConnectionError might be overly harsh? Check.
		return ConnectionError(ErrCodeProtocol)
	}

	trailer := make(http.Header)
	for _, hf := range f.RegularFields() {
		key := httpcommon.CanonicalHeader(hf.Name)
		trailer[key] = append(trailer[key], hf.Value)
	}
	cs.trailer = trailer

	rl.endStream(cs)
	return nil
}

// transportResponseBody is the concrete type of Transport.RoundTrip's
// Response.Body. It is an io.ReadCloser.
type transportResponseBody struct {
	cs *clientStream
}

func (b transportResponseBody) Read(p []byte) (n int, err error) {
	cs := b.cs
	cc := cs.cc

	if cs.readErr != nil {
		return 0, cs.readErr
	}
	n, err = b.cs.bufPipe.Read(p)
	if cs.bytesRemain != -1 {
		if int64(n) > cs.bytesRemain {
			n = int(cs.bytesRemain)
			if err == nil {
				err = errors.New("net/http: server replied with more than declared Content-Length; truncated")
				cs.abortStream(err)
			}
			cs.readErr = err
			return int(cs.bytesRemain), err
		}
		cs.bytesRemain -= int64(n)
		if err == io.EOF && cs.bytesRemain > 0 {
			err = io.ErrUnexpectedEOF
			cs.readErr = err
			return n, err
		}
	}
	if n == 0 {
		// No flow control tokens to send back.
		return
	}

	cc.mu.Lock()
	connAdd := cc.inflow.add(n)
	var streamAdd int32
	if err == nil { // No need to refresh if the stream is over or failed.
		streamAdd = cs.inflow.add(n)
	}
	cc.mu.Unlock()

	if connAdd != 0 || streamAdd != 0 {
		cc.wmu.Lock()
		defer cc.wmu.Unlock()
		if connAdd != 0 {
			cc.fr.WriteWindowUpdate(0, mustUint31(connAdd))
		}
		if streamAdd != 0 {
			cc.fr.WriteWindowUpdate(cs.ID, mustUint31(streamAdd))
		}
		cc.bw.Flush()
	}
	return
}

var errClosedResponseBody = errors.New("http2: response body closed")

func (b transportResponseBody) Close() error {
	cs := b.cs
	cc := cs.cc

	cs.bufPipe.BreakWithError(errClosedResponseBody)
	cs.abortStream(errClosedResponseBody)

	unread := cs.bufPipe.Len()
	if unread > 0 {
		cc.mu.Lock()
		// Return connection-level flow control.
		connAdd := cc.inflow.add(unread)
		cc.mu.Unlock()

		// TODO(dneil): Acquiring this mutex can block indefinitely.
		// Move flow control return to a goroutine?
		cc.wmu.Lock()
		// Return connection-level flow control.
		if connAdd > 0 {
			cc.fr.WriteWindowUpdate(0, uint32(connAdd))
		}
		cc.bw.Flush()
		cc.wmu.Unlock()
	}

	select {
	case <-cs.donec:
	case <-cs.ctx.Done():
		// See golang/go#49366: The net/http package can cancel the
		// request context after the response body is fully read.
		// Don't treat this as an error.
		return nil
	case <-cs.reqCancel:
		return errRequestCanceled
	}
	return nil
}

func (rl *clientConnReadLoop) processData(f *DataFrame) error {
	cc := rl.cc
	cs := rl.streamByID(f.StreamID, headerOrDataFrame)
	data := f.Data()
	if cs == nil {
		cc.mu.Lock()
		neverSent := cc.nextStreamID
		cc.mu.Unlock()
		if f.StreamID >= neverSent {
			// We never asked for this.
			cc.logf("http2: Transport received unsolicited DATA frame; closing connection")
			return ConnectionError(ErrCodeProtocol)
		}
		// We probably did ask for this, but canceled. Just ignore it.
		// TODO: be stricter here? only silently ignore things which
		// we canceled, but not things which were closed normally
		// by the peer? Tough without accumulating too much state.

		// But at least return their flow control:
		if f.Length > 0 {
			cc.mu.Lock()
			ok := cc.inflow.take(f.Length)
			connAdd := cc.inflow.add(int(f.Length))
			cc.mu.Unlock()
			if !ok {
				return ConnectionError(ErrCodeFlowControl)
			}
			if connAdd > 0 {
				cc.wmu.Lock()
				cc.fr.WriteWindowUpdate(0, uint32(connAdd))
				cc.bw.Flush()
				cc.wmu.Unlock()
			}
		}
		return nil
	}
	if cs.readClosed {
		cc.logf("protocol error: received DATA after END_STREAM")
		rl.endStreamError(cs, StreamError{
			StreamID: f.StreamID,
			Code:     ErrCodeProtocol,
		})
		return nil
	}
	if !cs.pastHeaders {
		cc.logf("protocol error: received DATA before a HEADERS frame")
		rl.endStreamError(cs, StreamError{
			StreamID: f.StreamID,
			Code:     ErrCodeProtocol,
		})
		return nil
	}
	if f.Length > 0 {
		if cs.isHead && len(data) > 0 {
			cc.logf("protocol error: received DATA on a HEAD request")
			rl.endStreamError(cs, StreamError{
				StreamID: f.StreamID,
				Code:     ErrCodeProtocol,
			})
			return nil
		}
		// Check connection-level flow control.
		cc.mu.Lock()
		if !takeInflows(&cc.inflow, &cs.inflow, f.Length) {
			cc.mu.Unlock()
			return ConnectionError(ErrCodeFlowControl)
		}
		// Return any padded flow control now, since we won't
		// refund it later on body reads.
		var refund int
		if pad := int(f.Length) - len(data); pad > 0 {
			refund += pad
		}

		didReset := false
		var err error
		if len(data) > 0 {
			if _, err = cs.bufPipe.Write(data); err != nil {
				// Return len(data) now if the stream is already closed,
				// since data will never be read.
				didReset = true
				refund += len(data)
			}
		}

		sendConn := cc.inflow.add(refund)
		var sendStream int32
		if !didReset {
			sendStream = cs.inflow.add(refund)
		}
		cc.mu.Unlock()

		if sendConn > 0 || sendStream > 0 {
			cc.wmu.Lock()
			if sendConn > 0 {
				cc.fr.WriteWindowUpdate(0, uint32(sendConn))
			}
			if sendStream > 0 {
				cc.fr.WriteWindowUpdate(cs.ID, uint32(sendStream))
			}
			cc.bw.Flush()
			cc.wmu.Unlock()
		}

		if err != nil {
			rl.endStreamError(cs, err)
			return nil
		}
	}

	if f.StreamEnded() {
		rl.endStream(cs)
	}
	return nil
}

func (rl *clientConnReadLoop) endStream(cs *clientStream) {
	// TODO: check that any declared content-length matches, like
	// server.go's (*stream).endStream method.
	if !cs.readClosed {
		cs.readClosed = true
		// Close cs.bufPipe and cs.peerClosed with cc.mu held to avoid a
		// race condition: The caller can read io.EOF from Response.Body
		// and close the body before we close cs.peerClosed, causing
		// cleanupWriteRequest to send a RST_STREAM.
		rl.cc.mu.Lock()
		defer rl.cc.mu.Unlock()
		cs.bufPipe.closeWithErrorAndCode(io.EOF, cs.copyTrailers)
		close(cs.peerClosed)
	}
}

func (rl *clientConnReadLoop) endStreamError(cs *clientStream, err error) {
	cs.readAborted = true
	cs.abortStream(err)
}

// Constants passed to streamByID for documentation purposes.
const (
	headerOrDataFrame    = true
	notHeaderOrDataFrame = false
)

// streamByID returns the stream with the given id, or nil if no stream has that id.
// If headerOrData is true, it clears rst.StreamPingsBlocked.
func (rl *clientConnReadLoop) streamByID(id uint32, headerOrData bool) *clientStream {
	rl.cc.mu.Lock()
	defer rl.cc.mu.Unlock()
	if headerOrData {
		// Work around an unfortunate gRPC behavior.
		// See comment on ClientConn.rstStreamPingsBlocked for details.
		rl.cc.rstStreamPingsBlocked = false
	}
	cs := rl.cc.streams[id]
	if cs != nil && !cs.readAborted {
		return cs
	}
	return nil
}

func (cs *clientStream) copyTrailers() {
	for k, vv := range cs.trailer {
		t := cs.resTrailer
		if *t == nil {
			*t = make(http.Header)
		}
		(*t)[k] = vv
	}
}

func (rl *clientConnReadLoop) processGoAway(f *GoAwayFrame) error {
	cc := rl.cc
	cc.t.connPool().MarkDead(cc)
	if f.ErrCode != 0 {
		// TODO: deal with GOAWAY more. particularly the error code
		cc.vlogf("transport got GOAWAY with error code = %v", f.ErrCode)
		if fn := cc.t.CountError; fn != nil {
			fn("recv_goaway_" + f.ErrCode.stringToken())
		}
	}
	cc.setGoAway(f)
	return nil
}

func (rl *clientConnReadLoop) processSettings(f *SettingsFrame) error {
	cc := rl.cc
	// Locking both mu and wmu here allows frame encoding to read settings with only wmu held.
	// Acquiring wmu when f.IsAck() is unnecessary, but convenient and mostly harmless.
	cc.wmu.Lock()
	defer cc.wmu.Unlock()

	if err := rl.processSettingsNoWrite(f); err != nil {
		return err
	}
	if !f.IsAck() {
		cc.fr.WriteSettingsAck()
		cc.bw.Flush()
	}
	return nil
}

func (rl *clientConnReadLoop) processSettingsNoWrite(f *SettingsFrame) error {
	cc := rl.cc
	cc.mu.Lock()
	defer cc.mu.Unlock()

	if f.IsAck() {
		if cc.wantSettingsAck {
			cc.wantSettingsAck = false
			return nil
		}
		return ConnectionError(ErrCodeProtocol)
	}

	var seenMaxConcurrentStreams bool
	err := f.ForeachSetting(func(s Setting) error {
		switch s.ID {
		case SettingMaxFrameSize:
			cc.maxFrameSize = s.Val
		case SettingMaxConcurrentStreams:
			cc.maxConcurrentStreams = s.Val
			seenMaxConcurrentStreams = true
		case SettingMaxHeaderListSize:
			cc.peerMaxHeaderListSize = uint64(s.Val)
		case SettingInitialWindowSize:
			// Values above the maximum flow-control
			// window size of 2^31-1 MUST be treated as a
			// connection error (Section 5.4.1) of type
			// FLOW_CONTROL_ERROR.
			if s.Val > math.MaxInt32 {
				return ConnectionError(ErrCodeFlowControl)
			}

			// Adjust flow control of currently-open
			// frames by the difference of the old initial
			// window size and this one.
			delta := int32(s.Val) - int32(cc.initialWindowSize)
			for _, cs := range cc.streams {
				cs.flow.add(delta)
			}
			cc.cond.Broadcast()

			cc.initialWindowSize = s.Val
		case SettingHeaderTableSize:
			cc.henc.SetMaxDynamicTableSize(s.Val)
			cc.peerMaxHeaderTableSize = s.Val
		case SettingEnableConnectProtocol:
			if err := s.Valid(); err != nil {
				return err
			}
			// If the peer wants to send us SETTINGS_ENABLE_CONNECT_PROTOCOL,
			// we require that it do so in the first SETTINGS frame.
			//
			// When we attempt to use extended CONNECT, we wait for the first
			// SETTINGS frame to see if the server supports it. If we let the
			// server enable the feature with a later SETTINGS frame, then
			// users will see inconsistent results depending on whether we've
			// seen that frame or not.
			if !cc.seenSettings {
				cc.extendedConnectAllowed = s.Val == 1
			}
		default:
			cc.vlogf("Unhandled Setting: %v", s)
		}
		return nil
	})
	if err != nil {
		return err
	}

	if !cc.seenSettings {
		if !seenMaxConcurrentStreams {
			// This was the servers initial SETTINGS frame and it
			// didn't contain a MAX_CONCURRENT_STREAMS field so
			// increase the number of concurrent streams this
			// connection can establish to our default.
			cc.maxConcurrentStreams = defaultMaxConcurrentStreams
		}
		close(cc.seenSettingsChan)
		cc.seenSettings = true
	}

	return nil
}

func (rl *clientConnReadLoop) processWindowUpdate(f *WindowUpdateFrame) error {
	cc := rl.cc
	cs := rl.streamByID(f.StreamID, notHeaderOrDataFrame)
	if f.StreamID != 0 && cs == nil {
		return nil
	}

	cc.mu.Lock()
	defer cc.mu.Unlock()

	fl := &cc.flow
	if cs != nil {
		fl = &cs.flow
	}
	if !fl.add(int32(f.Increment)) {
		// For stream, the sender sends RST_STREAM with an error code of FLOW_CONTROL_ERROR
		if cs != nil {
			rl.endStreamError(cs, StreamError{
				StreamID: f.StreamID,
				Code:     ErrCodeFlowControl,
			})
			return nil
		}

		return ConnectionError(ErrCodeFlowControl)
	}
	cc.cond.Broadcast()
	return nil
}

func (rl *clientConnReadLoop) processResetStream(f *RSTStreamFrame) error {
	cs := rl.streamByID(f.StreamID, notHeaderOrDataFrame)
	if cs == nil {
		// TODO: return error if server tries to RST_STREAM an idle stream
		return nil
	}
	serr := streamError(cs.ID, f.ErrCode)
	serr.Cause = errFromPeer
	if f.ErrCode == ErrCodeProtocol {
		rl.cc.SetDoNotReuse()
	}
	if fn := cs.cc.t.CountError; fn != nil {
		fn("recv_rststream_" + f.ErrCode.stringToken())
	}
	cs.abortStream(serr)

	cs.bufPipe.CloseWithError(serr)
	return nil
}

// Ping sends a PING frame to the server and waits for the ack.
func (cc *ClientConn) Ping(ctx context.Context) error {
	c := make(chan struct{})
	// Generate a random payload
	var p [8]byte
	for {
		if _, err := rand.Read(p[:]); err != nil {
			return err
		}
		cc.mu.Lock()
		// check for dup before insert
		if _, found := cc.pings[p]; !found {
			cc.pings[p] = c
			cc.mu.Unlock()
			break
		}
		cc.mu.Unlock()
	}
	var pingError error
	errc := make(chan struct{})
	go func() {
		cc.t.markNewGoroutine()
		cc.wmu.Lock()
		defer cc.wmu.Unlock()
		if pingError = cc.fr.WritePing(false, p); pingError != nil {
			close(errc)
			return
		}
		if pingError = cc.bw.Flush(); pingError != nil {
			close(errc)
			return
		}
	}()
	select {
	case <-c:
		return nil
	case <-errc:
		return pingError
	case <-ctx.Done():
		return ctx.Err()
	case <-cc.readerDone:
		// connection closed
		return cc.readerErr
	}
}

func (rl *clientConnReadLoop) processPing(f *PingFrame) error {
	if f.IsAck() {
		cc := rl.cc
		cc.mu.Lock()
		defer cc.mu.Unlock()
		// If ack, notify listener if any
		if c, ok := cc.pings[f.Data]; ok {
			close(c)
			delete(cc.pings, f.Data)
		}
		if cc.pendingResets > 0 {
			// See clientStream.cleanupWriteRequest.
			cc.pendingResets = 0
			cc.rstStreamPingsBlocked = true
			cc.cond.Broadcast()
		}
		return nil
	}
	cc := rl.cc
	cc.wmu.Lock()
	defer cc.wmu.Unlock()
	if err := cc.fr.WritePing(true, f.Data); err != nil {
		return err
	}
	return cc.bw.Flush()
}

func (rl *clientConnReadLoop) processPushPromise(f *PushPromiseFrame) error {
	// We told the peer we don't want them.
	// Spec says:
	// "PUSH_PROMISE MUST NOT be sent if the SETTINGS_ENABLE_PUSH
	// setting of the peer endpoint is set to 0. An endpoint that
	// has set this setting and has received acknowledgement MUST
	// treat the receipt of a PUSH_PROMISE frame as a connection
	// error (Section 5.4.1) of type PROTOCOL_ERROR."
	return ConnectionError(ErrCodeProtocol)
}

// writeStreamReset sends a RST_STREAM frame.
// When ping is true, it also sends a PING frame with a random payload.
func (cc *ClientConn) writeStreamReset(streamID uint32, code ErrCode, ping bool, err error) {
	// TODO: map err to more interesting error codes, once the
	// HTTP community comes up with some. But currently for
	// RST_STREAM there's no equivalent to GOAWAY frame's debug
	// data, and the error codes are all pretty vague ("cancel").
	cc.wmu.Lock()
	cc.fr.WriteRSTStream(streamID, code)
	if ping {
		var payload [8]byte
		rand.Read(payload[:])
		cc.fr.WritePing(false, payload)
	}
	cc.bw.Flush()
	cc.wmu.Unlock()
}

var (
	errResponseHeaderListSize = errors.New("http2: response header list larger than advertised limit")
	errRequestHeaderListSize  = httpcommon.ErrRequestHeaderListSize
)

func (cc *ClientConn) logf(format string, args ...interface{}) {
	cc.t.logf(format, args...)
}

func (cc *ClientConn) vlogf(format string, args ...interface{}) {
	cc.t.vlogf(format, args...)
}

func (t *Transport) vlogf(format string, args ...interface{}) {
	if VerboseLogs {
		t.logf(format, args...)
	}
}

func (t *Transport) logf(format string, args ...interface{}) {
	log.Printf(format, args...)
}

var noBody io.ReadCloser = noBodyReader{}

type noBodyReader struct{}

func (noBodyReader) Close() error             { return nil }
func (noBodyReader) Read([]byte) (int, error) { return 0, io.EOF }

type missingBody struct{}

func (missingBody) Close() error             { return nil }
func (missingBody) Read([]byte) (int, error) { return 0, io.ErrUnexpectedEOF }

func strSliceContains(ss []string, s string) bool {
	for _, v := range ss {
		if v == s {
			return true
		}
	}
	return false
}

type erringRoundTripper struct{ err error }

func (rt erringRoundTripper) RoundTripErr() error                             { return rt.err }
func (rt erringRoundTripper) RoundTrip(*http.Request) (*http.Response, error) { return nil, rt.err }

// gzipReader wraps a response body so it can lazily
// call gzip.NewReader on the first call to Read
type gzipReader struct {
	_    incomparable
	body io.ReadCloser // underlying Response.Body
	zr   *gzip.Reader  // lazily-initialized gzip reader
	zerr error         // sticky error
}

func (gz *gzipReader) Read(p []byte) (n int, err error) {
	if gz.zerr != nil {
		return 0, gz.zerr
	}
	if gz.zr == nil {
		gz.zr, err = gzip.NewReader(gz.body)
		if err != nil {
			gz.zerr = err
			return 0, err
		}
	}
	return gz.zr.Read(p)
}

func (gz *gzipReader) Close() error {
	if err := gz.body.Close(); err != nil {
		return err
	}
	gz.zerr = fs.ErrClosed
	return nil
}

type errorReader struct{ err error }

func (r errorReader) Read(p []byte) (int, error) { return 0, r.err }

// isConnectionCloseRequest reports whether req should use its own
// connection for a single request and then close the connection.
func isConnectionCloseRequest(req *http.Request) bool {
	return req.Close || httpguts.HeaderValuesContainsToken(req.Header["Connection"], "close")
}

// registerHTTPSProtocol calls Transport.RegisterProtocol but
// converting panics into errors.
func registerHTTPSProtocol(t *http.Transport, rt noDialH2RoundTripper) (err error) {
	defer func() {
		if e := recover(); e != nil {
			err = fmt.Errorf("%v", e)
		}
	}()
	t.RegisterProtocol("https", rt)
	return nil
}

// noDialH2RoundTripper is a RoundTripper which only tries to complete the request
// if there's already has a cached connection to the host.
// (The field is exported so it can be accessed via reflect from net/http; tested
// by TestNoDialH2RoundTripperType)
type noDialH2RoundTripper struct{ *Transport }

func (rt noDialH2RoundTripper) RoundTrip(req *http.Request) (*http.Response, error) {
	res, err := rt.Transport.RoundTrip(req)
	if isNoCachedConnError(err) {
		return nil, http.ErrSkipAltProtocol
	}
	return res, err
}

func (t *Transport) idleConnTimeout() time.Duration {
	// to keep things backwards compatible, we use non-zero values of
	// IdleConnTimeout, followed by using the IdleConnTimeout on the underlying
	// http1 transport, followed by 0
	if t.IdleConnTimeout != 0 {
		return t.IdleConnTimeout
	}

	if t.t1 != nil {
		return t.t1.IdleConnTimeout
	}

	return 0
}

func traceGetConn(req *http.Request, hostPort string) {
	trace := httptrace.ContextClientTrace(req.Context())
	if trace == nil || trace.GetConn == nil {
		return
	}
	trace.GetConn(hostPort)
}

func traceGotConn(req *http.Request, cc *ClientConn, reused bool) {
	trace := httptrace.ContextClientTrace(req.Context())
	if trace == nil || trace.GotConn == nil {
		return
	}
	ci := httptrace.GotConnInfo{Conn: cc.tconn}
	ci.Reused = reused
	cc.mu.Lock()
	ci.WasIdle = len(cc.streams) == 0 && reused
	if ci.WasIdle && !cc.lastActive.IsZero() {
		ci.IdleTime = cc.t.timeSince(cc.lastActive)
	}
	cc.mu.Unlock()

	trace.GotConn(ci)
}

func traceWroteHeaders(trace *httptrace.ClientTrace) {
	if trace != nil && trace.WroteHeaders != nil {
		trace.WroteHeaders()
	}
}

func traceGot100Continue(trace *httptrace.ClientTrace) {
	if trace != nil && trace.Got100Continue != nil {
		trace.Got100Continue()
	}
}

func traceWait100Continue(trace *httptrace.ClientTrace) {
	if trace != nil && trace.Wait100Continue != nil {
		trace.Wait100Continue()
	}
}

func traceWroteRequest(trace *httptrace.ClientTrace, err error) {
	if trace != nil && trace.WroteRequest != nil {
		trace.WroteRequest(httptrace.WroteRequestInfo{Err: err})
	}
}

func traceFirstResponseByte(trace *httptrace.ClientTrace) {
	if trace != nil && trace.GotFirstResponseByte != nil {
		trace.GotFirstResponseByte()
	}
}

<<<<<<< HEAD
=======
func traceHasWroteHeaderField(trace *httptrace.ClientTrace) bool {
	return trace != nil && trace.WroteHeaderField != nil
}

func traceWroteHeaderField(trace *httptrace.ClientTrace, k, v string) {
	if trace != nil && trace.WroteHeaderField != nil {
		trace.WroteHeaderField(k, []string{v})
	}
}

>>>>>>> dcebd2dd
func traceGot1xxResponseFunc(trace *httptrace.ClientTrace) func(int, textproto.MIMEHeader) error {
	if trace != nil {
		return trace.Got1xxResponse
	}
	return nil
}

// dialTLSWithContext uses tls.Dialer, added in Go 1.15, to open a TLS
// connection.
func (t *Transport) dialTLSWithContext(ctx context.Context, network, addr string, cfg *tls.Config) (*tls.Conn, error) {
	dialer := &tls.Dialer{
		Config: cfg,
	}
	cn, err := dialer.DialContext(ctx, network, addr)
	if err != nil {
		return nil, err
	}
	tlsCn := cn.(*tls.Conn) // DialContext comment promises this will always succeed
	return tlsCn, nil
}<|MERGE_RESOLUTION|>--- conflicted
+++ resolved
@@ -25,10 +25,7 @@
 	"net/http"
 	"net/http/httptrace"
 	"net/textproto"
-<<<<<<< HEAD
-=======
 	"sort"
->>>>>>> dcebd2dd
 	"strconv"
 	"strings"
 	"sync"
@@ -38,7 +35,6 @@
 	"golang.org/x/net/http/httpguts"
 	"golang.org/x/net/http2/hpack"
 	"golang.org/x/net/idna"
-	"golang.org/x/net/internal/httpcommon"
 )
 
 const (
@@ -250,7 +246,6 @@
 		if n > 0 {
 			n = adjustHTTP1MaxHeaderSize(n)
 		}
-<<<<<<< HEAD
 	}
 	if n <= 0 {
 		return 10 << 20
@@ -258,15 +253,6 @@
 	if n >= 0xffffffff {
 		return 0
 	}
-=======
-	}
-	if n <= 0 {
-		return 10 << 20
-	}
-	if n >= 0xffffffff {
-		return 0
-	}
->>>>>>> dcebd2dd
 	return uint32(n)
 }
 
@@ -389,10 +375,6 @@
 	doNotReuse       bool       // whether conn is marked to not be reused for any future requests
 	closing          bool
 	closed           bool
-<<<<<<< HEAD
-	closedOnIdle     bool                     // true if conn was closed for idleness
-=======
->>>>>>> dcebd2dd
 	seenSettings     bool                     // true if we've seen a settings frame, false otherwise
 	seenSettingsChan chan struct{}            // closed when seenSettings is true or frame reading fails
 	wantSettingsAck  bool                     // we sent a SETTINGS frame and haven't heard back
@@ -1107,19 +1089,10 @@
 
 	// If this connection has never been used for a request and is closed,
 	// then let it take a request (which will fail).
-<<<<<<< HEAD
-	// If the conn was closed for idleness, we're racing the idle timer;
-	// don't try to use the conn. (Issue #70515.)
-	//
-	// This avoids a situation where an error early in a connection's lifetime
-	// goes unreported.
-	if cc.nextStreamID == 1 && cc.streamsReserved == 0 && cc.closed && !cc.closedOnIdle {
-=======
 	//
 	// This avoids a situation where an error early in a connection's lifetime
 	// goes unreported.
 	if cc.nextStreamID == 1 && cc.streamsReserved == 0 && cc.closed {
->>>>>>> dcebd2dd
 		st.canTakeNewRequest = true
 	}
 
@@ -1182,7 +1155,6 @@
 		return
 	}
 	cc.closed = true
-	cc.closedOnIdle = true
 	nextID := cc.nextStreamID
 	// TODO: do clients send GOAWAY too? maybe? Just Close:
 	cc.mu.Unlock()
@@ -1299,6 +1271,23 @@
 // exported. At least they'll be DeepEqual for h1-vs-h2 comparisons tests.
 var errRequestCanceled = errors.New("net/http: request canceled")
 
+func commaSeparatedTrailers(req *http.Request) (string, error) {
+	keys := make([]string, 0, len(req.Trailer))
+	for k := range req.Trailer {
+		k = canonicalHeader(k)
+		switch k {
+		case "Transfer-Encoding", "Trailer", "Content-Length":
+			return "", fmt.Errorf("invalid Trailer key %q", k)
+		}
+		keys = append(keys, k)
+	}
+	if len(keys) > 0 {
+		sort.Strings(keys)
+		return strings.Join(keys, ","), nil
+	}
+	return "", nil
+}
+
 func (cc *ClientConn) responseHeaderTimeout() time.Duration {
 	if cc.t.t1 != nil {
 		return cc.t.t1.ResponseHeaderTimeout
@@ -1308,6 +1297,35 @@
 	// this for compatibility with the old http.Transport fields when
 	// we're doing transparent http2.
 	return 0
+}
+
+// checkConnHeaders checks whether req has any invalid connection-level headers.
+// per RFC 7540 section 8.1.2.2: Connection-Specific Header Fields.
+// Certain headers are special-cased as okay but not transmitted later.
+func checkConnHeaders(req *http.Request) error {
+	if v := req.Header.Get("Upgrade"); v != "" {
+		return fmt.Errorf("http2: invalid Upgrade request header: %q", req.Header["Upgrade"])
+	}
+	if vv := req.Header["Transfer-Encoding"]; len(vv) > 0 && (len(vv) > 1 || vv[0] != "" && vv[0] != "chunked") {
+		return fmt.Errorf("http2: invalid Transfer-Encoding request header: %q", vv)
+	}
+	if vv := req.Header["Connection"]; len(vv) > 0 && (len(vv) > 1 || vv[0] != "" && !asciiEqualFold(vv[0], "close") && !asciiEqualFold(vv[0], "keep-alive")) {
+		return fmt.Errorf("http2: invalid Connection request header: %q", vv)
+	}
+	return nil
+}
+
+// actualContentLength returns a sanitized version of
+// req.ContentLength, where 0 actually means zero (not unknown) and -1
+// means unknown.
+func actualContentLength(req *http.Request) int64 {
+	if req.Body == nil || req.Body == http.NoBody {
+		return 0
+	}
+	if req.ContentLength != 0 {
+		return req.ContentLength
+	}
+	return -1
 }
 
 func (cc *ClientConn) decrStreamReservations() {
@@ -1334,7 +1352,7 @@
 		reqCancel:            req.Cancel,
 		isHead:               req.Method == "HEAD",
 		reqBody:              req.Body,
-		reqBodyContentLength: httpcommon.ActualContentLength(req),
+		reqBodyContentLength: actualContentLength(req),
 		trace:                httptrace.ContextClientTrace(ctx),
 		peerClosed:           make(chan struct{}),
 		abort:                make(chan struct{}),
@@ -1342,9 +1360,6 @@
 		donec:                make(chan struct{}),
 	}
 
-<<<<<<< HEAD
-	cs.requestedGzip = httpcommon.IsRequestGzip(req, cc.t.disableCompression())
-=======
 	// TODO(bradfitz): this is a copy of the logic in net/http. Unify somewhere?
 	if !cc.t.disableCompression() &&
 		req.Header.Get("Accept-Encoding") == "" &&
@@ -1364,7 +1379,6 @@
 		// anyway. See https://golang.org/issue/8923
 		cs.requestedGzip = true
 	}
->>>>>>> dcebd2dd
 
 	go cs.doRequest(req, streamf)
 
@@ -1395,7 +1409,7 @@
 		}
 		res.Request = req
 		res.TLS = cc.tlsState
-		if res.Body == noBody && httpcommon.ActualContentLength(req) == 0 {
+		if res.Body == noBody && actualContentLength(req) == 0 {
 			// If there isn't a request or response body still being
 			// written, then wait for the stream to be closed before
 			// RoundTrip returns.
@@ -1478,11 +1492,8 @@
 	cc := cs.cc
 	ctx := cs.ctx
 
-	// wait for setting frames to be received, a server can change this value later,
-	// but we just wait for the first settings frame
-	var isExtendedConnect bool
-	if req.Method == "CONNECT" && req.Header.Get(":protocol") != "" {
-		isExtendedConnect = true
+	if err := checkConnHeaders(req); err != nil {
+		return err
 	}
 
 	// wait for setting frames to be received, a server can change this value later,
@@ -1648,22 +1659,20 @@
 	// we send: HEADERS{1}, CONTINUATION{0,} + DATA{0,} (DATA is
 	// sent by writeRequestBody below, along with any Trailers,
 	// again in form HEADERS{1}, CONTINUATION{0,})
-	cc.hbuf.Reset()
-	res, err := httpcommon.EncodeHeaders(httpcommon.EncodeHeadersParam{
-		Request:               req,
-		AddGzipHeader:         cs.requestedGzip,
-		PeerMaxHeaderListSize: cc.peerMaxHeaderListSize,
-		DefaultUserAgent:      defaultUserAgent,
-	}, func(name, value string) {
-		cc.writeHeader(name, value)
-	})
+	trailers, err := commaSeparatedTrailers(req)
 	if err != nil {
-		return fmt.Errorf("http2: %w", err)
-	}
-	hdrs := cc.hbuf.Bytes()
+		return err
+	}
+	hasTrailers := trailers != ""
+	contentLen := actualContentLength(req)
+	hasBody := contentLen != 0
+	hdrs, err := cc.encodeHeaders(req, cs.requestedGzip, trailers, contentLen)
+	if err != nil {
+		return err
+	}
 
 	// Write the request.
-	endStream := !res.HasBody && !res.HasTrailers
+	endStream := !hasBody && !hasTrailers
 	cs.sentHeaders = true
 	err = cc.writeHeaders(cs.ID, endStream, int(cc.maxFrameSize), hdrs)
 	traceWroteHeaders(cs.trace)
@@ -2057,8 +2066,6 @@
 	}
 }
 
-<<<<<<< HEAD
-=======
 func validateHeaders(hdrs http.Header) string {
 	for k, vv := range hdrs {
 		if !httpguts.ValidHeaderFieldName(k) && k != ":protocol" {
@@ -2271,7 +2278,6 @@
 	}
 }
 
->>>>>>> dcebd2dd
 // requires cc.wmu be held.
 func (cc *ClientConn) encodeTrailers(trailer http.Header) ([]byte, error) {
 	cc.hbuf.Reset()
@@ -2288,7 +2294,7 @@
 	}
 
 	for k, vv := range trailer {
-		lowKey, ascii := httpcommon.LowerHeader(k)
+		lowKey, ascii := lowerHeader(k)
 		if !ascii {
 			// Skip writing invalid headers. Per RFC 7540, Section 8.1.2, header
 			// field names have to be ASCII characters (just as in HTTP/1.x).
@@ -2428,18 +2434,9 @@
 	// This avoids a situation where new connections are constantly created,
 	// added to the pool, fail, and are removed from the pool, without any error
 	// being surfaced to the user.
-<<<<<<< HEAD
-	unusedWaitTime := 5 * time.Second
-	if cc.idleTimeout > 0 && unusedWaitTime > cc.idleTimeout {
-		unusedWaitTime = cc.idleTimeout
-	}
-	idleTime := cc.t.now().Sub(cc.lastActive)
-	if atomic.LoadUint32(&cc.atomicReused) == 0 && idleTime < unusedWaitTime && !cc.closedOnIdle {
-=======
 	const unusedWaitTime = 5 * time.Second
 	idleTime := cc.t.now().Sub(cc.lastActive)
 	if atomic.LoadUint32(&cc.atomicReused) == 0 && idleTime < unusedWaitTime {
->>>>>>> dcebd2dd
 		cc.idleTimer = cc.t.afterFunc(unusedWaitTime-idleTime, func() {
 			cc.t.connPool().MarkDead(cc)
 		})
@@ -2649,7 +2646,7 @@
 		Status:     status + " " + http.StatusText(statusCode),
 	}
 	for _, hf := range regularFields {
-		key := httpcommon.CanonicalHeader(hf.Name)
+		key := canonicalHeader(hf.Name)
 		if key == "Trailer" {
 			t := res.Trailer
 			if t == nil {
@@ -2657,7 +2654,7 @@
 				res.Trailer = t
 			}
 			foreachHeaderElement(hf.Value, func(v string) {
-				t[httpcommon.CanonicalHeader(v)] = nil
+				t[canonicalHeader(v)] = nil
 			})
 		} else {
 			vv := header[key]
@@ -2781,7 +2778,7 @@
 
 	trailer := make(http.Header)
 	for _, hf := range f.RegularFields() {
-		key := httpcommon.CanonicalHeader(hf.Name)
+		key := canonicalHeader(hf.Name)
 		trailer[key] = append(trailer[key], hf.Value)
 	}
 	cs.trailer = trailer
@@ -3327,7 +3324,7 @@
 
 var (
 	errResponseHeaderListSize = errors.New("http2: response header list larger than advertised limit")
-	errRequestHeaderListSize  = httpcommon.ErrRequestHeaderListSize
+	errRequestHeaderListSize  = errors.New("http2: request header list larger than peer's advertised limit")
 )
 
 func (cc *ClientConn) logf(format string, args ...interface{}) {
@@ -3511,8 +3508,6 @@
 	}
 }
 
-<<<<<<< HEAD
-=======
 func traceHasWroteHeaderField(trace *httptrace.ClientTrace) bool {
 	return trace != nil && trace.WroteHeaderField != nil
 }
@@ -3523,7 +3518,6 @@
 	}
 }
 
->>>>>>> dcebd2dd
 func traceGot1xxResponseFunc(trace *httptrace.ClientTrace) func(int, textproto.MIMEHeader) error {
 	if trace != nil {
 		return trace.Got1xxResponse
