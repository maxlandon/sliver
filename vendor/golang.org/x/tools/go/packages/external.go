--- conflicted
+++ resolved
@@ -13,10 +13,6 @@
 	"fmt"
 	"os"
 	"os/exec"
-<<<<<<< HEAD
-	"slices"
-=======
->>>>>>> dcebd2dd
 	"strings"
 )
 
@@ -38,13 +34,8 @@
 	// Tests specifies whether the patterns should also return test packages.
 	Tests bool `json:"tests"`
 
-<<<<<<< HEAD
-	// Overlay maps file paths (relative to the driver's working directory)
-	// to the contents of overlay files (see Config.Overlay).
-=======
 	// Overlay maps file paths (relative to the driver's working directory) to the byte contents
 	// of overlay files.
->>>>>>> dcebd2dd
 	Overlay map[string][]byte `json:"overlay"`
 }
 
@@ -88,14 +79,10 @@
 
 // driver is the type for functions that query the build system for the
 // packages named by the patterns.
-<<<<<<< HEAD
-type driver func(cfg *Config, patterns []string) (*DriverResponse, error)
-=======
 type driver func(cfg *Config, patterns ...string) (*DriverResponse, error)
->>>>>>> dcebd2dd
 
 // findExternalDriver returns the file path of a tool that supplies
-// the build system package structure, or "" if not found.
+// the build system package structure, or "" if not found."
 // If GOPACKAGESDRIVER is set in the environment findExternalTool returns its
 // value, otherwise it searches for a binary named gopackagesdriver on the PATH.
 func findExternalDriver(cfg *Config) driver {
@@ -116,11 +103,7 @@
 			return nil
 		}
 	}
-<<<<<<< HEAD
-	return func(cfg *Config, patterns []string) (*DriverResponse, error) {
-=======
 	return func(cfg *Config, words ...string) (*DriverResponse, error) {
->>>>>>> dcebd2dd
 		req, err := json.Marshal(DriverRequest{
 			Mode:       cfg.Mode,
 			Env:        cfg.Env,
@@ -134,21 +117,9 @@
 
 		buf := new(bytes.Buffer)
 		stderr := new(bytes.Buffer)
-		cmd := exec.CommandContext(cfg.Context, tool, patterns...)
+		cmd := exec.CommandContext(cfg.Context, tool, words...)
 		cmd.Dir = cfg.Dir
-		// The cwd gets resolved to the real path. On Darwin, where
-		// /tmp is a symlink, this breaks anything that expects the
-		// working directory to keep the original path, including the
-		// go command when dealing with modules.
-		//
-		// os.Getwd stdlib has a special feature where if the
-		// cwd and the PWD are the same node then it trusts
-		// the PWD, so by setting it in the env for the child
-		// process we fix up all the paths returned by the go
-		// command.
-		//
-		// (See similar trick in Invocation.run in ../../internal/gocommand/invoke.go)
-		cmd.Env = append(slices.Clip(cfg.Env), "PWD="+cfg.Dir)
+		cmd.Env = cfg.Env
 		cmd.Stdin = bytes.NewReader(req)
 		cmd.Stdout = buf
 		cmd.Stderr = stderr
