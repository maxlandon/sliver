// Copyright 2018 The Go Authors. All rights reserved.
// Use of this source code is governed by a BSD-style
// license that can be found in the LICENSE file.

// Package objectpath defines a naming scheme for types.Objects
// (that is, named entities in Go programs) relative to their enclosing
// package.
//
// Type-checker objects are canonical, so they are usually identified by
// their address in memory (a pointer), but a pointer has meaning only
// within one address space. By contrast, objectpath names allow the
// identity of an object to be sent from one program to another,
// establishing a correspondence between types.Object variables that are
// distinct but logically equivalent.
//
// A single object may have multiple paths. In this example,
//
//	type A struct{ X int }
//	type B A
//
// the field X has two paths due to its membership of both A and B.
// The For(obj) function always returns one of these paths, arbitrarily
// but consistently.
package objectpath

import (
	"fmt"
	"go/types"
	"strconv"
	"strings"

	"golang.org/x/tools/internal/aliases"
	"golang.org/x/tools/internal/typesinternal"
)

// TODO(adonovan): think about generic aliases.

// A Path is an opaque name that identifies a types.Object
// relative to its package. Conceptually, the name consists of a
// sequence of destructuring operations applied to the package scope
// to obtain the original object.
// The name does not include the package itself.
type Path string

// Encoding
//
// An object path is a textual and (with training) human-readable encoding
// of a sequence of destructuring operators, starting from a types.Package.
// The sequences represent a path through the package/object/type graph.
// We classify these operators by their type:
//
//	PO package->object	Package.Scope.Lookup
//	OT  object->type 	Object.Type
//	TT    type->type 	Type.{Elem,Key,{,{,Recv}Type}Params,Results,Underlying,Rhs} [EKPRUTrCa]
//	TO   type->object	Type.{At,Field,Method,Obj} [AFMO]
//
// All valid paths start with a package and end at an object
// and thus may be defined by the regular language:
//
//	objectpath = PO (OT TT* TO)*
//
// The concrete encoding follows directly:
//   - The only PO operator is Package.Scope.Lookup, which requires an identifier.
//   - The only OT operator is Object.Type,
//     which we encode as '.' because dot cannot appear in an identifier.
//   - The TT operators are encoded as [EKPRUTrCa];
//     two of these ({,Recv}TypeParams) require an integer operand,
//     which is encoded as a string of decimal digits.
//   - The TO operators are encoded as [AFMO];
//     three of these (At,Field,Method) require an integer operand,
//     which is encoded as a string of decimal digits.
//     These indices are stable across different representations
//     of the same package, even source and export data.
//     The indices used are implementation specific and may not correspond to
//     the argument to the go/types function.
//
// In the example below,
//
//	package p
//
//	type T interface {
//		f() (a string, b struct{ X int })
//	}
//
// field X has the path "T.UM0.RA1.F0",
// representing the following sequence of operations:
//
//	p.Lookup("T")					T
//	.Type().Underlying().Method(0).			f
//	.Type().Results().At(1)				b
//	.Type().Field(0)					X
//
// The encoding is not maximally compact---every R or P is
// followed by an A, for example---but this simplifies the
// encoder and decoder.
const (
	// object->type operators
	opType = '.' // .Type()		  (Object)

	// type->type operators
	opElem          = 'E' // .Elem()		(Pointer, Slice, Array, Chan, Map)
	opKey           = 'K' // .Key()			(Map)
	opParams        = 'P' // .Params()		(Signature)
	opResults       = 'R' // .Results()		(Signature)
	opUnderlying    = 'U' // .Underlying()		(Named)
	opTypeParam     = 'T' // .TypeParams.At(i)	(Named, Signature)
	opRecvTypeParam = 'r' // .RecvTypeParams.At(i)	(Signature)
	opConstraint    = 'C' // .Constraint()		(TypeParam)
	opRhs           = 'a' // .Rhs()			(Alias)

	// type->object operators
	opAt     = 'A' // .At(i)	(Tuple)
	opField  = 'F' // .Field(i)	(Struct)
	opMethod = 'M' // .Method(i)	(Named or Interface; not Struct: "promoted" names are ignored)
	opObj    = 'O' // .Obj()	(Named, TypeParam)
)

// For is equivalent to new(Encoder).For(obj).
//
// It may be more efficient to reuse a single Encoder across several calls.
func For(obj types.Object) (Path, error) {
	return new(Encoder).For(obj)
}

// An Encoder amortizes the cost of encoding the paths of multiple objects.
// The zero value of an Encoder is ready to use.
type Encoder struct {
	scopeMemo map[*types.Scope][]types.Object // memoization of scopeObjects
}

// For returns the path to an object relative to its package,
// or an error if the object is not accessible from the package's Scope.
//
// The For function guarantees to return a path only for the following objects:
// - package-level types
// - exported package-level non-types
// - methods
// - parameter and result variables
// - struct fields
// These objects are sufficient to define the API of their package.
// The objects described by a package's export data are drawn from this set.
//
// The set of objects accessible from a package's Scope depends on
// whether the package was produced by type-checking syntax, or
// reading export data; the latter may have a smaller Scope since
// export data trims objects that are not reachable from an exported
// declaration. For example, the For function will return a path for
// an exported method of an unexported type that is not reachable
// from any public declaration; this path will cause the Object
// function to fail if called on a package loaded from export data.
// TODO(adonovan): is this a bug or feature? Should this package
// compute accessibility in the same way?
//
// For does not return a path for predeclared names, imported package
// names, local names, and unexported package-level names (except
// types).
//
// Example: given this definition,
//
//	package p
//
//	type T interface {
//		f() (a string, b struct{ X int })
//	}
//
// For(X) would return a path that denotes the following sequence of operations:
//
//	p.Scope().Lookup("T")				(TypeName T)
//	.Type().Underlying().Method(0).			(method Func f)
//	.Type().Results().At(1)				(field Var b)
//	.Type().Field(0)					(field Var X)
//
// where p is the package (*types.Package) to which X belongs.
func (enc *Encoder) For(obj types.Object) (Path, error) {
	pkg := obj.Pkg()

	// This table lists the cases of interest.
	//
	// Object				Action
	// ------                               ------
	// nil					reject
	// builtin				reject
	// pkgname				reject
	// label				reject
	// var
	//    package-level			accept
	//    func param/result			accept
	//    local				reject
	//    struct field			accept
	// const
	//    package-level			accept
	//    local				reject
	// func
	//    package-level			accept
	//    init functions			reject
	//    concrete method			accept
	//    interface method			accept
	// type
	//    package-level			accept
	//    local				reject
	//
	// The only accessible package-level objects are members of pkg itself.
	//
	// The cases are handled in four steps:
	//
	// 1. reject nil and builtin
	// 2. accept package-level objects
	// 3. reject obviously invalid objects
	// 4. search the API for the path to the param/result/field/method.

	// 1. reference to nil or builtin?
	if pkg == nil {
		return "", fmt.Errorf("predeclared %s has no path", obj)
	}
	scope := pkg.Scope()

	// 2. package-level object?
	if scope.Lookup(obj.Name()) == obj {
		// Only exported objects (and non-exported types) have a path.
		// Non-exported types may be referenced by other objects.
		if _, ok := obj.(*types.TypeName); !ok && !obj.Exported() {
			return "", fmt.Errorf("no path for non-exported %v", obj)
		}
		return Path(obj.Name()), nil
	}

	// 3. Not a package-level object.
	//    Reject obviously non-viable cases.
	switch obj := obj.(type) {
	case *types.TypeName:
<<<<<<< HEAD
		if _, ok := types.Unalias(obj.Type()).(*types.TypeParam); !ok {
=======
		if _, ok := aliases.Unalias(obj.Type()).(*types.TypeParam); !ok {
>>>>>>> dcebd2dd
			// With the exception of type parameters, only package-level type names
			// have a path.
			return "", fmt.Errorf("no path for %v", obj)
		}
	case *types.Const, // Only package-level constants have a path.
		*types.Label,   // Labels are function-local.
		*types.PkgName: // PkgNames are file-local.
		return "", fmt.Errorf("no path for %v", obj)

	case *types.Var:
		// Could be:
		// - a field (obj.IsField())
		// - a func parameter or result
		// - a local var.
		// Sadly there is no way to distinguish
		// a param/result from a local
		// so we must proceed to the find.

	case *types.Func:
		// A func, if not package-level, must be a method.
		if recv := obj.Type().(*types.Signature).Recv(); recv == nil {
			return "", fmt.Errorf("func is not a method: %v", obj)
		}

		if path, ok := enc.concreteMethod(obj); ok {
			// Fast path for concrete methods that avoids looping over scope.
			return path, nil
		}

	default:
		panic(obj)
	}

	// 4. Search the API for the path to the var (field/param/result) or method.

	// First inspect package-level named types.
	// In the presence of path aliases, these give
	// the best paths because non-types may
	// refer to types, but not the reverse.
	empty := make([]byte, 0, 48) // initial space
	objs := enc.scopeObjects(scope)
	for _, o := range objs {
		tname, ok := o.(*types.TypeName)
		if !ok {
			continue // handle non-types in second pass
		}

		path := append(empty, o.Name()...)
		path = append(path, opType)

		T := o.Type()
		if alias, ok := T.(*types.Alias); ok {
			if r := findTypeParam(obj, aliases.TypeParams(alias), path, opTypeParam); r != nil {
				return Path(r), nil
			}
<<<<<<< HEAD
			if r := find(obj, aliases.Rhs(alias), append(path, opRhs)); r != nil {
				return Path(r), nil
			}

		} else if tname.IsAlias() {
			// legacy alias
			if r := find(obj, T, path); r != nil {
				return Path(r), nil
=======
		} else {
			if named, _ := T.(*types.Named); named != nil {
				if r := findTypeParam(obj, named.TypeParams(), path, nil); r != nil {
					// generic named type
					return Path(r), nil
				}
>>>>>>> dcebd2dd
			}

		} else if named, ok := T.(*types.Named); ok {
			// defined (named) type
			if r := findTypeParam(obj, named.TypeParams(), path, opTypeParam); r != nil {
				return Path(r), nil
			}
			if r := find(obj, named.Underlying(), append(path, opUnderlying)); r != nil {
				return Path(r), nil
			}
		}
	}

	// Then inspect everything else:
	// non-types, and declared methods of defined types.
	for _, o := range objs {
		path := append(empty, o.Name()...)
		if _, ok := o.(*types.TypeName); !ok {
			if o.Exported() {
				// exported non-type (const, var, func)
				if r := find(obj, o.Type(), append(path, opType)); r != nil {
					return Path(r), nil
				}
			}
			continue
		}

		// Inspect declared methods of defined types.
<<<<<<< HEAD
		if T, ok := types.Unalias(o.Type()).(*types.Named); ok {
=======
		if T, ok := aliases.Unalias(o.Type()).(*types.Named); ok {
>>>>>>> dcebd2dd
			path = append(path, opType)
			// The method index here is always with respect
			// to the underlying go/types data structures,
			// which ultimately derives from source order
			// and must be preserved by export data.
			for i := 0; i < T.NumMethods(); i++ {
				m := T.Method(i)
				path2 := appendOpArg(path, opMethod, i)
				if m == obj {
					return Path(path2), nil // found declared method
				}
<<<<<<< HEAD
				if r := find(obj, m.Type(), append(path2, opType)); r != nil {
=======
				if r := find(obj, m.Type(), append(path2, opType), nil); r != nil {
>>>>>>> dcebd2dd
					return Path(r), nil
				}
			}
		}
	}

	return "", fmt.Errorf("can't find path for %v in %s", obj, pkg.Path())
}

func appendOpArg(path []byte, op byte, arg int) []byte {
	path = append(path, op)
	path = strconv.AppendInt(path, int64(arg), 10)
	return path
}

// concreteMethod returns the path for meth, which must have a non-nil receiver.
// The second return value indicates success and may be false if the method is
// an interface method or if it is an instantiated method.
//
// This function is just an optimization that avoids the general scope walking
// approach. You are expected to fall back to the general approach if this
// function fails.
func (enc *Encoder) concreteMethod(meth *types.Func) (Path, bool) {
	// Concrete methods can only be declared on package-scoped named types. For
	// that reason we can skip the expensive walk over the package scope: the
	// path will always be package -> named type -> method. We can trivially get
	// the type name from the receiver, and only have to look over the type's
	// methods to find the method index.
	//
	// Methods on generic types require special consideration, however. Consider
	// the following package:
	//
	// 	L1: type S[T any] struct{}
	// 	L2: func (recv S[A]) Foo() { recv.Bar() }
	// 	L3: func (recv S[B]) Bar() { }
	// 	L4: type Alias = S[int]
	// 	L5: func _[T any]() { var s S[int]; s.Foo() }
	//
	// The receivers of methods on generic types are instantiations. L2 and L3
	// instantiate S with the type-parameters A and B, which are scoped to the
	// respective methods. L4 and L5 each instantiate S with int. Each of these
	// instantiations has its own method set, full of methods (and thus objects)
	// with receivers whose types are the respective instantiations. In other
	// words, we have
	//
	// S[A].Foo, S[A].Bar
	// S[B].Foo, S[B].Bar
	// S[int].Foo, S[int].Bar
	//
	// We may thus be trying to produce object paths for any of these objects.
	//
	// S[A].Foo and S[B].Bar are the origin methods, and their paths are S.Foo
	// and S.Bar, which are the paths that this function naturally produces.
	//
	// S[A].Bar, S[B].Foo, and both methods on S[int] are instantiations that
	// don't correspond to the origin methods. For S[int], this is significant.
	// The most precise object path for S[int].Foo, for example, is Alias.Foo,
	// not S.Foo. Our function, however, would produce S.Foo, which would
	// resolve to a different object.
	//
	// For S[A].Bar and S[B].Foo it could be argued that S.Bar and S.Foo are
	// still the correct paths, since only the origin methods have meaningful
	// paths. But this is likely only true for trivial cases and has edge cases.
	// Since this function is only an optimization, we err on the side of giving
	// up, deferring to the slower but definitely correct algorithm. Most users
	// of objectpath will only be giving us origin methods, anyway, as referring
	// to instantiated methods is usually not useful.

	if meth.Origin() != meth {
		return "", false
	}

	_, named := typesinternal.ReceiverNamed(meth.Type().(*types.Signature).Recv())
	if named == nil {
		return "", false
	}

	if types.IsInterface(named) {
		// Named interfaces don't have to be package-scoped
		//
		// TODO(dominikh): opt: if scope.Lookup(name) == named, then we can apply this optimization to interface
		// methods, too, I think.
		return "", false
	}

	// Preallocate space for the name, opType, opMethod, and some digits.
	name := named.Obj().Name()
	path := make([]byte, 0, len(name)+8)
	path = append(path, name...)
	path = append(path, opType)

	// Method indices are w.r.t. the go/types data structures,
	// ultimately deriving from source order,
	// which is preserved by export data.
	for i := 0; i < named.NumMethods(); i++ {
		if named.Method(i) == meth {
			path = appendOpArg(path, opMethod, i)
			return Path(path), true
		}
	}

	// Due to golang/go#59944, go/types fails to associate the receiver with
	// certain methods on cgo types.
	//
	// TODO(rfindley): replace this panic once golang/go#59944 is fixed in all Go
	// versions gopls supports.
	return "", false
	// panic(fmt.Sprintf("couldn't find method %s on type %s; methods: %#v", meth, named, enc.namedMethods(named)))
}

// find finds obj within type T, returning the path to it, or nil if not found.
//
// The seen map is used to short circuit cycles through type parameters. If
// nil, it will be allocated as necessary.
//
// The seenMethods map is used internally to short circuit cycles through
// interface methods, such as occur in the following example:
//
//	type I interface { f() interface{I} }
//
// See golang/go#68046 for details.
func find(obj types.Object, T types.Type, path []byte) []byte {
	return (&finder{obj: obj}).find(T, path)
}

// finder closes over search state for a call to find.
type finder struct {
	obj             types.Object             // the sought object
	seenTParamNames map[*types.TypeName]bool // for cycle breaking through type parameters
	seenMethods     map[*types.Func]bool     // for cycle breaking through recursive interfaces
}

func (f *finder) find(T types.Type, path []byte) []byte {
	switch T := T.(type) {
<<<<<<< HEAD
	case *types.Alias:
		return f.find(types.Unalias(T), path)
=======
	case *aliases.Alias:
		return find(obj, aliases.Unalias(T), path, seen)
>>>>>>> dcebd2dd
	case *types.Basic, *types.Named:
		// Named types belonging to pkg were handled already,
		// so T must belong to another package. No path.
		return nil
	case *types.Pointer:
		return f.find(T.Elem(), append(path, opElem))
	case *types.Slice:
		return f.find(T.Elem(), append(path, opElem))
	case *types.Array:
		return f.find(T.Elem(), append(path, opElem))
	case *types.Chan:
		return f.find(T.Elem(), append(path, opElem))
	case *types.Map:
		if r := f.find(T.Key(), append(path, opKey)); r != nil {
			return r
		}
		return f.find(T.Elem(), append(path, opElem))
	case *types.Signature:
<<<<<<< HEAD
		if r := f.findTypeParam(T.RecvTypeParams(), path, opRecvTypeParam); r != nil {
			return r
		}
		if r := f.findTypeParam(T.TypeParams(), path, opTypeParam); r != nil {
=======
		if r := findTypeParam(obj, T.TypeParams(), path, seen); r != nil {
>>>>>>> dcebd2dd
			return r
		}
		if r := f.find(T.Params(), append(path, opParams)); r != nil {
			return r
		}
		return f.find(T.Results(), append(path, opResults))
	case *types.Struct:
		for i := 0; i < T.NumFields(); i++ {
			fld := T.Field(i)
			path2 := appendOpArg(path, opField, i)
			if fld == f.obj {
				return path2 // found field var
			}
			if r := f.find(fld.Type(), append(path2, opType)); r != nil {
				return r
			}
		}
		return nil
	case *types.Tuple:
		for i := 0; i < T.Len(); i++ {
			v := T.At(i)
			path2 := appendOpArg(path, opAt, i)
			if v == f.obj {
				return path2 // found param/result var
			}
			if r := f.find(v.Type(), append(path2, opType)); r != nil {
				return r
			}
		}
		return nil
	case *types.Interface:
		for i := 0; i < T.NumMethods(); i++ {
			m := T.Method(i)
			if f.seenMethods[m] {
				return nil
			}
			path2 := appendOpArg(path, opMethod, i)
			if m == f.obj {
				return path2 // found interface method
			}
			if f.seenMethods == nil {
				f.seenMethods = make(map[*types.Func]bool)
			}
			f.seenMethods[m] = true
			if r := f.find(m.Type(), append(path2, opType)); r != nil {
				return r
			}
		}
		return nil
	case *types.TypeParam:
		name := T.Obj()
		if f.seenTParamNames[name] {
			return nil
		}
		if name == f.obj {
			return append(path, opObj)
		}
		if f.seenTParamNames == nil {
			f.seenTParamNames = make(map[*types.TypeName]bool)
		}
		f.seenTParamNames[name] = true
		if r := f.find(T.Constraint(), append(path, opConstraint)); r != nil {
			return r
		}
		return nil
	}
	panic(T)
}

<<<<<<< HEAD
func findTypeParam(obj types.Object, list *types.TypeParamList, path []byte, op byte) []byte {
	return (&finder{obj: obj}).findTypeParam(list, path, op)
}

func (f *finder) findTypeParam(list *types.TypeParamList, path []byte, op byte) []byte {
=======
func findTypeParam(obj types.Object, list *types.TypeParamList, path []byte, seen map[*types.TypeName]bool) []byte {
>>>>>>> dcebd2dd
	for i := 0; i < list.Len(); i++ {
		tparam := list.At(i)
		path2 := appendOpArg(path, op, i)
		if r := f.find(tparam, path2); r != nil {
			return r
		}
	}
	return nil
}

// Object returns the object denoted by path p within the package pkg.
func Object(pkg *types.Package, p Path) (types.Object, error) {
	pathstr := string(p)
	if pathstr == "" {
		return nil, fmt.Errorf("empty path")
	}

	var pkgobj, suffix string
	if dot := strings.IndexByte(pathstr, opType); dot < 0 {
		pkgobj = pathstr
	} else {
		pkgobj = pathstr[:dot]
		suffix = pathstr[dot:] // suffix starts with "."
	}

	obj := pkg.Scope().Lookup(pkgobj)
	if obj == nil {
		return nil, fmt.Errorf("package %s does not contain %q", pkg.Path(), pkgobj)
	}

	// abstraction of *types.{Pointer,Slice,Array,Chan,Map}
	type hasElem interface {
		Elem() types.Type
	}
	// abstraction of *types.{Named,Signature}
	type hasTypeParams interface {
		TypeParams() *types.TypeParamList
	}
	// abstraction of *types.{Named,TypeParam}
	type hasObj interface {
		Obj() *types.TypeName
	}

	// The loop state is the pair (t, obj),
	// exactly one of which is non-nil, initially obj.
	// All suffixes start with '.' (the only object->type operation),
	// followed by optional type->type operations,
	// then a type->object operation.
	// The cycle then repeats.
	var t types.Type
	for suffix != "" {
		code := suffix[0]
		suffix = suffix[1:]

		// Codes [AFMTr] have an integer operand.
		var index int
		switch code {
		case opAt, opField, opMethod, opTypeParam, opRecvTypeParam:
			rest := strings.TrimLeft(suffix, "0123456789")
			numerals := suffix[:len(suffix)-len(rest)]
			suffix = rest
			i, err := strconv.Atoi(numerals)
			if err != nil {
				return nil, fmt.Errorf("invalid path: bad numeric operand %q for code %q", numerals, code)
			}
			index = int(i)
		case opObj:
			// no operand
		default:
			// The suffix must end with a type->object operation.
			if suffix == "" {
				return nil, fmt.Errorf("invalid path: ends with %q, want [AFMO]", code)
			}
		}

		if code == opType {
			if t != nil {
				return nil, fmt.Errorf("invalid path: unexpected %q in type context", opType)
			}
			t = obj.Type()
			obj = nil
			continue
		}

		if t == nil {
			return nil, fmt.Errorf("invalid path: code %q in object context", code)
		}

		// Inv: t != nil, obj == nil

<<<<<<< HEAD
		t = types.Unalias(t)
=======
		t = aliases.Unalias(t)
>>>>>>> dcebd2dd
		switch code {
		case opElem:
			hasElem, ok := t.(hasElem) // Pointer, Slice, Array, Chan, Map
			if !ok {
				return nil, fmt.Errorf("cannot apply %q to %s (got %T, want pointer, slice, array, chan or map)", code, t, t)
			}
			t = hasElem.Elem()

		case opKey:
			mapType, ok := t.(*types.Map)
			if !ok {
				return nil, fmt.Errorf("cannot apply %q to %s (got %T, want map)", code, t, t)
			}
			t = mapType.Key()

		case opParams:
			sig, ok := t.(*types.Signature)
			if !ok {
				return nil, fmt.Errorf("cannot apply %q to %s (got %T, want signature)", code, t, t)
			}
			t = sig.Params()

		case opResults:
			sig, ok := t.(*types.Signature)
			if !ok {
				return nil, fmt.Errorf("cannot apply %q to %s (got %T, want signature)", code, t, t)
			}
			t = sig.Results()

		case opUnderlying:
			named, ok := t.(*types.Named)
			if !ok {
				return nil, fmt.Errorf("cannot apply %q to %s (got %T, want named)", code, t, t)
			}
			t = named.Underlying()

		case opRhs:
			if alias, ok := t.(*types.Alias); ok {
				t = aliases.Rhs(alias)
			} else if false && aliases.Enabled() {
				// The Enabled check is too expensive, so for now we
				// simply assume that aliases are not enabled.
				// TODO(adonovan): replace with "if true {" when go1.24 is assured.
				return nil, fmt.Errorf("cannot apply %q to %s (got %T, want alias)", code, t, t)
			}

		case opTypeParam:
			hasTypeParams, ok := t.(hasTypeParams) // Named, Signature
			if !ok {
				return nil, fmt.Errorf("cannot apply %q to %s (got %T, want named or signature)", code, t, t)
			}
			tparams := hasTypeParams.TypeParams()
			if n := tparams.Len(); index >= n {
				return nil, fmt.Errorf("tuple index %d out of range [0-%d)", index, n)
			}
			t = tparams.At(index)

		case opRecvTypeParam:
			sig, ok := t.(*types.Signature) // Signature
			if !ok {
				return nil, fmt.Errorf("cannot apply %q to %s (got %T, want signature)", code, t, t)
			}
			rtparams := sig.RecvTypeParams()
			if n := rtparams.Len(); index >= n {
				return nil, fmt.Errorf("tuple index %d out of range [0-%d)", index, n)
			}
			t = rtparams.At(index)

		case opConstraint:
			tparam, ok := t.(*types.TypeParam)
			if !ok {
				return nil, fmt.Errorf("cannot apply %q to %s (got %T, want type parameter)", code, t, t)
			}
			t = tparam.Constraint()

		case opAt:
			tuple, ok := t.(*types.Tuple)
			if !ok {
				return nil, fmt.Errorf("cannot apply %q to %s (got %T, want tuple)", code, t, t)
			}
			if n := tuple.Len(); index >= n {
				return nil, fmt.Errorf("tuple index %d out of range [0-%d)", index, n)
			}
			obj = tuple.At(index)
			t = nil

		case opField:
			structType, ok := t.(*types.Struct)
			if !ok {
				return nil, fmt.Errorf("cannot apply %q to %s (got %T, want struct)", code, t, t)
			}
			if n := structType.NumFields(); index >= n {
				return nil, fmt.Errorf("field index %d out of range [0-%d)", index, n)
			}
			obj = structType.Field(index)
			t = nil

		case opMethod:
			switch t := t.(type) {
			case *types.Interface:
				if index >= t.NumMethods() {
					return nil, fmt.Errorf("method index %d out of range [0-%d)", index, t.NumMethods())
				}
				obj = t.Method(index) // Id-ordered

			case *types.Named:
				if index >= t.NumMethods() {
					return nil, fmt.Errorf("method index %d out of range [0-%d)", index, t.NumMethods())
				}
				obj = t.Method(index)

			default:
				return nil, fmt.Errorf("cannot apply %q to %s (got %T, want interface or named)", code, t, t)
			}
			t = nil

		case opObj:
			hasObj, ok := t.(hasObj)
			if !ok {
				return nil, fmt.Errorf("cannot apply %q to %s (got %T, want named or type param)", code, t, t)
			}
			obj = hasObj.Obj()
			t = nil

		default:
			return nil, fmt.Errorf("invalid path: unknown code %q", code)
		}
	}

	if obj == nil {
		panic(p) // path does not end in an object-valued operator
	}

	if obj.Pkg() != pkg {
		return nil, fmt.Errorf("path denotes %s, which belongs to a different package", obj)
	}

	return obj, nil // success
}

// scopeObjects is a memoization of scope objects.
// Callers must not modify the result.
func (enc *Encoder) scopeObjects(scope *types.Scope) []types.Object {
	m := enc.scopeMemo
	if m == nil {
		m = make(map[*types.Scope][]types.Object)
		enc.scopeMemo = m
	}
	objs, ok := m[scope]
	if !ok {
		names := scope.Names() // allocates and sorts
		objs = make([]types.Object, len(names))
		for i, name := range names {
			objs[i] = scope.Lookup(name)
		}
		m[scope] = objs
	}
	return objs
}<|MERGE_RESOLUTION|>--- conflicted
+++ resolved
@@ -51,7 +51,7 @@
 //
 //	PO package->object	Package.Scope.Lookup
 //	OT  object->type 	Object.Type
-//	TT    type->type 	Type.{Elem,Key,{,{,Recv}Type}Params,Results,Underlying,Rhs} [EKPRUTrCa]
+//	TT    type->type 	Type.{Elem,Key,Params,Results,Underlying} [EKPRU]
 //	TO   type->object	Type.{At,Field,Method,Obj} [AFMO]
 //
 // All valid paths start with a package and end at an object
@@ -63,8 +63,8 @@
 //   - The only PO operator is Package.Scope.Lookup, which requires an identifier.
 //   - The only OT operator is Object.Type,
 //     which we encode as '.' because dot cannot appear in an identifier.
-//   - The TT operators are encoded as [EKPRUTrCa];
-//     two of these ({,Recv}TypeParams) require an integer operand,
+//   - The TT operators are encoded as [EKPRUTC];
+//     one of these (TypeParam) requires an integer operand,
 //     which is encoded as a string of decimal digits.
 //   - The TO operators are encoded as [AFMO];
 //     three of these (At,Field,Method) require an integer operand,
@@ -98,21 +98,19 @@
 	opType = '.' // .Type()		  (Object)
 
 	// type->type operators
-	opElem          = 'E' // .Elem()		(Pointer, Slice, Array, Chan, Map)
-	opKey           = 'K' // .Key()			(Map)
-	opParams        = 'P' // .Params()		(Signature)
-	opResults       = 'R' // .Results()		(Signature)
-	opUnderlying    = 'U' // .Underlying()		(Named)
-	opTypeParam     = 'T' // .TypeParams.At(i)	(Named, Signature)
-	opRecvTypeParam = 'r' // .RecvTypeParams.At(i)	(Signature)
-	opConstraint    = 'C' // .Constraint()		(TypeParam)
-	opRhs           = 'a' // .Rhs()			(Alias)
+	opElem       = 'E' // .Elem()		        (Pointer, Slice, Array, Chan, Map)
+	opKey        = 'K' // .Key()		        (Map)
+	opParams     = 'P' // .Params()		      (Signature)
+	opResults    = 'R' // .Results()	      (Signature)
+	opUnderlying = 'U' // .Underlying()	    (Named)
+	opTypeParam  = 'T' // .TypeParams.At(i) (Named, Signature)
+	opConstraint = 'C' // .Constraint()     (TypeParam)
 
 	// type->object operators
-	opAt     = 'A' // .At(i)	(Tuple)
-	opField  = 'F' // .Field(i)	(Struct)
-	opMethod = 'M' // .Method(i)	(Named or Interface; not Struct: "promoted" names are ignored)
-	opObj    = 'O' // .Obj()	(Named, TypeParam)
+	opAt     = 'A' // .At(i)		 (Tuple)
+	opField  = 'F' // .Field(i)	 (Struct)
+	opMethod = 'M' // .Method(i) (Named or Interface; not Struct: "promoted" names are ignored)
+	opObj    = 'O' // .Obj()		 (Named, TypeParam)
 )
 
 // For is equivalent to new(Encoder).For(obj).
@@ -228,11 +226,7 @@
 	//    Reject obviously non-viable cases.
 	switch obj := obj.(type) {
 	case *types.TypeName:
-<<<<<<< HEAD
-		if _, ok := types.Unalias(obj.Type()).(*types.TypeParam); !ok {
-=======
 		if _, ok := aliases.Unalias(obj.Type()).(*types.TypeParam); !ok {
->>>>>>> dcebd2dd
 			// With the exception of type parameters, only package-level type names
 			// have a path.
 			return "", fmt.Errorf("no path for %v", obj)
@@ -284,35 +278,21 @@
 		path = append(path, opType)
 
 		T := o.Type()
-		if alias, ok := T.(*types.Alias); ok {
-			if r := findTypeParam(obj, aliases.TypeParams(alias), path, opTypeParam); r != nil {
+
+		if tname.IsAlias() {
+			// type alias
+			if r := find(obj, T, path, nil); r != nil {
 				return Path(r), nil
 			}
-<<<<<<< HEAD
-			if r := find(obj, aliases.Rhs(alias), append(path, opRhs)); r != nil {
-				return Path(r), nil
-			}
-
-		} else if tname.IsAlias() {
-			// legacy alias
-			if r := find(obj, T, path); r != nil {
-				return Path(r), nil
-=======
 		} else {
 			if named, _ := T.(*types.Named); named != nil {
 				if r := findTypeParam(obj, named.TypeParams(), path, nil); r != nil {
 					// generic named type
 					return Path(r), nil
 				}
->>>>>>> dcebd2dd
-			}
-
-		} else if named, ok := T.(*types.Named); ok {
+			}
 			// defined (named) type
-			if r := findTypeParam(obj, named.TypeParams(), path, opTypeParam); r != nil {
-				return Path(r), nil
-			}
-			if r := find(obj, named.Underlying(), append(path, opUnderlying)); r != nil {
+			if r := find(obj, T.Underlying(), append(path, opUnderlying), nil); r != nil {
 				return Path(r), nil
 			}
 		}
@@ -325,7 +305,7 @@
 		if _, ok := o.(*types.TypeName); !ok {
 			if o.Exported() {
 				// exported non-type (const, var, func)
-				if r := find(obj, o.Type(), append(path, opType)); r != nil {
+				if r := find(obj, o.Type(), append(path, opType), nil); r != nil {
 					return Path(r), nil
 				}
 			}
@@ -333,11 +313,7 @@
 		}
 
 		// Inspect declared methods of defined types.
-<<<<<<< HEAD
-		if T, ok := types.Unalias(o.Type()).(*types.Named); ok {
-=======
 		if T, ok := aliases.Unalias(o.Type()).(*types.Named); ok {
->>>>>>> dcebd2dd
 			path = append(path, opType)
 			// The method index here is always with respect
 			// to the underlying go/types data structures,
@@ -349,11 +325,7 @@
 				if m == obj {
 					return Path(path2), nil // found declared method
 				}
-<<<<<<< HEAD
-				if r := find(obj, m.Type(), append(path2, opType)); r != nil {
-=======
 				if r := find(obj, m.Type(), append(path2, opType), nil); r != nil {
->>>>>>> dcebd2dd
 					return Path(r), nil
 				}
 			}
@@ -468,73 +440,43 @@
 //
 // The seen map is used to short circuit cycles through type parameters. If
 // nil, it will be allocated as necessary.
-//
-// The seenMethods map is used internally to short circuit cycles through
-// interface methods, such as occur in the following example:
-//
-//	type I interface { f() interface{I} }
-//
-// See golang/go#68046 for details.
-func find(obj types.Object, T types.Type, path []byte) []byte {
-	return (&finder{obj: obj}).find(T, path)
-}
-
-// finder closes over search state for a call to find.
-type finder struct {
-	obj             types.Object             // the sought object
-	seenTParamNames map[*types.TypeName]bool // for cycle breaking through type parameters
-	seenMethods     map[*types.Func]bool     // for cycle breaking through recursive interfaces
-}
-
-func (f *finder) find(T types.Type, path []byte) []byte {
+func find(obj types.Object, T types.Type, path []byte, seen map[*types.TypeName]bool) []byte {
 	switch T := T.(type) {
-<<<<<<< HEAD
-	case *types.Alias:
-		return f.find(types.Unalias(T), path)
-=======
 	case *aliases.Alias:
 		return find(obj, aliases.Unalias(T), path, seen)
->>>>>>> dcebd2dd
 	case *types.Basic, *types.Named:
 		// Named types belonging to pkg were handled already,
 		// so T must belong to another package. No path.
 		return nil
 	case *types.Pointer:
-		return f.find(T.Elem(), append(path, opElem))
+		return find(obj, T.Elem(), append(path, opElem), seen)
 	case *types.Slice:
-		return f.find(T.Elem(), append(path, opElem))
+		return find(obj, T.Elem(), append(path, opElem), seen)
 	case *types.Array:
-		return f.find(T.Elem(), append(path, opElem))
+		return find(obj, T.Elem(), append(path, opElem), seen)
 	case *types.Chan:
-		return f.find(T.Elem(), append(path, opElem))
+		return find(obj, T.Elem(), append(path, opElem), seen)
 	case *types.Map:
-		if r := f.find(T.Key(), append(path, opKey)); r != nil {
+		if r := find(obj, T.Key(), append(path, opKey), seen); r != nil {
 			return r
 		}
-		return f.find(T.Elem(), append(path, opElem))
+		return find(obj, T.Elem(), append(path, opElem), seen)
 	case *types.Signature:
-<<<<<<< HEAD
-		if r := f.findTypeParam(T.RecvTypeParams(), path, opRecvTypeParam); r != nil {
+		if r := findTypeParam(obj, T.TypeParams(), path, seen); r != nil {
 			return r
 		}
-		if r := f.findTypeParam(T.TypeParams(), path, opTypeParam); r != nil {
-=======
-		if r := findTypeParam(obj, T.TypeParams(), path, seen); r != nil {
->>>>>>> dcebd2dd
+		if r := find(obj, T.Params(), append(path, opParams), seen); r != nil {
 			return r
 		}
-		if r := f.find(T.Params(), append(path, opParams)); r != nil {
-			return r
-		}
-		return f.find(T.Results(), append(path, opResults))
+		return find(obj, T.Results(), append(path, opResults), seen)
 	case *types.Struct:
 		for i := 0; i < T.NumFields(); i++ {
 			fld := T.Field(i)
 			path2 := appendOpArg(path, opField, i)
-			if fld == f.obj {
+			if fld == obj {
 				return path2 // found field var
 			}
-			if r := f.find(fld.Type(), append(path2, opType)); r != nil {
+			if r := find(obj, fld.Type(), append(path2, opType), seen); r != nil {
 				return r
 			}
 		}
@@ -543,10 +485,10 @@
 		for i := 0; i < T.Len(); i++ {
 			v := T.At(i)
 			path2 := appendOpArg(path, opAt, i)
-			if v == f.obj {
+			if v == obj {
 				return path2 // found param/result var
 			}
-			if r := f.find(v.Type(), append(path2, opType)); r != nil {
+			if r := find(obj, v.Type(), append(path2, opType), seen); r != nil {
 				return r
 			}
 		}
@@ -554,35 +496,28 @@
 	case *types.Interface:
 		for i := 0; i < T.NumMethods(); i++ {
 			m := T.Method(i)
-			if f.seenMethods[m] {
-				return nil
-			}
 			path2 := appendOpArg(path, opMethod, i)
-			if m == f.obj {
+			if m == obj {
 				return path2 // found interface method
 			}
-			if f.seenMethods == nil {
-				f.seenMethods = make(map[*types.Func]bool)
-			}
-			f.seenMethods[m] = true
-			if r := f.find(m.Type(), append(path2, opType)); r != nil {
+			if r := find(obj, m.Type(), append(path2, opType), seen); r != nil {
 				return r
 			}
 		}
 		return nil
 	case *types.TypeParam:
 		name := T.Obj()
-		if f.seenTParamNames[name] {
+		if name == obj {
+			return append(path, opObj)
+		}
+		if seen[name] {
 			return nil
 		}
-		if name == f.obj {
-			return append(path, opObj)
-		}
-		if f.seenTParamNames == nil {
-			f.seenTParamNames = make(map[*types.TypeName]bool)
-		}
-		f.seenTParamNames[name] = true
-		if r := f.find(T.Constraint(), append(path, opConstraint)); r != nil {
+		if seen == nil {
+			seen = make(map[*types.TypeName]bool)
+		}
+		seen[name] = true
+		if r := find(obj, T.Constraint(), append(path, opConstraint), seen); r != nil {
 			return r
 		}
 		return nil
@@ -590,19 +525,11 @@
 	panic(T)
 }
 
-<<<<<<< HEAD
-func findTypeParam(obj types.Object, list *types.TypeParamList, path []byte, op byte) []byte {
-	return (&finder{obj: obj}).findTypeParam(list, path, op)
-}
-
-func (f *finder) findTypeParam(list *types.TypeParamList, path []byte, op byte) []byte {
-=======
 func findTypeParam(obj types.Object, list *types.TypeParamList, path []byte, seen map[*types.TypeName]bool) []byte {
->>>>>>> dcebd2dd
 	for i := 0; i < list.Len(); i++ {
 		tparam := list.At(i)
-		path2 := appendOpArg(path, op, i)
-		if r := f.find(tparam, path2); r != nil {
+		path2 := appendOpArg(path, opTypeParam, i)
+		if r := find(obj, tparam, path2, seen); r != nil {
 			return r
 		}
 	}
@@ -653,10 +580,10 @@
 		code := suffix[0]
 		suffix = suffix[1:]
 
-		// Codes [AFMTr] have an integer operand.
+		// Codes [AFM] have an integer operand.
 		var index int
 		switch code {
-		case opAt, opField, opMethod, opTypeParam, opRecvTypeParam:
+		case opAt, opField, opMethod, opTypeParam:
 			rest := strings.TrimLeft(suffix, "0123456789")
 			numerals := suffix[:len(suffix)-len(rest)]
 			suffix = rest
@@ -689,11 +616,7 @@
 
 		// Inv: t != nil, obj == nil
 
-<<<<<<< HEAD
-		t = types.Unalias(t)
-=======
 		t = aliases.Unalias(t)
->>>>>>> dcebd2dd
 		switch code {
 		case opElem:
 			hasElem, ok := t.(hasElem) // Pointer, Slice, Array, Chan, Map
@@ -730,16 +653,6 @@
 			}
 			t = named.Underlying()
 
-		case opRhs:
-			if alias, ok := t.(*types.Alias); ok {
-				t = aliases.Rhs(alias)
-			} else if false && aliases.Enabled() {
-				// The Enabled check is too expensive, so for now we
-				// simply assume that aliases are not enabled.
-				// TODO(adonovan): replace with "if true {" when go1.24 is assured.
-				return nil, fmt.Errorf("cannot apply %q to %s (got %T, want alias)", code, t, t)
-			}
-
 		case opTypeParam:
 			hasTypeParams, ok := t.(hasTypeParams) // Named, Signature
 			if !ok {
@@ -750,17 +663,6 @@
 				return nil, fmt.Errorf("tuple index %d out of range [0-%d)", index, n)
 			}
 			t = tparams.At(index)
-
-		case opRecvTypeParam:
-			sig, ok := t.(*types.Signature) // Signature
-			if !ok {
-				return nil, fmt.Errorf("cannot apply %q to %s (got %T, want signature)", code, t, t)
-			}
-			rtparams := sig.RecvTypeParams()
-			if n := rtparams.Len(); index >= n {
-				return nil, fmt.Errorf("tuple index %d out of range [0-%d)", index, n)
-			}
-			t = rtparams.At(index)
 
 		case opConstraint:
 			tparam, ok := t.(*types.TypeParam)
@@ -823,10 +725,6 @@
 		}
 	}
 
-	if obj == nil {
-		panic(p) // path does not end in an object-valued operator
-	}
-
 	if obj.Pkg() != pkg {
 		return nil, fmt.Errorf("path denotes %s, which belongs to a different package", obj)
 	}
