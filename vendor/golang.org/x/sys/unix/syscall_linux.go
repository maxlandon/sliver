--- conflicted
+++ resolved
@@ -2461,103 +2461,6 @@
 	return pselect6(nfd, r, w, e, mutableTimeout, kernelMask)
 }
 
-<<<<<<< HEAD
-/*
- * Unimplemented
- */
-// AfsSyscall
-// ArchPrctl
-// Brk
-// ClockNanosleep
-// ClockSettime
-// Clone
-// EpollCtlOld
-// EpollPwait
-// EpollWaitOld
-// Execve
-// Fork
-// Futex
-// GetKernelSyms
-// GetMempolicy
-// GetRobustList
-// GetThreadArea
-// Getpmsg
-// IoCancel
-// IoDestroy
-// IoGetevents
-// IoSetup
-// IoSubmit
-// IoprioGet
-// IoprioSet
-// KexecLoad
-// LookupDcookie
-// Mbind
-// MigratePages
-// Mincore
-// ModifyLdt
-// Mount
-// MovePages
-// MqGetsetattr
-// MqNotify
-// MqOpen
-// MqTimedreceive
-// MqTimedsend
-// MqUnlink
-// Msgctl
-// Msgget
-// Msgrcv
-// Msgsnd
-// Nfsservctl
-// Personality
-// Pselect6
-// Ptrace
-// Putpmsg
-// Quotactl
-// Readahead
-// Readv
-// RemapFilePages
-// RestartSyscall
-// RtSigaction
-// RtSigpending
-// RtSigqueueinfo
-// RtSigreturn
-// RtSigsuspend
-// RtSigtimedwait
-// SchedGetPriorityMax
-// SchedGetPriorityMin
-// SchedGetparam
-// SchedGetscheduler
-// SchedRrGetInterval
-// SchedSetparam
-// SchedYield
-// Security
-// Semctl
-// Semget
-// Semop
-// Semtimedop
-// SetMempolicy
-// SetRobustList
-// SetThreadArea
-// SetTidAddress
-// Sigaltstack
-// Swapoff
-// Swapon
-// Sysfs
-// TimerCreate
-// TimerDelete
-// TimerGetoverrun
-// TimerGettime
-// TimerSettime
-// Tkill (obsolete)
-// Tuxcall
-// Umount2
-// Uselib
-// Utimensat
-// Vfork
-// Vhangup
-// Vserver
-// _Sysctl
-=======
 //sys	schedSetattr(pid int, attr *SchedAttr, flags uint) (err error)
 //sys	schedGetattr(pid int, attr *SchedAttr, size uint, flags uint) (err error)
 
@@ -2581,5 +2484,4 @@
 	return attr, nil
 }
 
-//sys	Cachestat(fd uint, crange *CachestatRange, cstat *Cachestat_t, flags uint) (err error)
->>>>>>> 06116675
+//sys	Cachestat(fd uint, crange *CachestatRange, cstat *Cachestat_t, flags uint) (err error)