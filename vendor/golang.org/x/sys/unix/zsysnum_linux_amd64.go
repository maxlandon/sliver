--- conflicted
+++ resolved
@@ -381,11 +381,4 @@
 	SYS_LSM_SET_SELF_ATTR       = 460
 	SYS_LSM_LIST_MODULES        = 461
 	SYS_MSEAL                   = 462
-<<<<<<< HEAD
-	SYS_SETXATTRAT              = 463
-	SYS_GETXATTRAT              = 464
-	SYS_LISTXATTRAT             = 465
-	SYS_REMOVEXATTRAT           = 466
-=======
->>>>>>> dcebd2dd
 )