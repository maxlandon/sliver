package rpc

/*
	Sliver Implant Framework
	Copyright (C) 2021  Bishop Fox

	This program is free software: you can redistribute it and/or modify
	it under the terms of the GNU General Public License as published by
	the Free Software Foundation, either version 3 of the License, or
	(at your option) any later version.

	This program is distributed in the hope that it will be useful,
	but WITHOUT ANY WARRANTY; without even the implied warranty of
	MERCHANTABILITY or FITNESS FOR A PARTICULAR PURPOSE.  See the
	GNU General Public License for more details.

	You should have received a copy of the GNU General Public License
	along with this program.  If not, see <https://www.gnu.org/licenses/>.
*/

import (
	"context"

	"google.golang.org/protobuf/proto"

	consts "github.com/bishopfox/sliver/client/constants"
	"github.com/bishopfox/sliver/protobuf/clientpb"
	"github.com/bishopfox/sliver/protobuf/commonpb"
	"github.com/bishopfox/sliver/server/core"
	"github.com/bishopfox/sliver/server/db"
	"github.com/bishopfox/sliver/server/db/models"
	"github.com/bishopfox/sliver/server/log"
)

var (
	beaconRpcLog = log.NamedLogger("rpc", "beacons")
)

// GetBeacons - Get a list of beacons from the database
func (rpc *Server) GetBeacons(ctx context.Context, req *commonpb.Empty) (*clientpb.Beacons, error) {
	beacons, err := db.ListBeacons()
	if err != nil {
		beaconRpcLog.Errorf("Failed to find db beacons: %s", err)
		return nil, ErrDatabaseFailure
	}
	for id, beacon := range beacons {
		all, completed, err := db.CountTasksByBeaconID(beacon.ID)
		if err != nil {
			beaconRpcLog.Errorf("Task count failed: %s", err)
		}
		beacons[id].TasksCount = all
		beacons[id].TasksCountCompleted = completed
	}
	return &clientpb.Beacons{Beacons: beacons}, nil
}

// GetBeacon - Get a list of beacons from the database
func (rpc *Server) GetBeacon(ctx context.Context, req *clientpb.Beacon) (*clientpb.Beacon, error) {
	beacon, err := db.BeaconByID(req.ID)
	if err != nil {
		beaconRpcLog.Error(err)
		return nil, ErrDatabaseFailure
	}
	return beacon.ToProtobuf(), nil
}

// RmBeacon - Delete a beacon and any related tasks
func (rpc *Server) RmBeacon(ctx context.Context, req *clientpb.Beacon) (*commonpb.Empty, error) {
	beacon, err := db.BeaconByID(req.ID)
	if err != nil {
		beaconRpcLog.Error(err)
		return nil, ErrInvalidBeaconID
	}

	err = db.Session().Where(&models.BeaconTask{
		BeaconID: beacon.ID},
	).Delete(&models.BeaconTask{}).Error
	if err != nil {
		beaconRpcLog.Errorf("Database error: %s", err)
		return nil, ErrDatabaseFailure
	}
	err = db.Session().Delete(beacon).Error
	if err != nil {
		beaconRpcLog.Errorf("Database error: %s", err)
		return nil, ErrDatabaseFailure
	}
	return &commonpb.Empty{}, nil
}

// GetBeaconTasks - Get a list of tasks for a specific beacon
func (rpc *Server) GetBeaconTasks(ctx context.Context, req *clientpb.Beacon) (*clientpb.BeaconTasks, error) {
	beacon, err := db.BeaconByID(req.ID)
	if err != nil {
		return nil, ErrInvalidBeaconID
	}
	tasks, err := db.BeaconTasksByBeaconID(beacon.ID.String())
	return &clientpb.BeaconTasks{Tasks: tasks}, err
}

// GetBeaconTaskContent - Get the content of a specific task
func (rpc *Server) GetBeaconTaskContent(ctx context.Context, req *clientpb.BeaconTask) (*clientpb.BeaconTask, error) {
	task, err := db.BeaconTaskByID(req.ID)
	if err != nil {
		return nil, ErrInvalidBeaconTaskID
	}
	return task, nil
}

// CancelBeaconTask - Cancel a beacon task
func (rpc *Server) CancelBeaconTask(ctx context.Context, req *clientpb.BeaconTask) (*clientpb.BeaconTask, error) {
	task, err := db.BeaconTaskByID(req.ID)
	if err != nil {
		return nil, ErrInvalidBeaconTaskID
	}
	if task.State == models.PENDING {
		task.State = models.CANCELED
		err = db.Session().Save(task).Error
		if err != nil {
			beaconRpcLog.Errorf("Database error: %s", err)
			return nil, ErrDatabaseFailure
		}
	} else {
		// No real point to cancel the task if it's already been sent
		return task, ErrInvalidBeaconTaskCancelState
	}
	task, err = db.BeaconTaskByID(req.ID)
	if err != nil {
		return nil, ErrInvalidBeaconTaskID
	}
<<<<<<< HEAD

	// Some client might be currently blocking for the canceled
	// task result, so tell them about it so they can exit.
	beacon, err := db.BeaconByID(task.BeaconID.String())
	if err != nil {
		return task.ToProtobuf(false), ErrInvalidBeaconID
	}

	eventData, _ := proto.Marshal(task.ToProtobuf(false))

	core.EventBroker.Publish(core.Event{
		EventType: consts.BeaconTaskCanceledEvent,
		Data:      eventData,
		Beacon:    beacon,
	})

	return task.ToProtobuf(false), nil
=======
	return task, nil
>>>>>>> 06116675
}<|MERGE_RESOLUTION|>--- conflicted
+++ resolved
@@ -32,9 +32,7 @@
 	"github.com/bishopfox/sliver/server/log"
 )
 
-var (
-	beaconRpcLog = log.NamedLogger("rpc", "beacons")
-)
+var beaconRpcLog = log.NamedLogger("rpc", "beacons")
 
 // GetBeacons - Get a list of beacons from the database
 func (rpc *Server) GetBeacons(ctx context.Context, req *commonpb.Empty) (*clientpb.Beacons, error) {
@@ -73,7 +71,8 @@
 	}
 
 	err = db.Session().Where(&models.BeaconTask{
-		BeaconID: beacon.ID},
+		BeaconID: beacon.ID,
+	},
 	).Delete(&models.BeaconTask{}).Error
 	if err != nil {
 		beaconRpcLog.Errorf("Database error: %s", err)
@@ -127,7 +126,6 @@
 	if err != nil {
 		return nil, ErrInvalidBeaconTaskID
 	}
-<<<<<<< HEAD
 
 	// Some client might be currently blocking for the canceled
 	// task result, so tell them about it so they can exit.
@@ -145,7 +143,4 @@
 	})
 
 	return task.ToProtobuf(false), nil
-=======
-	return task, nil
->>>>>>> 06116675
-}+}
