--- conflicted
+++ resolved
@@ -99,13 +99,10 @@
 		if err != nil {
 			return nil, err
 		}
-<<<<<<< HEAD
 		shellcodePath, err := generate.SliverShellcode(name, otpSecret, config, true)
 		if err != nil {
 			return nil, err
 		}
-=======
->>>>>>> a2b039bb
 		shellcode, _ = os.ReadFile(shellcodePath)
 	}
 	data, err := proto.Marshal(&sliverpb.InvokeGetSystemReq{
