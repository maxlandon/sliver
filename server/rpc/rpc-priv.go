--- conflicted
+++ resolved
@@ -27,11 +27,7 @@
 	"github.com/bishopfox/sliver/protobuf/commonpb"
 	"github.com/bishopfox/sliver/protobuf/sliverpb"
 	"github.com/bishopfox/sliver/server/core"
-<<<<<<< HEAD
-	"github.com/bishopfox/sliver/server/cryptography"
 	"github.com/bishopfox/sliver/server/db"
-=======
->>>>>>> a9f885a9
 	"github.com/bishopfox/sliver/server/generate"
 
 	"google.golang.org/protobuf/proto"
@@ -95,31 +91,13 @@
 	name := path.Base(req.Config.GetName())
 	shellcode, _, err = getSliverShellcode(name)
 	if err != nil {
-<<<<<<< HEAD
 		req.Config.Format = clientpb.OutputFormat_SHELLCODE
 		req.Config.ObfuscateSymbols = false
-		otpSecret, _ := cryptography.TOTPServerSecret()
 		config, err := generate.GenerateConfig(req.Config, true)
 		if err != nil {
 			return nil, err
 		}
-		shellcodePath, err := generate.SliverShellcode(otpSecret, config, pbC2Implant)
-=======
-		name, config := generate.ImplantConfigFromProtobuf(req.Config)
-		if name == "" {
-			name, err = codenames.GetCodename()
-			if err != nil {
-				return nil, err
-			}
-		}
-		config.Format = clientpb.OutputFormat_SHELLCODE
-		config.ObfuscateSymbols = false
-		err = generate.GenerateConfig(name, config, true)
-		if err != nil {
-			return nil, err
-		}
-		shellcodePath, err := generate.SliverShellcode(name, config, true)
->>>>>>> a9f885a9
+		shellcodePath, err := generate.SliverShellcode(config, pbC2Implant)
 		if err != nil {
 			return nil, err
 		}
