package models

/*
	Sliver Implant Framework
	Copyright (C) 2020  Bishop Fox

	This program is free software: you can redistribute it and/or modify
	it under the terms of the GNU General Public License as published by
	the Free Software Foundation, either version 3 of the License, or
	(at your option) any later version.

	This program is distributed in the hope that it will be useful,
	but WITHOUT ANY WARRANTY; without even the implied warranty of
	MERCHANTABILITY or FITNESS FOR A PARTICULAR PURPOSE.  See the
	GNU General Public License for more details.

	You should have received a copy of the GNU General Public License
	along with this program.  If not, see <https://www.gnu.org/licenses/>.
*/

import (
	"net/url"
	"path"
	"time"

	"github.com/bishopfox/sliver/protobuf/clientpb"
	"github.com/bishopfox/sliver/protobuf/commonpb"
	"github.com/bishopfox/sliver/server/log"
	"github.com/bishopfox/sliver/util"
	"github.com/gofrs/uuid"
	"gorm.io/gorm"
)

var (
	modelLog = log.NamedLogger("models", "implant")
)

// ImplantBuild - Represents an implant
type ImplantBuild struct {
	ID        uuid.UUID `gorm:"primaryKey;->;<-:create;type:uuid;"`
	CreatedAt time.Time `gorm:"->;<-:create;"`

	Name string `gorm:"unique;"`

	// Checksums stores of the implant binary
	MD5    string
	SHA1   string
	SHA256 string

	// Burned indicates whether the implant
	// has been seen on threat intel platforms
	Burned bool

	ImplantConfig ImplantConfig
}

// BeforeCreate - GORM hook
func (ib *ImplantBuild) BeforeCreate(tx *gorm.DB) (err error) {
	ib.ID, err = uuid.NewV4()
	if err != nil {
		return err
	}
	ib.CreatedAt = time.Now()
	return nil
}

// ImplantConfig - An implant build configuration
type ImplantConfig struct {
	ID               uuid.UUID `gorm:"primaryKey;->;<-:create;type:uuid;"`
	ImplantBuildID   uuid.UUID
	ImplantProfileID uuid.UUID

	CreatedAt time.Time `gorm:"->;<-:create;"`

	Name string

	// Go
	GOOS   string
	GOARCH string

	TemplateName string

	IsBeacon       bool
	BeaconInterval int64
	BeaconJitter   int64

	// ECC
	PeerPublicKey           string
	PeerPublicKeyDigest     string
	PeerPrivateKey          string
	PeerPublicKeySignature  string
	AgeServerPublicKey      string
	MinisignServerPublicKey string

	// MTLS
	MtlsCACert string
	MtlsCert   string
	MtlsKey    string

	Debug               bool
	DebugFile           string
	Evasion             bool
	ObfuscateSymbols    bool
	ReconnectInterval   int64
	PollTimeout         int64
	MaxConnectionErrors uint32
	ConnectionStrategy  string
	SGNEnabled          bool

	// WireGuard
	WGImplantPrivKey  string
	WGServerPubKey    string
	WGPeerTunIP       string
	WGKeyExchangePort uint32
	WGTcpCommsPort    uint32

	C2 []ImplantC2

	IncludeMTLS bool
	IncludeWG   bool
	IncludeHTTP bool
	IncludeDNS  bool

	CanaryDomains   []CanaryDomain
	IncludeNamePipe bool
	IncludeTCP      bool

	// Limits
	LimitDomainJoined bool
	LimitHostname     string
	LimitUsername     string
	LimitDatetime     string
	LimitFileExists   string
	LimitLocale       string

	// Output Format
	Format clientpb.OutputFormat

	// For 	IsSharedLib bool
	IsSharedLib bool
	IsService   bool
	IsShellcode bool

	RunAtLoad bool

	FileName string

	HttpC2ConfigID         uuid.UUID
	NetGoEnabled           bool
	TrafficEncodersEnabled bool
	Assets                 []EncoderAsset
}

// BeforeCreate - GORM hook
func (ic *ImplantConfig) BeforeCreate(tx *gorm.DB) (err error) {
	ic.ID, err = uuid.NewV4()
	if err != nil {
		return err
	}
	ic.CreatedAt = time.Now()
	return nil
}

// ToProtobuf - Convert ImplantConfig to protobuf equiv
func (ic *ImplantConfig) ToProtobuf() *clientpb.ImplantConfig {
	config := &clientpb.ImplantConfig{
		ID: ic.ID.String(),

		IsBeacon:       ic.IsBeacon,
		BeaconInterval: ic.BeaconInterval,
		BeaconJitter:   ic.BeaconJitter,
		Name:           ic.Name,

		GOOS:               ic.GOOS,
		GOARCH:             ic.GOARCH,
<<<<<<< HEAD
		ECCServerPublicKey: ic.ECCServerPublicKey,
		ECCPublicKey:       ic.ECCPublicKey,
		ECCPrivateKey:      ic.ECCPrivateKey,
		ECCPublicKeyDigest: ic.ECCPublicKeyDigest,
=======
		AgeServerPublicKey: ic.AgeServerPublicKey,
		PeerPublicKey:      ic.PeerPublicKey,
		PeerPrivateKey:     ic.PeerPrivateKey,
>>>>>>> a9f885a9
		MtlsCACert:         ic.MtlsCACert,
		MtlsCert:           ic.MtlsCert,
		MtlsKey:            ic.MtlsKey,

		Debug:            ic.Debug,
		DebugFile:        ic.DebugFile,
		Evasion:          ic.Evasion,
		ObfuscateSymbols: ic.ObfuscateSymbols,
		TemplateName:     ic.TemplateName,
		SGNEnabled:       ic.SGNEnabled,

		ReconnectInterval:   ic.ReconnectInterval,
		MaxConnectionErrors: ic.MaxConnectionErrors,
		PollTimeout:         ic.PollTimeout,
		ConnectionStrategy:  ic.ConnectionStrategy,

		LimitDatetime:     ic.LimitDatetime,
		LimitDomainJoined: ic.LimitDomainJoined,
		LimitHostname:     ic.LimitHostname,
		LimitUsername:     ic.LimitUsername,
		LimitFileExists:   ic.LimitFileExists,
		LimitLocale:       ic.LimitLocale,

		IsSharedLib:       ic.IsSharedLib,
		IsService:         ic.IsService,
		IsShellcode:       ic.IsShellcode,
		Format:            ic.Format,
		WGImplantPrivKey:  ic.WGImplantPrivKey,
		WGServerPubKey:    ic.WGServerPubKey,
		WGPeerTunIP:       ic.WGPeerTunIP,
		WGKeyExchangePort: ic.WGKeyExchangePort,
		WGTcpCommsPort:    ic.WGTcpCommsPort,

		FileName:               ic.FileName,
		TrafficEncodersEnabled: ic.TrafficEncodersEnabled,
		NetGoEnabled:           ic.NetGoEnabled,
	}
	// Copy Canary Domains
	config.CanaryDomains = []string{}
	for _, canaryDomain := range ic.CanaryDomains {
		config.CanaryDomains = append(config.CanaryDomains, canaryDomain.Domain)
	}

	// Copy Assets
	config.Assets = []*commonpb.File{}
	for _, asset := range ic.Assets {
		config.Assets = append(config.Assets, asset.ToProtobuf())
	}

	// Copy C2
	config.C2 = []*clientpb.ImplantC2{}
	for _, c2 := range ic.C2 {
		config.C2 = append(config.C2, c2.ToProtobuf())
	}
	return config
}

// CanaryDomainsList - Get string slice of canary domains
func (ic *ImplantConfig) CanaryDomainsList() []string {
	domains := []string{}
	for _, canaryDomain := range ic.CanaryDomains {
		domains = append(domains, canaryDomain.Domain)
	}
	return domains
}

// CanaryDomain - Canary domain, belongs to ImplantConfig
type CanaryDomain struct {
	ID              uuid.UUID `gorm:"primaryKey;->;<-:create;type:uuid;"`
	ImplantConfigID uuid.UUID
	CreatedAt       time.Time `gorm:"->;<-:create;"`

	Domain string
}

// BeforeCreate - GORM hook
func (c *CanaryDomain) BeforeCreate(tx *gorm.DB) (err error) {
	c.ID, err = uuid.NewV4()
	if err != nil {
		return err
	}
	c.CreatedAt = time.Now()
	return nil
}

// ImplantC2 - C2 struct
type ImplantC2 struct {
	// gorm.Model

	ID              uuid.UUID `gorm:"primaryKey;->;<-:create;type:uuid;"`
	ImplantConfigID uuid.UUID
	CreatedAt       time.Time `gorm:"->;<-:create;"`

	Priority uint32
	URL      string
	Options  string
}

// BeforeCreate - GORM hook
func (c2 *ImplantC2) BeforeCreate(tx *gorm.DB) (err error) {
	c2.ID, err = uuid.NewV4()
	if err != nil {
		return err
	}
	c2.CreatedAt = time.Now()
	return nil
}

// ToProtobuf - Convert to protobuf version
func (c2 *ImplantC2) ToProtobuf() *clientpb.ImplantC2 {
	return &clientpb.ImplantC2{
		Priority: c2.Priority,
		URL:      c2.URL,
		Options:  c2.Options,
	}
}

func (c2 *ImplantC2) String() string {
	return c2.URL
}

// ImplantProfile - An implant build configuration
type ImplantProfile struct {
	// gorm.Model

	ID        uuid.UUID `gorm:"primaryKey;->;<-:create;type:uuid;"`
	CreatedAt time.Time `gorm:"->;<-:create;"`

	Name          string `gorm:"unique;"`
	ImplantConfig *ImplantConfig
}

// BeforeCreate - GORM hook
func (ip *ImplantProfile) BeforeCreate(tx *gorm.DB) (err error) {
	ip.ID, err = uuid.NewV4()
	if err != nil {
		return err
	}
	ip.CreatedAt = time.Now()
	return nil
}

// EncoderAsset - Tracks which assets were embedded into the implant
// but we currently don't keep a copy of the actual data
type EncoderAsset struct {
	ID              uuid.UUID `gorm:"primaryKey;->;<-:create;type:uuid;"`
	ImplantConfigID uuid.UUID

	Name string
}

func (t *EncoderAsset) ToProtobuf() *commonpb.File {
	return &commonpb.File{Name: t.Name}
}

const defaultTemplateName = "sliver"

// ImplantConfigFromProtobuf - Create a native config struct from Protobuf
func ImplantConfigFromProtobuf(pbConfig *clientpb.ImplantConfig) *ImplantConfig {
	cfg := &ImplantConfig{}

	cfg.IsBeacon = pbConfig.IsBeacon
	cfg.BeaconInterval = pbConfig.BeaconInterval
	cfg.BeaconJitter = pbConfig.BeaconJitter

	cfg.ECCServerPublicKey = pbConfig.ECCServerPublicKey
	cfg.ECCPrivateKey = pbConfig.ECCPrivateKey
	cfg.ECCPublicKey = pbConfig.ECCPublicKey
	cfg.ECCPublicKeyDigest = pbConfig.ECCPublicKeyDigest

	cfg.GOOS = pbConfig.GOOS
	cfg.GOARCH = pbConfig.GOARCH
	cfg.MtlsCACert = pbConfig.MtlsCACert
	cfg.MtlsCert = pbConfig.MtlsCert
	cfg.MtlsKey = pbConfig.MtlsKey
	cfg.Debug = pbConfig.Debug
	cfg.DebugFile = pbConfig.DebugFile
	cfg.Evasion = pbConfig.Evasion
	cfg.ObfuscateSymbols = pbConfig.ObfuscateSymbols
	cfg.TemplateName = pbConfig.TemplateName
	if cfg.TemplateName == "" {
		cfg.TemplateName = defaultTemplateName
	}
	cfg.ConnectionStrategy = pbConfig.ConnectionStrategy

	cfg.WGImplantPrivKey = pbConfig.WGImplantPrivKey
	cfg.WGServerPubKey = pbConfig.WGServerPubKey
	cfg.WGPeerTunIP = pbConfig.WGPeerTunIP
	cfg.WGKeyExchangePort = pbConfig.WGKeyExchangePort
	cfg.WGTcpCommsPort = pbConfig.WGTcpCommsPort
	cfg.ReconnectInterval = pbConfig.ReconnectInterval
	cfg.MaxConnectionErrors = pbConfig.MaxConnectionErrors

	cfg.LimitDomainJoined = pbConfig.LimitDomainJoined
	cfg.LimitDatetime = pbConfig.LimitDatetime
	cfg.LimitUsername = pbConfig.LimitUsername
	cfg.LimitHostname = pbConfig.LimitHostname
	cfg.LimitFileExists = pbConfig.LimitFileExists
	cfg.LimitLocale = pbConfig.LimitLocale

	cfg.Format = pbConfig.Format
	cfg.IsSharedLib = pbConfig.IsSharedLib
	cfg.IsService = pbConfig.IsService
	cfg.IsShellcode = pbConfig.IsShellcode

	cfg.RunAtLoad = pbConfig.RunAtLoad
	cfg.TrafficEncodersEnabled = pbConfig.TrafficEncodersEnabled
	cfg.NetGoEnabled = pbConfig.NetGoEnabled

	cfg.Assets = []EncoderAsset{}
	for _, pbAsset := range pbConfig.Assets {
		cfg.Assets = append(cfg.Assets, EncoderAsset{
			Name: pbAsset.Name,
		})
	}

	cfg.CanaryDomains = []CanaryDomain{}
	for _, pbCanary := range pbConfig.CanaryDomains {
		cfg.CanaryDomains = append(cfg.CanaryDomains, CanaryDomain{
			Domain: pbCanary,
		})
	}

	// Copy C2
	cfg.C2 = copyC2List(pbConfig.C2)
	cfg.IncludeMTLS = IsC2Enabled([]string{"mtls"}, pbConfig.C2)
	cfg.IncludeWG = IsC2Enabled([]string{"wg"}, pbConfig.C2)
	cfg.IncludeHTTP = IsC2Enabled([]string{"http", "https"}, pbConfig.C2)
	cfg.IncludeDNS = IsC2Enabled([]string{"dns"}, pbConfig.C2)
	cfg.IncludeNamePipe = IsC2Enabled([]string{"namedpipe"}, pbConfig.C2)
	cfg.IncludeTCP = IsC2Enabled([]string{"tcppivot"}, pbConfig.C2)

	if pbConfig.FileName != "" {
		cfg.FileName = path.Base(pbConfig.FileName)
	}

	name := ""
	if err := util.AllowedName(pbConfig.Name); err != nil {

	} else {
		name = pbConfig.Name
	}
	cfg.Name = name
	return cfg
}

func copyC2List(src []*clientpb.ImplantC2) []ImplantC2 {
	c2s := []ImplantC2{}
	for _, srcC2 := range src {
		c2URL, err := url.Parse(srcC2.URL)
		if err != nil {
			modelLog.Warnf("Failed to parse c2 url %v", err)
			continue
		}
		c2s = append(c2s, ImplantC2{
			Priority: srcC2.Priority,
			URL:      c2URL.String(),
			Options:  srcC2.Options,
		})
	}
	return c2s
}

func IsC2Enabled(schemes []string, c2s []*clientpb.ImplantC2) bool {
	for _, c2 := range c2s {
		c2URL, err := url.Parse(c2.URL)
		if err != nil {
			modelLog.Warnf("Failed to parse c2 url %v", err)
			continue
		}
		for _, scheme := range schemes {
			if scheme == c2URL.Scheme {
				return true
			}
		}
	}
	modelLog.Debugf("No %v URLs found in %v", schemes, c2s)
	return false
}<|MERGE_RESOLUTION|>--- conflicted
+++ resolved
@@ -173,16 +173,9 @@
 
 		GOOS:               ic.GOOS,
 		GOARCH:             ic.GOARCH,
-<<<<<<< HEAD
-		ECCServerPublicKey: ic.ECCServerPublicKey,
-		ECCPublicKey:       ic.ECCPublicKey,
-		ECCPrivateKey:      ic.ECCPrivateKey,
-		ECCPublicKeyDigest: ic.ECCPublicKeyDigest,
-=======
 		AgeServerPublicKey: ic.AgeServerPublicKey,
 		PeerPublicKey:      ic.PeerPublicKey,
 		PeerPrivateKey:     ic.PeerPrivateKey,
->>>>>>> a9f885a9
 		MtlsCACert:         ic.MtlsCACert,
 		MtlsCert:           ic.MtlsCert,
 		MtlsKey:            ic.MtlsKey,
@@ -347,11 +340,6 @@
 	cfg.IsBeacon = pbConfig.IsBeacon
 	cfg.BeaconInterval = pbConfig.BeaconInterval
 	cfg.BeaconJitter = pbConfig.BeaconJitter
-
-	cfg.ECCServerPublicKey = pbConfig.ECCServerPublicKey
-	cfg.ECCPrivateKey = pbConfig.ECCPrivateKey
-	cfg.ECCPublicKey = pbConfig.ECCPublicKey
-	cfg.ECCPublicKeyDigest = pbConfig.ECCPublicKeyDigest
 
 	cfg.GOOS = pbConfig.GOOS
 	cfg.GOARCH = pbConfig.GOARCH
