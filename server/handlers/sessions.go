--- conflicted
+++ resolved
@@ -26,41 +26,25 @@
 	"encoding/json"
 	"sync"
 
-<<<<<<< HEAD
 	"github.com/golang/protobuf/proto"
 	"github.com/google/uuid"
 
 	"github.com/bishopfox/sliver/protobuf/commpb"
-
-=======
-	"github.com/bishopfox/sliver/protobuf/clientpb"
->>>>>>> 58a56a07
 	"github.com/bishopfox/sliver/protobuf/sliverpb"
 	"github.com/bishopfox/sliver/server/comm"
 	"github.com/bishopfox/sliver/server/core"
 	"github.com/bishopfox/sliver/server/log"
-<<<<<<< HEAD
-=======
-
-	"github.com/golang/protobuf/proto"
-
-	"github.com/google/uuid"
->>>>>>> 58a56a07
 )
 
 var (
 	handlerLog = log.NamedLogger("handlers", "sessions")
 
 	sessionHandlers = map[uint32]interface{}{
-		sliverpb.MsgRegister:    registerSessionHandler,
-		sliverpb.MsgTunnelData:  tunnelDataHandler,
-		sliverpb.MsgTunnelClose: tunnelCloseHandler,
-<<<<<<< HEAD
-
+		sliverpb.MsgRegister:       registerSessionHandler,
+		sliverpb.MsgTunnelData:     tunnelDataHandler,
+		sliverpb.MsgTunnelClose:    tunnelCloseHandler,
+		sliverpb.MsgPing:           pingHandler,
 		sliverpb.MsgCommTunnelData: commTunnelDataHandler,
-=======
-		sliverpb.MsgPing:        pingHandler,
->>>>>>> 58a56a07
 	}
 
 	tunnelHandlerMutex = &sync.Mutex{}
@@ -93,16 +77,6 @@
 	}
 
 	// Parse Register UUID
-<<<<<<< HEAD
-	session_uuid, err := uuid.Parse(register.Uuid)
-	if err != nil {
-		// Generate random UUID
-		session_uuid = uuid.New()
-	}
-	session.Name = register.Name
-	session.Hostname = register.Hostname
-	session.UUID = session_uuid.String()
-=======
 	sessionUUID, err := uuid.Parse(register.Uuid)
 	if err != nil {
 		// Generate Random UUID
@@ -112,7 +86,6 @@
 	session.Name = register.Name
 	session.Hostname = register.Hostname
 	session.UUID = sessionUUID.String()
->>>>>>> 58a56a07
 	session.Username = register.Username
 	session.UID = register.Uid
 	session.GID = register.Gid
@@ -200,7 +173,10 @@
 	}
 }
 
-<<<<<<< HEAD
+func pingHandler(session *core.Session, data []byte) {
+	handlerLog.Infof("ping from session %d", session.ID)
+}
+
 // commTunnelDataHandler - Handle Comm tunnel data coming from the server.
 func commTunnelDataHandler(session *core.Session, data []byte) {
 	tunnelData := &commpb.TunnelData{}
@@ -215,8 +191,5 @@
 	} else {
 		handlerLog.Warnf("Data sent on nil tunnel %d", tunnelData.TunnelID)
 	}
-=======
-func pingHandler(session *core.Session, data []byte) {
-	handlerLog.Infof("ping from session %d", session.ID)
->>>>>>> 58a56a07
+
 }