--- conflicted
+++ resolved
@@ -20,11 +20,6 @@
 
 import (
 	"github.com/bishopfox/sliver/protobuf/clientpb"
-<<<<<<< HEAD
-	"github.com/bishopfox/sliver/server/cryptography"
-=======
-	"github.com/bishopfox/sliver/server/db/models"
->>>>>>> a9f885a9
 )
 
 // SliverExternal - Generates the cryptographic keys for the implant but compiles no code
@@ -34,11 +29,6 @@
 		return nil, err
 	}
 	return &clientpb.ExternalImplantConfig{
-<<<<<<< HEAD
-		Config:    config,
-		OTPSecret: otpSecret,
-=======
-		Config: config.ToProtobuf(),
->>>>>>> a9f885a9
+		Config: config,
 	}, nil
 }