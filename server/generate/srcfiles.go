package generate

/*
	Sliver Implant Framework
	Copyright (C) 2019  Bishop Fox

	This program is free software: you can redistribute it and/or modify
	it under the terms of the GNU General Public License as published by
	the Free Software Foundation, either version 3 of the License, or
	(at your option) any later version.

	This program is distributed in the hope that it will be useful,
	but WITHOUT ANY WARRANTY; without even the implied warranty of
	MERCHANTABILITY or FITNESS FOR A PARTICULAR PURPOSE.  See the
	GNU General Public License for more details.

	You should have received a copy of the GNU General Public License
	along with this program.  If not, see <https://www.gnu.org/licenses/>.
*/

// These files get rendered as part of the build process.

// If you add a file to `sliver/` it won't be automatically included
// as part of the build by the server, you have to add it here.

var (
	srcFiles = []string{
		"constants/constants.go",

<<<<<<< HEAD
		"evasion/evasion.go",
		"evasion/evasion_darwin.go",
		"evasion/evasion_linux.go",
		"evasion/evasion_windows.go",
=======
		// C files for DLL
		"dllmain.go",
		"dllmain.h",
		"dllmain.c",
>>>>>>> acbf4b61

		"handlers/generic-rpc-handlers.go",
		"handlers/generic-tun-handlers.go",
		"handlers/special-handlers.go",
		"handlers/handlers_darwin.go",
		"handlers/handlers_linux.go",
		"handlers/handlers_windows.go",
		"handlers/handlers.go",

		"limits/limits.go",
		"limits/limits_windows.go",
		"limits/limits_darwin.go",
		"limits/limits_linux.go",

		"procdump/dump.go",
		"procdump/dump_windows.go",
		"procdump/dump_linux.go",
		"procdump/dump_darwin.go",

		"proxy/provider_darwin.go",
		"proxy/provider_linux.go",
		"proxy/provider_windows.go",
		"proxy/provider.go",
		"proxy/proxy.go",
		"proxy/url.go",

		"ps/ps.go",
		"ps/ps_windows.go",
		"ps/ps_linux.go",
		"ps/ps_darwin.go",

		"shell/shell.go",
		"shell/shell_windows.go",
		"shell/shell_darwin.go",
		"shell/pty/pty_darwin.go",
		"shell/shell_linux.go",
		"shell/pty/pty_linux.go",

		"shell/pty/run.go",
		"shell/pty/util.go",
		"shell/pty/doc.go",
		"shell/pty/types.go",
		"shell/pty/ztypes_386.go",
		"shell/pty/ztypes_amd64.go",
		"shell/pty/ioctl.go",
		"shell/pty/ioctl_bsd.go",
		"shell/pty/ioctl_darwin.go",
		"shell/pty/pty_unsupported.go",

		"taskrunner/task.go",
		"taskrunner/task_windows.go",
		"taskrunner/task_darwin.go",
		"taskrunner/task_linux.go",

		"priv/priv.go",
		"priv/priv_windows.go",

		"syscalls/syscalls.go",
		"syscalls/syscalls_windows.go",
		"syscalls/types_windows.go",
		"syscalls/zsyscalls_windows.go",

		"transports/crypto.go",
		"transports/tcp-mtls.go",
		"transports/tcp-http.go",
		"transports/udp-dns.go",
		"transports/transports.go",

		"version/version.go",
		"version/version_windows.go",
		"version/version_linux.go",
		"version/version_darwin.go",

		"winhttp/winhttp.go",

		"sliver.go",
	}
)<|MERGE_RESOLUTION|>--- conflicted
+++ resolved
@@ -27,17 +27,14 @@
 	srcFiles = []string{
 		"constants/constants.go",
 
-<<<<<<< HEAD
 		"evasion/evasion.go",
 		"evasion/evasion_darwin.go",
 		"evasion/evasion_linux.go",
 		"evasion/evasion_windows.go",
-=======
 		// C files for DLL
 		"dllmain.go",
 		"dllmain.h",
 		"dllmain.c",
->>>>>>> acbf4b61
 
 		"handlers/generic-rpc-handlers.go",
 		"handlers/generic-tun-handlers.go",
