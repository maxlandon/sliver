package generate

/*
	Sliver Implant Framework
	Copyright (C) 2019  Bishop Fox

	This program is free software: you can redistribute it and/or modify
	it under the terms of the GNU General Public License as published by
	the Free Software Foundation, either version 3 of the License, or
	(at your option) any later version.

	This program is distributed in the hope that it will be useful,
	but WITHOUT ANY WARRANTY; without even the implied warranty of
	MERCHANTABILITY or FITNESS FOR A PARTICULAR PURPOSE.  See the
	GNU General Public License for more details.

	You should have received a copy of the GNU General Public License
	along with this program.  If not, see <https://www.gnu.org/licenses/>.
*/

import (
	"fmt"
	"runtime"
	"testing"

	"github.com/bishopfox/sliver/protobuf/clientpb"
	"github.com/bishopfox/sliver/server/certs"
)

var (
	nonce = 0
)

func TestSliverExecutableWindows(t *testing.T) {

	// Wireguard C2
	wireguardExe(t, "windows", "amd64", false, false)
	wireguardExe(t, "windows", "386", false, false)
	wireguardExe(t, "windows", "amd64", false, true)
	wireguardExe(t, "windows", "386", false, true)

	// Wireguard beacon
	wireguardExe(t, "windows", "amd64", true, false)
	wireguardExe(t, "windows", "386", true, false)
	wireguardExe(t, "windows", "amd64", true, true)
	wireguardExe(t, "windows", "386", true, true)

	// mTLS C2
	mtlsExe(t, "windows", "amd64", false, false)
	mtlsExe(t, "windows", "386", false, false)
	mtlsExe(t, "windows", "amd64", false, true)
	mtlsExe(t, "windows", "386", false, true)
	// mTLS Beacon
	mtlsExe(t, "windows", "amd64", true, false)
	mtlsExe(t, "windows", "386", true, false)
	mtlsExe(t, "windows", "amd64", true, true)
	mtlsExe(t, "windows", "386", true, true)

	// DNS C2
	dnsExe(t, "windows", "amd64", false, false)
	dnsExe(t, "windows", "amd64", false, true)
	// DNS Beacon
	dnsExe(t, "windows", "amd64", true, false)
	dnsExe(t, "windows", "amd64", true, true)

	// HTTP C2
	httpExe(t, "windows", "amd64", false, false)
	httpExe(t, "windows", "amd64", false, true)
	// HTTP Beacon
	httpExe(t, "windows", "amd64", true, false)
	httpExe(t, "windows", "amd64", true, true)

	// PIVOT TCP C2
	tcpPivotExe(t, "windows", "amd64", false)
	tcpPivotExe(t, "windows", "amd64", true)

	// Named Pipe C2
	namedPipeExe(t, "windows", "amd64", false)
	namedPipeExe(t, "windows", "amd64", true)

	// Multiple C2s
	multiExe(t, "windows", "amd64", false, true)
	multiExe(t, "windows", "amd64", false, false)
	multiExe(t, "windows", "386", false, false)
	multiExe(t, "windows", "386", false, false)

	// Multiple Beacons
	multiExe(t, "windows", "amd64", true, true)
	multiExe(t, "windows", "amd64", true, false)
	multiExe(t, "windows", "386", true, false)
	multiExe(t, "windows", "386", true, false)

	// Service
	multiWindowsService(t, "windows", "amd64", false, true)
	multiWindowsService(t, "windows", "amd64", false, false)
}

func TestSliverSharedLibWindows(t *testing.T) {
	multiLibrary(t, "windows", "amd64", true)
	multiLibrary(t, "windows", "amd64", false)
	multiLibrary(t, "windows", "386", true)
	multiLibrary(t, "windows", "386", false)
}

func TestSliverExecutableLinux(t *testing.T) {
	multiExe(t, "linux", "amd64", false, true)
	multiExe(t, "linux", "amd64", false, false)

	multiExe(t, "linux", "amd64", true, true)
	multiExe(t, "linux", "amd64", true, false)

	tcpPivotExe(t, "linux", "amd64", false)
}

func TestSliverSharedLibraryLinux(t *testing.T) {
	if runtime.GOOS == "linux" {
		multiLibrary(t, "linux", "amd64", true)
		multiLibrary(t, "linux", "amd64", false)
		multiLibrary(t, "linux", "386", true)
		multiLibrary(t, "linux", "386", false)
	}
}

func TestSliverExecutableDarwin(t *testing.T) {
	multiExe(t, "darwin", "amd64", false, true)
	multiExe(t, "darwin", "amd64", false, false)
	multiExe(t, "darwin", "amd64", true, true)
	multiExe(t, "darwin", "amd64", true, false)

	tcpPivotExe(t, "darwin", "amd64", false)
}

func TestSliverDefaultBuild(t *testing.T) {
	mtlsExe(t, "linux", "arm", false, true)
	mtlsExe(t, "linux", "arm", false, false)
	httpExe(t, "freebsd", "amd64", false, false)
	httpExe(t, "freebsd", "amd64", false, true)
	dnsExe(t, "plan9", "amd64", false, false)
	dnsExe(t, "plan9", "amd64", false, true)

	mtlsExe(t, "linux", "arm", true, true)
	mtlsExe(t, "linux", "arm", true, false)
	httpExe(t, "freebsd", "amd64", true, false)
	httpExe(t, "freebsd", "amd64", true, true)
	dnsExe(t, "plan9", "amd64", true, false)
	dnsExe(t, "plan9", "amd64", true, true)
}

func TestSymbolObfuscation(t *testing.T) {

	// Supported platforms
	symbolObfuscation(t, "windows", "amd64")
	symbolObfuscation(t, "linux", "amd64")
	symbolObfuscation(t, "linux", "386")
	symbolObfuscation(t, "darwin", "amd64")
	symbolObfuscation(t, "darwin", "arm64")

	// Test an "unsupported" platform
	symbolObfuscation(t, "freebsd", "amd64")
}

func TestTrafficEncoders(t *testing.T) {
	// Supported platforms
	trafficEncodersExecutable(t, "windows", "amd64")
	trafficEncodersExecutable(t, "linux", "amd64")
	trafficEncodersExecutable(t, "linux", "386")
	trafficEncodersExecutable(t, "darwin", "amd64")
	trafficEncodersExecutable(t, "darwin", "arm64")

	// Test an "unsupported" platform
	trafficEncodersExecutable(t, "freebsd", "amd64")
}

func trafficEncodersExecutable(t *testing.T, goos string, goarch string) {
	t.Logf("[trafficEncoders] %s/%s", goos, goarch)
	debugConfig := &clientpb.ImplantConfig{
		GOOS:   goos,
		GOARCH: goarch,
		C2: []*clientpb.ImplantC2{
			{URL: "http://1.example.com"},
		},
		Debug:                  true,
		ObfuscateSymbols:       false,
		IsBeacon:               false,
		TrafficEncodersEnabled: true,
		Name:                   fmt.Sprintf("trafficEncodersDebug_test%d", nonce),
	}
	debugHttpC2Config := &clientpb.HTTPC2ImplantConfig{}
	nonce++
<<<<<<< HEAD
	_, err := SliverExecutable(otpTestSecret, debugConfig, debugHttpC2Config)
=======
	_, err := SliverExecutable(fmt.Sprintf("trafficEncodersDebug_test%d", nonce), debugConfig, true)
>>>>>>> a9f885a9
	if err != nil {
		t.Fatalf("%v", err)
	}

	prodConfig := &clientpb.ImplantConfig{
		GOOS:   goos,
		GOARCH: goarch,
		C2: []*clientpb.ImplantC2{
			{URL: "http://2.example.com"},
		},
		Debug:                  false,
		ObfuscateSymbols:       true,
		IsBeacon:               false,
		TrafficEncodersEnabled: true,
		Name:                   fmt.Sprintf("trafficEncodersProd_test%d", nonce),
	}
	nonce++
<<<<<<< HEAD
	_, err = SliverExecutable(otpTestSecret, prodConfig, debugHttpC2Config)
=======
	_, err = SliverExecutable(fmt.Sprintf("trafficEncodersProd_test%d", nonce), prodConfig, true)
>>>>>>> a9f885a9
	if err != nil {
		t.Fatalf("%v", err)
	}
}

func mtlsExe(t *testing.T, goos string, goarch string, beacon bool, debug bool) {
	t.Logf("[mtls] EXE %s/%s - debug: %v", goos, goarch, debug)
	config := &clientpb.ImplantConfig{
		GOOS:   goos,
		GOARCH: goarch,
		C2: []*clientpb.ImplantC2{
			{URL: "mtls://1.example.com"},
		},
		Debug:            debug,
		ObfuscateSymbols: false,
		IsBeacon:         beacon,
		Name:             fmt.Sprintf("mtls_test%d", nonce),
	}
	httpC2Config := &clientpb.HTTPC2ImplantConfig{}
	nonce++
<<<<<<< HEAD
	_, err := SliverExecutable(otpTestSecret, config, httpC2Config)
=======
	_, err := SliverExecutable(fmt.Sprintf("mtls_test%d", nonce), config, true)
>>>>>>> a9f885a9
	if err != nil {
		t.Fatalf("%v", err)
	}
}

func dnsExe(t *testing.T, goos string, goarch string, beacon bool, debug bool) {
	t.Logf("[dns] EXE %s/%s - debug: %v", goos, goarch, debug)
	config := &clientpb.ImplantConfig{
		GOOS:   goos,
		GOARCH: goarch,
		C2: []*clientpb.ImplantC2{
			{URL: "dns://3.example.com"},
		},
		Debug:            debug,
		ObfuscateSymbols: false,
		IsBeacon:         beacon,
		Name:             fmt.Sprintf("dns_test%d", nonce),
	}
	httpC2Config := &clientpb.HTTPC2ImplantConfig{}
	nonce++
<<<<<<< HEAD
	_, err := SliverExecutable(otpTestSecret, config, httpC2Config)
=======
	_, err := SliverExecutable(fmt.Sprintf("dns_test%d", nonce), config, true)
>>>>>>> a9f885a9
	if err != nil {
		t.Fatalf("%v", err)
	}
}

func httpExe(t *testing.T, goos string, goarch string, beacon bool, debug bool) {
	t.Logf("[http] EXE %s/%s - debug: %v", goos, goarch, debug)
	config := &clientpb.ImplantConfig{
		GOOS:   goos,
		GOARCH: goarch,
		C2: []*clientpb.ImplantC2{
			{
				Priority: 1,
				URL:      "http://4.example.com",
				Options:  "asdf",
			},
		},
		Debug:            debug,
		ObfuscateSymbols: false,
		IsBeacon:         beacon,
		Name:             fmt.Sprintf("http_test%d", nonce),
	}
	httpC2Config := &clientpb.HTTPC2ImplantConfig{}
	nonce++
<<<<<<< HEAD
	_, err := SliverExecutable(otpTestSecret, config, httpC2Config)
=======
	_, err := SliverExecutable(fmt.Sprintf("http_test%d", nonce), config, true)
>>>>>>> a9f885a9
	if err != nil {
		t.Fatalf("%v", err)
	}
}

func multiExe(t *testing.T, goos string, goarch string, beacon bool, debug bool) {
	t.Logf("[multi] %s/%s - debug: %v", goos, goarch, debug)
	config := &clientpb.ImplantConfig{
		GOOS:   goos,
		GOARCH: goarch,

		C2: []*clientpb.ImplantC2{
			{URL: "mtls://1.example.com"},
			{URL: "mtls://2.example.com", Options: "asdf"},
			{URL: "https://3.example.com"},
			{Priority: 3, URL: "dns://4.example.com"},
			{Priority: 4, URL: "wg://5.example.com"},
		},
		Debug:            debug,
		ObfuscateSymbols: false,
		IsBeacon:         beacon,
		Name:             fmt.Sprintf("multi_test%d", nonce),
	}
	httpC2Config := &clientpb.HTTPC2ImplantConfig{}
	nonce++
<<<<<<< HEAD
	_, err := SliverExecutable(otpTestSecret, config, httpC2Config)
=======
	_, err := SliverExecutable(fmt.Sprintf("multi_test%d", nonce), config, true)
>>>>>>> a9f885a9
	if err != nil {
		t.Fatalf("%v", err)
	}
}

func multiWindowsService(t *testing.T, goos string, goarch string, beacon bool, debug bool) {
	t.Logf("[multi] %s/%s - debug: %v", goos, goarch, debug)
	config := &clientpb.ImplantConfig{
		GOOS:   goos,
		GOARCH: goarch,
		Format: clientpb.OutputFormat_SERVICE,

		C2: []*clientpb.ImplantC2{
			{URL: "mtls://1.example.com"},
			{URL: "mtls://2.example.com", Options: "asdf"},
			{URL: "https://3.example.com"},
			{Priority: 3, URL: "dns://4.example.com"},
		},
		Debug:            debug,
		ObfuscateSymbols: false,
		IsBeacon:         beacon,
		Name:             fmt.Sprintf("service_test%d", nonce),
	}
	httpC2Config := &clientpb.HTTPC2ImplantConfig{}
	nonce++
<<<<<<< HEAD
	_, err := SliverExecutable(otpTestSecret, config, httpC2Config)
=======
	_, err := SliverExecutable(fmt.Sprintf("service_test%d", nonce), config, true)
>>>>>>> a9f885a9
	if err != nil {
		t.Fatalf("%v", err)
	}
}

// Pivots do not support beacon mode
func tcpPivotExe(t *testing.T, goos string, goarch string, debug bool) {
	t.Logf("[tcppivot] EXE %s/%s - debug: %v", goos, goarch, debug)
	config := &clientpb.ImplantConfig{
		GOOS:   goos,
		GOARCH: goarch,
		C2: []*clientpb.ImplantC2{
			{
				Priority: 1,
				URL:      "tcppivot://127.0.0.1:8080",
				Options:  "asdf",
			},
		},
		Debug:            debug,
		ObfuscateSymbols: false,
		Name:             fmt.Sprintf("tcpPivot_test%d", nonce),
	}
	httpC2Config := &clientpb.HTTPC2ImplantConfig{}
	nonce++
<<<<<<< HEAD
	_, err := SliverExecutable(otpTestSecret, config, httpC2Config)
=======
	_, err := SliverExecutable(fmt.Sprintf("tcpPivot_test%d", nonce), config, true)
>>>>>>> a9f885a9
	if err != nil {
		t.Fatalf("%v", err)
	}
}

func namedPipeExe(t *testing.T, goos string, goarch string, debug bool) {
	t.Logf("[namedpipe] EXE %s/%s - debug: %v", goos, goarch, debug)
	config := &clientpb.ImplantConfig{
		GOOS:   goos,
		GOARCH: goarch,
		C2: []*clientpb.ImplantC2{
			{
				Priority: 1,
				URL:      "namedpipe://./pipe/test",
				Options:  "asdf",
			},
		},
		Debug:            debug,
		ObfuscateSymbols: false,
		Name:             fmt.Sprintf("namedpipe_test%d", nonce),
	}
	httpC2Config := &clientpb.HTTPC2ImplantConfig{}
	nonce++
<<<<<<< HEAD
	_, err := SliverExecutable(otpTestSecret, config, httpC2Config)
=======
	_, err := SliverExecutable(fmt.Sprintf("namedpipe_test%d", nonce), config, true)
>>>>>>> a9f885a9
	if err != nil {
		t.Fatalf("%v", err)
	}
}

func wireguardExe(t *testing.T, goos string, goarch string, beacon bool, debug bool) {
	t.Logf("[wireguard] EXE %s/%s - debug: %v", goos, goarch, debug)
	config := &clientpb.ImplantConfig{
		GOOS:   goos,
		GOARCH: goarch,
		C2: []*clientpb.ImplantC2{
			{
				Priority: 1,
				URL:      "wg://1.example.com:8000",
				Options:  "asdf",
			},
		},
		Debug:             debug,
		ObfuscateSymbols:  false,
		WGImplantPrivKey:  "153be871d7e54545c01a9700880f86fc83087275669c9237b9bcd617ddbfa43f",
		WGServerPubKey:    "153be871d7e54545c01a9700880f86fc83087275669c9237b9bcd617ddbfa43f",
		WGPeerTunIP:       "100.64.0.2",
		WGKeyExchangePort: 1234,
		WGTcpCommsPort:    5678,
		IsBeacon:          beacon,
		Name:              fmt.Sprintf("wireguard_test%d", nonce),
	}
	httpC2Config := &clientpb.HTTPC2ImplantConfig{}
	nonce++
	certs.SetupWGKeys()
<<<<<<< HEAD
	_, err := SliverExecutable(otpTestSecret, config, httpC2Config)
=======
	_, err := SliverExecutable(fmt.Sprintf("wireguard_test%d", nonce), config, true)
>>>>>>> a9f885a9
	if err != nil {
		t.Fatalf("%v", err)
	}
}

func multiLibrary(t *testing.T, goos string, goarch string, debug bool) {
	t.Logf("[multi] LIB %s/%s - debug: %v", goos, goarch, debug)
	config := &clientpb.ImplantConfig{
		GOOS:   goos,
		GOARCH: goarch,

		C2: []*clientpb.ImplantC2{
			{URL: "mtls://1.example.com"},
			{Priority: 2, URL: "mtls://2.example.com"},
			{URL: "https://3.example.com"},
			{URL: "dns://4.example.com", Options: "asdf"},
			{URL: "wg://5.example.com", Options: "asdf"},
		},

		Debug:             debug,
		ObfuscateSymbols:  false,
		Format:            clientpb.OutputFormat_SHARED_LIB,
		IsSharedLib:       true,
		WGImplantPrivKey:  "153be871d7e54545c01a9700880f86fc83087275669c9237b9bcd617ddbfa43f",
		WGServerPubKey:    "153be871d7e54545c01a9700880f86fc83087275669c9237b9bcd617ddbfa43f",
		WGPeerTunIP:       "100.64.0.2",
		WGKeyExchangePort: 1234,
		WGTcpCommsPort:    5678,
		Name:              fmt.Sprintf("multilibrary_test%d", nonce),
	}
	httpC2Config := &clientpb.HTTPC2ImplantConfig{}
	nonce++
<<<<<<< HEAD
	_, err := SliverSharedLibrary(otpTestSecret, config, httpC2Config)
=======
	_, err := SliverSharedLibrary(fmt.Sprintf("multilibrary_test%d", nonce), config, true)
>>>>>>> a9f885a9
	if err != nil {
		t.Fatalf("%v", err)
	}
}

func symbolObfuscation(t *testing.T, goos string, goarch string) {
	t.Logf("[symbol obfuscation] %s/%s ...", goos, goarch)
	config := &clientpb.ImplantConfig{
		GOOS:   goos,
		GOARCH: goarch,

		C2: []*clientpb.ImplantC2{
			{URL: "mtls://1.example.com"},
			{Priority: 2, URL: "mtls://2.example.com"},
			{URL: "https://3.example.com"},
			{URL: "dns://4.example.com", Options: "asdf"},
		},

		Debug:            false,
		ObfuscateSymbols: true,
		Name:             fmt.Sprintf("symbol_test%d", nonce),
	}
	httpC2Config := &clientpb.HTTPC2ImplantConfig{}
	nonce++
<<<<<<< HEAD
	_, err := SliverExecutable(otpTestSecret, config, httpC2Config)
=======
	_, err := SliverExecutable(fmt.Sprintf("symbol_test%d", nonce), config, true)
>>>>>>> a9f885a9
	if err != nil {
		t.Fatalf("%v", err)
	}
}<|MERGE_RESOLUTION|>--- conflicted
+++ resolved
@@ -187,11 +187,7 @@
 	}
 	debugHttpC2Config := &clientpb.HTTPC2ImplantConfig{}
 	nonce++
-<<<<<<< HEAD
-	_, err := SliverExecutable(otpTestSecret, debugConfig, debugHttpC2Config)
-=======
-	_, err := SliverExecutable(fmt.Sprintf("trafficEncodersDebug_test%d", nonce), debugConfig, true)
->>>>>>> a9f885a9
+	_, err := SliverExecutable(debugConfig, debugHttpC2Config)
 	if err != nil {
 		t.Fatalf("%v", err)
 	}
@@ -209,11 +205,7 @@
 		Name:                   fmt.Sprintf("trafficEncodersProd_test%d", nonce),
 	}
 	nonce++
-<<<<<<< HEAD
-	_, err = SliverExecutable(otpTestSecret, prodConfig, debugHttpC2Config)
-=======
-	_, err = SliverExecutable(fmt.Sprintf("trafficEncodersProd_test%d", nonce), prodConfig, true)
->>>>>>> a9f885a9
+	_, err = SliverExecutable(prodConfig, debugHttpC2Config)
 	if err != nil {
 		t.Fatalf("%v", err)
 	}
@@ -234,11 +226,7 @@
 	}
 	httpC2Config := &clientpb.HTTPC2ImplantConfig{}
 	nonce++
-<<<<<<< HEAD
-	_, err := SliverExecutable(otpTestSecret, config, httpC2Config)
-=======
-	_, err := SliverExecutable(fmt.Sprintf("mtls_test%d", nonce), config, true)
->>>>>>> a9f885a9
+	_, err := SliverExecutable(config, httpC2Config)
 	if err != nil {
 		t.Fatalf("%v", err)
 	}
@@ -259,11 +247,7 @@
 	}
 	httpC2Config := &clientpb.HTTPC2ImplantConfig{}
 	nonce++
-<<<<<<< HEAD
-	_, err := SliverExecutable(otpTestSecret, config, httpC2Config)
-=======
-	_, err := SliverExecutable(fmt.Sprintf("dns_test%d", nonce), config, true)
->>>>>>> a9f885a9
+	_, err := SliverExecutable(config, httpC2Config)
 	if err != nil {
 		t.Fatalf("%v", err)
 	}
@@ -288,11 +272,7 @@
 	}
 	httpC2Config := &clientpb.HTTPC2ImplantConfig{}
 	nonce++
-<<<<<<< HEAD
-	_, err := SliverExecutable(otpTestSecret, config, httpC2Config)
-=======
-	_, err := SliverExecutable(fmt.Sprintf("http_test%d", nonce), config, true)
->>>>>>> a9f885a9
+	_, err := SliverExecutable(config, httpC2Config)
 	if err != nil {
 		t.Fatalf("%v", err)
 	}
@@ -318,11 +298,7 @@
 	}
 	httpC2Config := &clientpb.HTTPC2ImplantConfig{}
 	nonce++
-<<<<<<< HEAD
-	_, err := SliverExecutable(otpTestSecret, config, httpC2Config)
-=======
-	_, err := SliverExecutable(fmt.Sprintf("multi_test%d", nonce), config, true)
->>>>>>> a9f885a9
+	_, err := SliverExecutable(config, httpC2Config)
 	if err != nil {
 		t.Fatalf("%v", err)
 	}
@@ -348,11 +324,7 @@
 	}
 	httpC2Config := &clientpb.HTTPC2ImplantConfig{}
 	nonce++
-<<<<<<< HEAD
-	_, err := SliverExecutable(otpTestSecret, config, httpC2Config)
-=======
-	_, err := SliverExecutable(fmt.Sprintf("service_test%d", nonce), config, true)
->>>>>>> a9f885a9
+	_, err := SliverExecutable(config, httpC2Config)
 	if err != nil {
 		t.Fatalf("%v", err)
 	}
@@ -377,11 +349,7 @@
 	}
 	httpC2Config := &clientpb.HTTPC2ImplantConfig{}
 	nonce++
-<<<<<<< HEAD
-	_, err := SliverExecutable(otpTestSecret, config, httpC2Config)
-=======
-	_, err := SliverExecutable(fmt.Sprintf("tcpPivot_test%d", nonce), config, true)
->>>>>>> a9f885a9
+	_, err := SliverExecutable(config, httpC2Config)
 	if err != nil {
 		t.Fatalf("%v", err)
 	}
@@ -405,11 +373,7 @@
 	}
 	httpC2Config := &clientpb.HTTPC2ImplantConfig{}
 	nonce++
-<<<<<<< HEAD
-	_, err := SliverExecutable(otpTestSecret, config, httpC2Config)
-=======
-	_, err := SliverExecutable(fmt.Sprintf("namedpipe_test%d", nonce), config, true)
->>>>>>> a9f885a9
+	_, err := SliverExecutable(config, httpC2Config)
 	if err != nil {
 		t.Fatalf("%v", err)
 	}
@@ -440,11 +404,7 @@
 	httpC2Config := &clientpb.HTTPC2ImplantConfig{}
 	nonce++
 	certs.SetupWGKeys()
-<<<<<<< HEAD
-	_, err := SliverExecutable(otpTestSecret, config, httpC2Config)
-=======
-	_, err := SliverExecutable(fmt.Sprintf("wireguard_test%d", nonce), config, true)
->>>>>>> a9f885a9
+	_, err := SliverExecutable(config, httpC2Config)
 	if err != nil {
 		t.Fatalf("%v", err)
 	}
@@ -477,11 +437,7 @@
 	}
 	httpC2Config := &clientpb.HTTPC2ImplantConfig{}
 	nonce++
-<<<<<<< HEAD
-	_, err := SliverSharedLibrary(otpTestSecret, config, httpC2Config)
-=======
-	_, err := SliverSharedLibrary(fmt.Sprintf("multilibrary_test%d", nonce), config, true)
->>>>>>> a9f885a9
+	_, err := SliverSharedLibrary(config, httpC2Config)
 	if err != nil {
 		t.Fatalf("%v", err)
 	}
@@ -506,11 +462,7 @@
 	}
 	httpC2Config := &clientpb.HTTPC2ImplantConfig{}
 	nonce++
-<<<<<<< HEAD
-	_, err := SliverExecutable(otpTestSecret, config, httpC2Config)
-=======
-	_, err := SliverExecutable(fmt.Sprintf("symbol_test%d", nonce), config, true)
->>>>>>> a9f885a9
+	_, err := SliverExecutable(config, httpC2Config)
 	if err != nil {
 		t.Fatalf("%v", err)
 	}
