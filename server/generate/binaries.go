--- conflicted
+++ resolved
@@ -138,132 +138,6 @@
 	SliverPlatformCXX32EnvVar = "SLIVER_%s_CXX_32"
 )
 
-<<<<<<< HEAD
-=======
-// ImplantConfigFromProtobuf - Create a native config struct from Protobuf
-func ImplantConfigFromProtobuf(pbConfig *clientpb.ImplantConfig) (string, *models.ImplantConfig) {
-	cfg := &models.ImplantConfig{}
-
-	cfg.IsBeacon = pbConfig.IsBeacon
-	cfg.BeaconInterval = pbConfig.BeaconInterval
-	cfg.BeaconJitter = pbConfig.BeaconJitter
-
-	cfg.AgeServerPublicKey = pbConfig.AgeServerPublicKey
-	cfg.PeerPrivateKey = pbConfig.PeerPrivateKey
-	cfg.PeerPublicKey = pbConfig.PeerPublicKey
-
-	cfg.GOOS = pbConfig.GOOS
-	cfg.GOARCH = pbConfig.GOARCH
-	cfg.MtlsCACert = pbConfig.MtlsCACert
-	cfg.MtlsCert = pbConfig.MtlsCert
-	cfg.MtlsKey = pbConfig.MtlsKey
-	cfg.Debug = pbConfig.Debug
-	cfg.DebugFile = pbConfig.DebugFile
-	cfg.Evasion = pbConfig.Evasion
-	cfg.ObfuscateSymbols = pbConfig.ObfuscateSymbols
-	cfg.SGNEnabled = pbConfig.SGNEnabled
-	cfg.TemplateName = pbConfig.TemplateName
-	if cfg.TemplateName == "" {
-		cfg.TemplateName = SliverTemplateName
-	}
-	cfg.ConnectionStrategy = pbConfig.ConnectionStrategy
-
-	cfg.WGImplantPrivKey = pbConfig.WGImplantPrivKey
-	cfg.WGServerPubKey = pbConfig.WGServerPubKey
-	cfg.WGPeerTunIP = pbConfig.WGPeerTunIP
-	cfg.WGKeyExchangePort = pbConfig.WGKeyExchangePort
-	cfg.WGTcpCommsPort = pbConfig.WGTcpCommsPort
-	cfg.ReconnectInterval = pbConfig.ReconnectInterval
-	cfg.MaxConnectionErrors = pbConfig.MaxConnectionErrors
-	cfg.PollTimeout = pbConfig.PollTimeout
-
-	cfg.LimitDomainJoined = pbConfig.LimitDomainJoined
-	cfg.LimitDatetime = pbConfig.LimitDatetime
-	cfg.LimitUsername = pbConfig.LimitUsername
-	cfg.LimitHostname = pbConfig.LimitHostname
-	cfg.LimitFileExists = pbConfig.LimitFileExists
-	cfg.LimitLocale = pbConfig.LimitLocale
-
-	cfg.Format = pbConfig.Format
-	cfg.IsSharedLib = pbConfig.IsSharedLib
-	cfg.IsService = pbConfig.IsService
-	cfg.IsShellcode = pbConfig.IsShellcode
-
-	cfg.RunAtLoad = pbConfig.RunAtLoad
-	cfg.TrafficEncodersEnabled = pbConfig.TrafficEncodersEnabled
-	cfg.NetGoEnabled = pbConfig.NetGoEnabled
-
-	cfg.Assets = []models.EncoderAsset{}
-	for _, pbAsset := range pbConfig.Assets {
-		cfg.Assets = append(cfg.Assets, models.EncoderAsset{
-			Name: pbAsset.Name,
-		})
-	}
-
-	cfg.CanaryDomains = []models.CanaryDomain{}
-	for _, pbCanary := range pbConfig.CanaryDomains {
-		cfg.CanaryDomains = append(cfg.CanaryDomains, models.CanaryDomain{
-			Domain: pbCanary,
-		})
-	}
-
-	// Copy C2
-	cfg.C2 = copyC2List(pbConfig.C2)
-	cfg.MTLSc2Enabled = isC2Enabled([]string{"mtls"}, cfg.C2)
-	cfg.WGc2Enabled = isC2Enabled([]string{"wg"}, cfg.C2)
-	cfg.HTTPc2Enabled = isC2Enabled([]string{"http", "https"}, cfg.C2)
-	cfg.DNSc2Enabled = isC2Enabled([]string{"dns"}, cfg.C2)
-	cfg.NamePipec2Enabled = isC2Enabled([]string{"namedpipe"}, cfg.C2)
-	cfg.TCPPivotc2Enabled = isC2Enabled([]string{"tcppivot"}, cfg.C2)
-
-	if pbConfig.FileName != "" {
-		cfg.FileName = path.Base(pbConfig.FileName)
-	}
-
-	name := ""
-	if err := util.AllowedName(pbConfig.Name); err != nil {
-		buildLog.Warnf("%s\n", err)
-	} else {
-		name = pbConfig.Name
-	}
-	return name, cfg
-}
-
-func copyC2List(src []*clientpb.ImplantC2) []models.ImplantC2 {
-	c2s := []models.ImplantC2{}
-	for _, srcC2 := range src {
-		c2URL, err := url.Parse(srcC2.URL)
-		if err != nil {
-			buildLog.Warnf("Failed to parse c2 url %v", err)
-			continue
-		}
-		c2s = append(c2s, models.ImplantC2{
-			Priority: srcC2.Priority,
-			URL:      c2URL.String(),
-			Options:  srcC2.Options,
-		})
-	}
-	return c2s
-}
-
-func isC2Enabled(schemes []string, c2s []models.ImplantC2) bool {
-	for _, c2 := range c2s {
-		c2URL, err := url.Parse(c2.URL)
-		if err != nil {
-			buildLog.Warnf("Failed to parse c2 url %v", err)
-			continue
-		}
-		for _, scheme := range schemes {
-			if scheme == c2URL.Scheme {
-				return true
-			}
-		}
-	}
-	buildLog.Debugf("No %v URLs found in %v", schemes, c2s)
-	return false
-}
-
->>>>>>> a9f885a9
 // GetSliversDir - Get the binary directory
 func GetSliversDir() string {
 	appDir := assets.GetRootAppDir()
@@ -283,11 +157,7 @@
 // -----------------------
 
 // SliverShellcode - Generates a sliver shellcode using Donut
-<<<<<<< HEAD
-func SliverShellcode(otpSecret string, config *clientpb.ImplantConfig, pbC2Implant *clientpb.HTTPC2ImplantConfig) (string, error) {
-=======
-func SliverShellcode(name string, config *models.ImplantConfig, save bool) (string, error) {
->>>>>>> a9f885a9
+func SliverShellcode(config *clientpb.ImplantConfig, pbC2Implant *clientpb.HTTPC2ImplantConfig) (string, error) {
 	if config.GOOS != "windows" {
 		return "", fmt.Errorf("shellcode format is currently only supported on Windows")
 	}
@@ -307,11 +177,7 @@
 		Obfuscation: config.ObfuscateSymbols,
 		GOGARBLE:    goGarble(config),
 	}
-<<<<<<< HEAD
-	pkgPath, err := renderSliverGoCode(config.Name, otpSecret, config, goConfig, pbC2Implant)
-=======
-	pkgPath, err := renderSliverGoCode(name, config, goConfig)
->>>>>>> a9f885a9
+	pkgPath, err := renderSliverGoCode(config.Name, config, goConfig, pbC2Implant)
 	if err != nil {
 		return "", err
 	}
@@ -350,11 +216,7 @@
 }
 
 // SliverSharedLibrary - Generates a sliver shared library (DLL/dylib/so) binary
-<<<<<<< HEAD
-func SliverSharedLibrary(otpSecret string, config *clientpb.ImplantConfig, pbC2Implant *clientpb.HTTPC2ImplantConfig) (string, error) {
-=======
-func SliverSharedLibrary(name string, config *models.ImplantConfig, save bool) (string, error) {
->>>>>>> a9f885a9
+func SliverSharedLibrary(config *clientpb.ImplantConfig, pbC2Implant *clientpb.HTTPC2ImplantConfig) (string, error) {
 	// Compile go code
 	var cc string
 	var cxx string
@@ -386,11 +248,7 @@
 		Obfuscation: config.ObfuscateSymbols,
 		GOGARBLE:    goGarble(config),
 	}
-<<<<<<< HEAD
-	pkgPath, err := renderSliverGoCode(config.Name, otpSecret, config, goConfig, pbC2Implant)
-=======
-	pkgPath, err := renderSliverGoCode(name, config, goConfig)
->>>>>>> a9f885a9
+	pkgPath, err := renderSliverGoCode(config.Name, config, goConfig, pbC2Implant)
 	if err != nil {
 		return "", err
 	}
@@ -431,11 +289,7 @@
 }
 
 // SliverExecutable - Generates a sliver executable binary
-<<<<<<< HEAD
-func SliverExecutable(otpSecret string, config *clientpb.ImplantConfig, pbC2Implant *clientpb.HTTPC2ImplantConfig) (string, error) {
-=======
-func SliverExecutable(name string, config *models.ImplantConfig, save bool) (string, error) {
->>>>>>> a9f885a9
+func SliverExecutable(config *clientpb.ImplantConfig, pbC2Implant *clientpb.HTTPC2ImplantConfig) (string, error) {
 	// Compile go code
 	appDir := assets.GetRootAppDir()
 	cgo := "0"
@@ -458,11 +312,7 @@
 		GOGARBLE:    goGarble(config),
 	}
 
-<<<<<<< HEAD
-	pkgPath, err := renderSliverGoCode(config.Name, otpSecret, config, goConfig, pbC2Implant)
-=======
-	pkgPath, err := renderSliverGoCode(name, config, goConfig)
->>>>>>> a9f885a9
+	pkgPath, err := renderSliverGoCode(config.Name, config, goConfig, pbC2Implant)
 	if err != nil {
 		return "", err
 	}
@@ -495,11 +345,7 @@
 }
 
 // This function is a little too long, we should probably refactor it as some point
-<<<<<<< HEAD
-func renderSliverGoCode(name string, otpSecret string, config *clientpb.ImplantConfig, goConfig *gogo.GoConfig, pbC2Implant *clientpb.HTTPC2ImplantConfig) (string, error) {
-=======
-func renderSliverGoCode(name string, config *models.ImplantConfig, goConfig *gogo.GoConfig) (string, error) {
->>>>>>> a9f885a9
+func renderSliverGoCode(name string, config *clientpb.ImplantConfig, goConfig *gogo.GoConfig, pbC2Implant *clientpb.HTTPC2ImplantConfig) (string, error) {
 	target := fmt.Sprintf("%s/%s", config.GOOS, config.GOARCH)
 	if _, ok := gogo.ValidCompilerTargets(*goConfig)[target]; !ok {
 		return "", fmt.Errorf("invalid compiler target: %s", target)
@@ -598,23 +444,12 @@
 		}
 		err = sliverCode.Execute(buf, struct {
 			Name                string
-<<<<<<< HEAD
 			Config              *clientpb.ImplantConfig
-			OTPSecret           string
 			HTTPC2ImplantConfig *clientpb.HTTPC2ImplantConfig
 		}{
 			name,
 			config,
-			otpSecret,
 			pbC2Implant,
-=======
-			Config              *models.ImplantConfig
-			HTTPC2ImplantConfig *configs.HTTPC2ImplantConfig
-		}{
-			name,
-			config,
-			configs.GetHTTPC2Config().RandomImplantConfig(),
->>>>>>> a9f885a9
 		})
 		if err != nil {
 			buildLog.Errorf("Template execution error %s", err)
@@ -842,16 +677,6 @@
 	if err != nil {
 		return nil, err
 	}
-<<<<<<< HEAD
-	serverKeyPair := cryptography.ECCServerKeyPair()
-	digest := sha256.Sum256((*implantKeyPair.Public)[:])
-	implantConfig.ECCPublicKey = implantKeyPair.PublicBase64()
-	implantConfig.ECCPublicKeyDigest = hex.EncodeToString(digest[:])
-	implantConfig.ECCPrivateKey = implantKeyPair.PrivateBase64()
-	implantConfig.ECCPublicKeySignature = cryptography.MinisignServerSign(implantKeyPair.Public[:])
-	implantConfig.ECCServerPublicKey = serverKeyPair.PublicBase64()
-	implantConfig.MinisignServerPublicKey = cryptography.MinisignServerPublicKey()
-=======
 	serverKeyPair := cryptography.AgeServerKeyPair()
 	digest := sha256.Sum256([]byte(implantKeyPair.Public))
 	config.PeerPublicKey = implantKeyPair.Public
@@ -860,7 +685,6 @@
 	config.PeerPublicKeySignature = cryptography.MinisignServerSign([]byte(implantKeyPair.Public))
 	config.AgeServerPublicKey = serverKeyPair.Public
 	config.MinisignServerPublicKey = cryptography.MinisignServerPublicKey()
->>>>>>> a9f885a9
 
 	// MTLS keys
 	if models.IsC2Enabled([]string{"mtls"}, implantConfig.C2) {
