--- conflicted
+++ resolved
@@ -246,7 +246,7 @@
 		httpLog.Errorf("Failed to parse tls cert/key pair %s", err)
 		return nil
 	}
-<<<<<<< HEAD
+
 	tlsConfig := &tls.Config{Certificates: []tls.Certificate{cert}}
 	if !conf.RandomizeJARM {
 		return tlsConfig
@@ -294,14 +294,10 @@
 	})
 	nCiphers := insecureRand.Intn(len(allCipherSuites))
 	tlsConfig.CipherSuites = allCipherSuites[:nCiphers]
-=======
-	tlsConfig := &tls.Config{
-		Certificates: []tls.Certificate{cert},
-	}
+  
 	if certs.TLSKeyLogger != nil {
 		tlsConfig.KeyLogWriter = certs.TLSKeyLogger
 	}
->>>>>>> e5ca9954
 	return tlsConfig
 }
 
