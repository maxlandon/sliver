--- conflicted
+++ resolved
@@ -21,11 +21,7 @@
 import (
 	"bytes"
 	"fmt"
-<<<<<<< HEAD
-	"net/url"
 	"os"
-=======
->>>>>>> dcebd2dd
 	"os/exec"
 	"path/filepath"
 	"strconv"
@@ -91,11 +87,8 @@
 		"csharp":        true,
 		"dw":            true,
 		"dword":         true,
-<<<<<<< HEAD
-=======
 		"exe":           true,
 		"exe-service":   true,
->>>>>>> dcebd2dd
 		"hex":           true,
 		"java":          true,
 		"js_be":         true,
