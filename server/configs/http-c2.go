package configs

/*
	Sliver Implant Framework
	Copyright (C) 2021  Bishop Fox

	This program is free software: you can redistribute it and/or modify
	it under the terms of the GNU General Public License as published by
	the Free Software Foundation, either version 3 of the License, or
	(at your option) any later version.

	This program is distributed in the hope that it will be useful,
	but WITHOUT ANY WARRANTY; without even the implied warranty of
	MERCHANTABILITY or FITNESS FOR A PARTICULAR PURPOSE.  See the
	GNU General Public License for more details.

	You should have received a copy of the GNU General Public License
	along with this program.  If not, see <https://www.gnu.org/licenses/>.
*/

import (
	"errors"
	"fmt"
	"regexp"
	"strings"

	"github.com/bishopfox/sliver/protobuf/clientpb"
	"github.com/bishopfox/sliver/server/log"
)

const (
	DefaultChromeBaseVer = 106
	DefaultMacOSVer      = "10_15_7"
)

// HTTPC2Config - Parent config file struct for implant/server
type HTTPC2Config struct {
	ImplantConfig *HTTPC2ImplantConfig `json:"implant_config"`
	ServerConfig  *HTTPC2ServerConfig  `json:"server_config"`
}

// HTTPC2ServerConfig - Server configuration options
type HTTPC2ServerConfig struct {
	RandomVersionHeaders bool                   `json:"random_version_headers"`
	Headers              []NameValueProbability `json:"headers"`
	Cookies              []string               `json:"cookies"`
}

type NameValueProbability struct {
	Name        string `json:"name"`
	Value       string `json:"value"`
	Probability int    `json:"probability"`
	Methods     []string
}

// HTTPC2ImplantConfig - Implant configuration options
// Procedural C2
// ===============
// .txt = rsakey
// .css = start
// .php = session
//
//	.js = poll
//
// .png = stop
// .woff = sliver shellcode
type HTTPC2ImplantConfig struct {
	UserAgent         string `json:"user_agent"`
	ChromeBaseVersion int    `json:"chrome_base_version"`
	MacOSVersion      string `json:"macos_version"`

	NonceQueryArgChars string                 `json:"nonce_query_args"`
	URLParameters      []NameValueProbability `json:"url_parameters"`
	Headers            []NameValueProbability `json:"headers"`

	MaxFiles int `json:"max_files"`
	MinFiles int `json:"min_files"`
	MaxPaths int `json:"max_paths"`
	MinPaths int `json:"min_paths"`

	// Stager files and paths
	StagerFileExt string   `json:"stager_file_ext"`
	StagerFiles   []string `json:"stager_files"`
	StagerPaths   []string `json:"stager_paths"`

	// Poll files and paths
	PollFileExt string   `json:"poll_file_ext"`
	PollFiles   []string `json:"poll_files"`
	PollPaths   []string `json:"poll_paths"`

	// Session files and paths
	StartSessionFileExt string   `json:"start_session_file_ext"`
	SessionFileExt      string   `json:"session_file_ext"`
	SessionFiles        []string `json:"session_files"`
	SessionPaths        []string `json:"session_paths"`

	// Close session files and paths
	CloseFileExt string   `json:"close_file_ext"`
	CloseFiles   []string `json:"close_files"`
	ClosePaths   []string `json:"close_paths"`
}

<<<<<<< HEAD
=======
func (h *HTTPC2ImplantConfig) RandomPollFiles() []string {
	min := h.MinFiles
	if min < 1 {
		min = 1
	}
	return h.randomSample(h.PollFiles, h.PollFileExt, min, h.MaxFiles)
}

func (h *HTTPC2ImplantConfig) RandomPollPaths() []string {
	return h.randomSample(h.PollPaths, "", h.MinPaths, h.MaxPaths)
}

func (h *HTTPC2ImplantConfig) RandomCloseFiles() []string {
	min := h.MinFiles
	if min < 1 {
		min = 1
	}
	return h.randomSample(h.CloseFiles, h.CloseFileExt, min, h.MaxFiles)
}

func (h *HTTPC2ImplantConfig) RandomClosePaths() []string {
	return h.randomSample(h.ClosePaths, "", h.MinPaths, h.MaxPaths)
}

func (h *HTTPC2ImplantConfig) RandomSessionFiles() []string {
	min := h.MinFiles
	if min < 1 {
		min = 1
	}
	return h.randomSample(h.SessionFiles, h.SessionFileExt, min, h.MaxFiles)
}

func (h *HTTPC2ImplantConfig) RandomSessionPaths() []string {
	return h.randomSample(h.SessionPaths, "", h.MinPaths, h.MaxPaths)
}

func (h *HTTPC2ImplantConfig) randomSample(values []string, ext string, min int, max int) []string {
	count := insecureRand.Intn(len(values))
	if count < min {
		count = min
	}
	if max < count {
		count = max
	}
	sample := []string{}
	for i := 0; len(sample) < count; i++ {
		index := (count + i) % len(values)
		sample = append(sample, values[index])
	}
	return sample
}

var (
	httpC2ConfigLog = log.NamedLogger("config", "http-c2")

	defaultHTTPC2Config = HTTPC2Config{
		ServerConfig: &HTTPC2ServerConfig{
			RandomVersionHeaders: false,
			Cookies: []string{
				"PHPSESSID", "SID", "SSID", "APISID", "csrf-state", "AWSALBCORS",
			},
			Headers: []NameValueProbability{
				// {Name: "Cache-Control", Value: "no-store, no-cache, must-revalidate", Probability: 100},
			},
		},
		ImplantConfig: &HTTPC2ImplantConfig{
			UserAgent:         "", // Blank string is rendered as randomized platform user-agent
			ChromeBaseVersion: DefaultChromeBaseVer,
			MacOSVersion:      DefaultMacOSVer,
			MaxFiles:          8,
			MinFiles:          2,
			MaxPaths:          8,
			MinPaths:          2,

			Headers: []NameValueProbability{
				{Name: "Accept-Language", Value: "en-US,en;q=0.9", Methods: []string{"GET"}, Probability: 100},
				{Name: "Accept", Value: "text/html,application/xhtml+xml,application/xml;q=0.9,image/avif,image/webp,image/apng,*/*;q=0.8,application/signed-exchange;v=b3;q=0.9", Methods: []string{"GET"}, Probability: 100},
			},

			NonceQueryArgs: "abcdefghijklmnopqrstuvwxyz",

			StagerFileExt: ".woff",
			StagerFiles: []string{
				"attribute_text_w01_regular", "ZillaSlab-Regular.subset.bbc33fb47cf6",
				"ZillaSlab-Bold.subset.e96c15f68c68", "Inter-Regular",
				"Inter-Medium",
			},
			StagerPaths: []string{
				"static", "assets", "fonts", "locales",
			},

			PollFileExt: ".js",
			PollFiles: []string{
				"bootstrap", "bootstrap.min", "jquery.min", "jquery", "route",
				"app", "app.min", "array", "backbone", "script", "email",
			},
			PollPaths: []string{
				"js", "umd", "assets", "bundle", "bundles", "scripts", "script", "javascripts",
				"javascript", "jscript",
			},

			StartSessionFileExt: ".html",
			SessionFileExt:      ".php",
			SessionFiles: []string{
				"login", "signin", "api", "samples", "rpc", "index",
				"admin", "register", "sign-up",
			},
			SessionPaths: []string{
				"php", "api", "upload", "actions", "rest", "v1", "auth", "authenticate",
				"oauth", "oauth2", "oauth2callback", "database", "db", "namespaces",
			},

			CloseFileExt: ".png",
			CloseFiles: []string{
				"favicon", "sample", "example",
			},
			ClosePaths: []string{
				"static", "www", "assets", "images", "icons", "image", "icon", "png",
			},
		},
	}
)

// GetHTTPC2ConfigPath - File path to http-c2.json
func GetHTTPC2ConfigPath() string {
	appDir := assets.GetRootAppDir()
	httpC2ConfigPath := path.Join(appDir, "configs", httpC2ConfigFileName)
	return httpC2ConfigPath
}

// GetHTTPC2Config - Get the current HTTP C2 config
func GetHTTPC2Config() *HTTPC2Config {
	configPath := GetHTTPC2ConfigPath()
	if _, err := os.Stat(configPath); os.IsNotExist(err) {
		err = generateDefaultConfig(configPath)
		if err != nil {
			httpC2ConfigLog.Errorf("Failed to generate http c2 config %s", err)
			return &defaultHTTPC2Config
		}
	}
	data, err := os.ReadFile(configPath)
	if err != nil {
		httpC2ConfigLog.Errorf("Failed to read http c2 config %s", err)
		return &defaultHTTPC2Config
	}
	config := &HTTPC2Config{}
	err = json.Unmarshal(data, config)
	if err != nil {
		httpC2ConfigLog.Errorf("Failed to parse http c2 config %s", err)
		return &defaultHTTPC2Config
	}
	err = checkHTTPC2Config(config)
	if err != nil {
		httpC2ConfigLog.Errorf("Invalid http c2 config: %s", err)
		return &defaultHTTPC2Config
	}
	return config
}

>>>>>>> 641b736e
// CheckHTTPC2ConfigErrors - Get the current HTTP C2 config
func CheckHTTPC2ConfigErrors(config *clientpb.HTTPC2Config) error {
	err := checkHTTPC2Config(config)
	if err != nil {
		httpC2ConfigLog.Errorf("Invalid http c2 config: %s", err)
		return err
	}
	return nil
}

var (
	ErrMissingCookies             = errors.New("server config must specify at least one cookie")
	ErrMissingStagerFileExt       = errors.New("implant config must specify a stager_file_ext")
	ErrTooFewStagerFiles          = errors.New("implant config must specify at least one stager_files value")
	ErrMissingPollFileExt         = errors.New("implant config must specify a poll_file_ext")
	ErrTooFewPollFiles            = errors.New("implant config must specify at least one poll_files value")
	ErrMissingKeyExchangeFileExt  = errors.New("implant config must specify a key_exchange_file_ext")
	ErrTooFewKeyExchangeFiles     = errors.New("implant config must specify at least one key_exchange_files value")
	ErrMissingCloseFileExt        = errors.New("implant config must specify a close_file_ext")
	ErrTooFewCloseFiles           = errors.New("implant config must specify at least one close_files value")
	ErrMissingStartSessionFileExt = errors.New("implant config must specify a start_session_file_ext")
	ErrMissingSessionFileExt      = errors.New("implant config must specify a session_file_ext")
	ErrTooFewSessionFiles         = errors.New("implant config must specify at least one session_files value")
	ErrNonUniqueFileExt           = errors.New("implant config must specify unique file extensions")
	ErrQueryParamNameLen          = errors.New("implant config url query parameter names must be 3 or more characters")

	fileNameExp = regexp.MustCompile(`[^a-zA-Z0-9\\._-]+`)
)

// checkHTTPC2Config - Validate the HTTP C2 config, coerces common mistakes
func checkHTTPC2Config(config *clientpb.HTTPC2Config) error {
	err := checkServerConfig(config.ServerConfig)
	if err != nil {
		return err
	}
	return checkImplantConfig(config.ImplantConfig)
}

func coerceFileExt(value string) string {
	value = fileNameExp.ReplaceAllString(value, "")
	for strings.HasPrefix(value, ".") {
		value = strings.TrimPrefix(value, ".")
	}
	return value
}

func coerceFiles(values []string, ext string) []string {
	values = uniqueFileName(values)
	coerced := []string{}
	for _, value := range values {
		if strings.HasSuffix(value, fmt.Sprintf(".%s", ext)) {
			value = strings.TrimSuffix(value, fmt.Sprintf(".%s", ext))
		}
		coerced = append(coerced, value)
	}
	return coerced
}

func uniqueFileName(strSlice []string) []string {
	allKeys := make(map[string]bool)
	list := []string{}
	for _, item := range strSlice {
		item = fileNameExp.ReplaceAllString(item, "")
		if len(item) < 1 {
			continue
		}
		if _, value := allKeys[item]; !value {
			allKeys[item] = true
			list = append(list, item)
		}
	}
	return list
}

func checkServerConfig(config *clientpb.HTTPC2ServerConfig) error {
	if len(config.Cookies) < 1 {
		return ErrMissingCookies
	}
	return nil
}

func checkImplantConfig(config *clientpb.HTTPC2ImplantConfig) error {

	// MinFiles and MaxFiles
	if config.MinFiles < 1 {
		config.MinFiles = 1
	}
	if config.MaxFiles < config.MinFiles {
		config.MaxFiles = config.MinFiles
	}

	// MinPaths and MaxPaths
	if config.MinPaths < 0 {
		config.MinPaths = 0
	}
	if config.MaxPaths < config.MinPaths {
		config.MaxPaths = config.MinPaths
	}

	// Stager
	config.StagerFileExtension = coerceFileExt(config.StagerFileExtension)
	if config.StagerFileExtension == "" {
		return ErrMissingStagerFileExt
	}
	config.StagerFiles = coerceFiles(config.StagerFiles, config.StagerFileExt)
	if len(config.StagerFiles) < 1 {
		return ErrTooFewStagerFiles
	}

	// File Extensions
	config.PollFileExtension = coerceFileExt(config.PollFileExtension)
	if config.PollFileExtension == "" {
		return ErrMissingPollFileExt
	}
	config.StartSessionFileExtension = coerceFileExt(config.StartSessionFileExtension)
	if config.StartSessionFileExtension == "" {
		return ErrMissingStartSessionFileExt
	}
	config.SessionFileExtension = coerceFileExt(config.SessionFileExtension)
	if config.SessionFileExtension == "" {
		return ErrMissingSessionFileExt
	}
	config.CloseFileExtension = coerceFileExt(config.CloseFileExtension)
	if config.CloseFileExtension == "" {
		return ErrMissingCloseFileExt
	}

	return nil
}

func GenerateDefaultHTTPC2Config() *clientpb.HTTPC2Config {

	// Implant Config
	httpC2UrlParameters := []*clientpb.HTTPC2URLParameter{}
	httpC2Headers := []*clientpb.HTTPC2Header{}
	pathSegments := GenerateHTTPC2DefaultPathSegment()

	implantConfig := clientpb.HTTPC2ImplantConfig{
		UserAgent:                 "",
		ChromeBaseVersion:         DefaultChromeBaseVer,
		MacOSVersion:              DefaultMacOSVer,
		NonceQueryArgChars:        "abcdefghijklmnopqrstuvwxyz",
		ExtraURLParameters:        httpC2UrlParameters,
		Headers:                   httpC2Headers,
		MaxFiles:                  8,
		MinFiles:                  2,
		MaxPaths:                  8,
		MinPaths:                  2,
		StagerFileExtension:       "woff",
		PollFileExtension:         "js",
		StartSessionFileExtension: "html",
		SessionFileExtension:      "php",
		CloseFileExtension:        "png",
		PathSegments:              pathSegments,
	}

	// Server Config
	serverHeaders := []*clientpb.HTTPC2Header{
		{
			Method:      "GET",
			Name:        "Cache-Control",
			Value:       "no-store, no-cache, must-revalidate",
			Probability: 100,
		},
	}
	cookies := GenerateDefaultHTTPC2Cookies()
	serverConfig := clientpb.HTTPC2ServerConfig{
		RandomVersionHeaders: false,
		Headers:              serverHeaders,
		Cookies:              cookies,
	}

	// HTTPC2Config

	defaultConfig := clientpb.HTTPC2Config{
		ServerConfig:  &serverConfig,
		ImplantConfig: &implantConfig,
		Name:          "default",
	}

	return &defaultConfig
}

func GenerateDefaultHTTPC2Cookies() []*clientpb.HTTPC2Cookie {
	cookies := []*clientpb.HTTPC2Cookie{}
	for _, cookie := range Cookies {
		cookies = append(cookies, &clientpb.HTTPC2Cookie{
			Name: cookie,
		})
	}
	return cookies
}

func GenerateHTTPC2DefaultPathSegment() []*clientpb.HTTPC2PathSegment {
	pathSegments := []*clientpb.HTTPC2PathSegment{}

	/*
		IsFile      bool
		SegmentType int32 // Poll, Session, Close
		Value       string
	*/

	// files
	for _, poll := range PollFiles {
		pathSegments = append(pathSegments, &clientpb.HTTPC2PathSegment{
			IsFile:      true,
			SegmentType: 0,
			Value:       poll,
		})
	}

	for _, session := range SessionFiles {
		pathSegments = append(pathSegments, &clientpb.HTTPC2PathSegment{
			IsFile:      true,
			SegmentType: 1,
			Value:       session,
		})
	}

	for _, close := range CloseFiles {
		pathSegments = append(pathSegments, &clientpb.HTTPC2PathSegment{
			IsFile:      true,
			SegmentType: 2,
			Value:       close,
		})
	}

	// paths
	for _, poll := range PollPaths {
		pathSegments = append(pathSegments, &clientpb.HTTPC2PathSegment{
			IsFile:      false,
			SegmentType: 0,
			Value:       poll,
		})
	}

	for _, session := range SessionPaths {
		pathSegments = append(pathSegments, &clientpb.HTTPC2PathSegment{
			IsFile:      false,
			SegmentType: 1,
			Value:       session,
		})
	}

	for _, close := range ClosePaths {
		pathSegments = append(pathSegments, &clientpb.HTTPC2PathSegment{
			IsFile:      false,
			SegmentType: 2,
			Value:       close,
		})
	}

	return pathSegments
}

var (
	httpC2ConfigLog = log.NamedLogger("config", "http-c2")

	Cookies = []string{
		"PHPSESSID",
		"SID",
		"SSID",
		"APISID",
		"csrf-state",
		"AWSALBCORS",
	}
	PollFiles = []string{
		"bootstrap",
		"bootstrap.min",
		"jquery.min",
		"jquery",
		"route",
		"app",
		"app.min",
		"array",
		"backbone",
		"script",
		"email",
	}
	PollPaths = []string{
		"js",
		"umd",
		"assets",
		"bundle",
		"bundles",
		"scripts",
		"script",
		"javascripts",
		"javascript",
		"jscript",
	}
	SessionFiles = []string{
		"login",
		"signin",
		"api",
		"samples",
		"rpc",
		"index",
		"admin",
		"register",
		"sign-up",
	}
	SessionPaths = []string{
		"php",
		"api",
		"upload",
		"actions",
		"rest",
		"v1",
		"auth",
		"authenticate",
		"oauth",
		"oauth2",
		"oauth2callback",
		"database",
		"db",
		"namespaces",
	}
	CloseFiles = []string{
		"favicon",
		"sample",
		"example",
	}
	ClosePaths = []string{
		"static",
		"www",
		"assets",
		"images",
		"icons",
		"image",
		"icon",
		"png",
	}
)<|MERGE_RESOLUTION|>--- conflicted
+++ resolved
@@ -100,168 +100,6 @@
 	ClosePaths   []string `json:"close_paths"`
 }
 
-<<<<<<< HEAD
-=======
-func (h *HTTPC2ImplantConfig) RandomPollFiles() []string {
-	min := h.MinFiles
-	if min < 1 {
-		min = 1
-	}
-	return h.randomSample(h.PollFiles, h.PollFileExt, min, h.MaxFiles)
-}
-
-func (h *HTTPC2ImplantConfig) RandomPollPaths() []string {
-	return h.randomSample(h.PollPaths, "", h.MinPaths, h.MaxPaths)
-}
-
-func (h *HTTPC2ImplantConfig) RandomCloseFiles() []string {
-	min := h.MinFiles
-	if min < 1 {
-		min = 1
-	}
-	return h.randomSample(h.CloseFiles, h.CloseFileExt, min, h.MaxFiles)
-}
-
-func (h *HTTPC2ImplantConfig) RandomClosePaths() []string {
-	return h.randomSample(h.ClosePaths, "", h.MinPaths, h.MaxPaths)
-}
-
-func (h *HTTPC2ImplantConfig) RandomSessionFiles() []string {
-	min := h.MinFiles
-	if min < 1 {
-		min = 1
-	}
-	return h.randomSample(h.SessionFiles, h.SessionFileExt, min, h.MaxFiles)
-}
-
-func (h *HTTPC2ImplantConfig) RandomSessionPaths() []string {
-	return h.randomSample(h.SessionPaths, "", h.MinPaths, h.MaxPaths)
-}
-
-func (h *HTTPC2ImplantConfig) randomSample(values []string, ext string, min int, max int) []string {
-	count := insecureRand.Intn(len(values))
-	if count < min {
-		count = min
-	}
-	if max < count {
-		count = max
-	}
-	sample := []string{}
-	for i := 0; len(sample) < count; i++ {
-		index := (count + i) % len(values)
-		sample = append(sample, values[index])
-	}
-	return sample
-}
-
-var (
-	httpC2ConfigLog = log.NamedLogger("config", "http-c2")
-
-	defaultHTTPC2Config = HTTPC2Config{
-		ServerConfig: &HTTPC2ServerConfig{
-			RandomVersionHeaders: false,
-			Cookies: []string{
-				"PHPSESSID", "SID", "SSID", "APISID", "csrf-state", "AWSALBCORS",
-			},
-			Headers: []NameValueProbability{
-				// {Name: "Cache-Control", Value: "no-store, no-cache, must-revalidate", Probability: 100},
-			},
-		},
-		ImplantConfig: &HTTPC2ImplantConfig{
-			UserAgent:         "", // Blank string is rendered as randomized platform user-agent
-			ChromeBaseVersion: DefaultChromeBaseVer,
-			MacOSVersion:      DefaultMacOSVer,
-			MaxFiles:          8,
-			MinFiles:          2,
-			MaxPaths:          8,
-			MinPaths:          2,
-
-			Headers: []NameValueProbability{
-				{Name: "Accept-Language", Value: "en-US,en;q=0.9", Methods: []string{"GET"}, Probability: 100},
-				{Name: "Accept", Value: "text/html,application/xhtml+xml,application/xml;q=0.9,image/avif,image/webp,image/apng,*/*;q=0.8,application/signed-exchange;v=b3;q=0.9", Methods: []string{"GET"}, Probability: 100},
-			},
-
-			NonceQueryArgs: "abcdefghijklmnopqrstuvwxyz",
-
-			StagerFileExt: ".woff",
-			StagerFiles: []string{
-				"attribute_text_w01_regular", "ZillaSlab-Regular.subset.bbc33fb47cf6",
-				"ZillaSlab-Bold.subset.e96c15f68c68", "Inter-Regular",
-				"Inter-Medium",
-			},
-			StagerPaths: []string{
-				"static", "assets", "fonts", "locales",
-			},
-
-			PollFileExt: ".js",
-			PollFiles: []string{
-				"bootstrap", "bootstrap.min", "jquery.min", "jquery", "route",
-				"app", "app.min", "array", "backbone", "script", "email",
-			},
-			PollPaths: []string{
-				"js", "umd", "assets", "bundle", "bundles", "scripts", "script", "javascripts",
-				"javascript", "jscript",
-			},
-
-			StartSessionFileExt: ".html",
-			SessionFileExt:      ".php",
-			SessionFiles: []string{
-				"login", "signin", "api", "samples", "rpc", "index",
-				"admin", "register", "sign-up",
-			},
-			SessionPaths: []string{
-				"php", "api", "upload", "actions", "rest", "v1", "auth", "authenticate",
-				"oauth", "oauth2", "oauth2callback", "database", "db", "namespaces",
-			},
-
-			CloseFileExt: ".png",
-			CloseFiles: []string{
-				"favicon", "sample", "example",
-			},
-			ClosePaths: []string{
-				"static", "www", "assets", "images", "icons", "image", "icon", "png",
-			},
-		},
-	}
-)
-
-// GetHTTPC2ConfigPath - File path to http-c2.json
-func GetHTTPC2ConfigPath() string {
-	appDir := assets.GetRootAppDir()
-	httpC2ConfigPath := path.Join(appDir, "configs", httpC2ConfigFileName)
-	return httpC2ConfigPath
-}
-
-// GetHTTPC2Config - Get the current HTTP C2 config
-func GetHTTPC2Config() *HTTPC2Config {
-	configPath := GetHTTPC2ConfigPath()
-	if _, err := os.Stat(configPath); os.IsNotExist(err) {
-		err = generateDefaultConfig(configPath)
-		if err != nil {
-			httpC2ConfigLog.Errorf("Failed to generate http c2 config %s", err)
-			return &defaultHTTPC2Config
-		}
-	}
-	data, err := os.ReadFile(configPath)
-	if err != nil {
-		httpC2ConfigLog.Errorf("Failed to read http c2 config %s", err)
-		return &defaultHTTPC2Config
-	}
-	config := &HTTPC2Config{}
-	err = json.Unmarshal(data, config)
-	if err != nil {
-		httpC2ConfigLog.Errorf("Failed to parse http c2 config %s", err)
-		return &defaultHTTPC2Config
-	}
-	err = checkHTTPC2Config(config)
-	if err != nil {
-		httpC2ConfigLog.Errorf("Invalid http c2 config: %s", err)
-		return &defaultHTTPC2Config
-	}
-	return config
-}
-
->>>>>>> 641b736e
 // CheckHTTPC2ConfigErrors - Get the current HTTP C2 config
 func CheckHTTPC2ConfigErrors(config *clientpb.HTTPC2Config) error {
 	err := checkHTTPC2Config(config)
@@ -365,10 +203,6 @@
 	config.StagerFileExtension = coerceFileExt(config.StagerFileExtension)
 	if config.StagerFileExtension == "" {
 		return ErrMissingStagerFileExt
-	}
-	config.StagerFiles = coerceFiles(config.StagerFiles, config.StagerFileExt)
-	if len(config.StagerFiles) < 1 {
-		return ErrTooFewStagerFiles
 	}
 
 	// File Extensions
@@ -460,7 +294,7 @@
 
 	/*
 		IsFile      bool
-		SegmentType int32 // Poll, Session, Close
+		SegmentType int32 // Poll, Session, Close, stager
 		Value       string
 	*/
 
@@ -489,6 +323,14 @@
 		})
 	}
 
+	for _, stager := range StagerFiles {
+		pathSegments = append(pathSegments, &clientpb.HTTPC2PathSegment{
+			IsFile:      true,
+			SegmentType: 3,
+			Value:       stager,
+		})
+	}
+
 	// paths
 	for _, poll := range PollPaths {
 		pathSegments = append(pathSegments, &clientpb.HTTPC2PathSegment{
@@ -511,6 +353,14 @@
 			IsFile:      false,
 			SegmentType: 2,
 			Value:       close,
+		})
+	}
+
+	for _, stager := range StagerPaths {
+		pathSegments = append(pathSegments, &clientpb.HTTPC2PathSegment{
+			IsFile:      false,
+			SegmentType: 3,
+			Value:       stager,
 		})
 	}
 
@@ -595,4 +445,12 @@
 		"icon",
 		"png",
 	}
+	StagerFiles = []string{
+		"attribute_text_w01_regular", "ZillaSlab-Regular.subset.bbc33fb47cf6",
+		"ZillaSlab-Bold.subset.e96c15f68c68", "Inter-Regular",
+		"Inter-Medium",
+	}
+	StagerPaths = []string{
+		"static", "assets", "fonts", "locales",
+	}
 )