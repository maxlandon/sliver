package limits

import (
<<<<<<< HEAD

	// {{if and .LimitUsername .LimitHostname .Debug}}
	"log"
	// {{end}}
	"os"
=======
	// {{if .Debug}}
	"log"
	// {{end}}
	"os"

	// {{if .LimitUsername}}
	"runtime"
	// {{end}}

>>>>>>> 90bf8594
	// {{if .LimitUsername}}
	"os/user"
	"runtime"

	// {{end}}

	// {{if .LimitDatetime}}
	"time"
	// {{end}}

	// {{if or .LimitHostname .LimitUsername}}
	"strings"
	// {{else}}{{end}}
)

// ExecLimits - Checks for execution limitations (domain, hostname, etc)
func ExecLimits() {

	PlatformLimits() // Anti-debug & other platform specific evasion

	// {{if .LimitDomainJoined}}
	ok, err := isDomainJoined()
	if err == nil && !ok {
		os.Exit(1)
	}
	// {{end}}

	// {{if .LimitHostname}}
	hostname, err := os.Hostname()
	if err == nil && strings.ToLower(hostname) != strings.ToLower("{{.LimitHostname}}") {
		// {{if .Debug}}
		log.Printf("%#v != %#v", strings.ToLower(hostname), strings.ToLower("{{.LimitHostname}}"))
		// {{end}}
		os.Exit(1)
	}
	// {{end}}

	// {{if .LimitUsername}}
	currentUser, _ := user.Current()
	if runtime.GOOS == "windows" {
		username := strings.Split(currentUser.Username, "\\")
		if len(username) == 2 && username[1] != "{{.LimitUsername}}" {
			// {{if .Debug}}
			log.Printf("%#v != %#v", currentUser.Name, "{{.LimitUsername}}")
			// {{end}}
			os.Exit(1)
		}
	} else if currentUser.Name != "{{.LimitUsername}}" {
		// {{if .Debug}}
		log.Printf("%#v != %#v", currentUser.Name, "{{.LimitUsername}}")
		// {{end}}
		os.Exit(1)
	}
	// {{end}}

	// {{if .LimitDatetime}} "2014-11-12T11:45:26.371Z"
	expiresAt, err := time.Parse(time.RFC3339, "{{.LimitDatetime}}")
	if err == nil && time.Now().After(expiresAt) {
		// {{if .Debug}}
		log.Printf("Timelimit %#v expired", "{{.LimitDatetime}}")
		// {{end}}
		os.Exit(1)
	}
	// {{end}}

	// {{if .Debug}}
	log.Printf("Limit checks completed")
	// {{end}}

	os.Executable() // To avoid any "os unused" errors
}<|MERGE_RESOLUTION|>--- conflicted
+++ resolved
@@ -1,13 +1,6 @@
 package limits
 
 import (
-<<<<<<< HEAD
-
-	// {{if and .LimitUsername .LimitHostname .Debug}}
-	"log"
-	// {{end}}
-	"os"
-=======
 	// {{if .Debug}}
 	"log"
 	// {{end}}
@@ -17,10 +10,8 @@
 	"runtime"
 	// {{end}}
 
->>>>>>> 90bf8594
 	// {{if .LimitUsername}}
 	"os/user"
-	"runtime"
 
 	// {{end}}
 
