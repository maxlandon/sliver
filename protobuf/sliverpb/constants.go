--- conflicted
+++ resolved
@@ -218,11 +218,7 @@
 
 	MsgReconnectInterval
 
-<<<<<<< HEAD
-	// MsgPollntervalReq
-=======
 	// MsgPollIntervalReq
->>>>>>> 2fe0a61c
 	MsgPollIntervalReq
 
 	MsgPollInterval
