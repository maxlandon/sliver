--- conflicted
+++ resolved
@@ -312,7 +312,19 @@
 	// MsgChown - Replies with file path
 	MsgChtimes
 
-<<<<<<< HEAD
+	// MsgChmodReq - Request to chmod a file
+	MsgMemfilesListReq
+
+	// MsgChownReq - Request to chown a file
+	MsgMemfilesAddReq
+	// MsgChown - Replies with file path
+	MsgMemfilesAdd
+
+	// MsgChtimesReq - Request to chtimes a file
+	MsgMemfilesRmReq
+	// MsgChown - Replies with file path
+	MsgMemfilesRm
+
 	// Wasm Extension messages
 	MsgRegisterWasmExtensionReq
 	MsgDeregisterWasmExtensionReq
@@ -320,21 +332,7 @@
 	MsgListWasmExtensionsReq
 	MsgListWasmExtensions
 	MsgExecWasmExtensionReq
-	MsgExecWasmExtension
-=======
-	// MsgChmodReq - Request to chmod a file
-	MsgMemfilesListReq
-
-	// MsgChownReq - Request to chown a file
-	MsgMemfilesAddReq
-	// MsgChown - Replies with file path
-	MsgMemfilesAdd
-
-	// MsgChtimesReq - Request to chtimes a file
-	MsgMemfilesRmReq
-	// MsgChown - Replies with file path
-	MsgMemfilesRm
->>>>>>> cd2e7791
+	MsgExecWasmExtension	
 )
 
 // Constants to replace enums
@@ -573,16 +571,6 @@
 	case *Chtimes:
 		return MsgChtimes
 
-<<<<<<< HEAD
-	case *RegisterWasmExtensionReq:
-		return MsgRegisterWasmExtensionReq
-	case *DeregisterWasmExtensionReq:
-		return MsgDeregisterWasmExtensionReq
-	case *ListWasmExtensionsReq:
-		return MsgListWasmExtensionsReq
-	case *ExecWasmExtensionReq:
-		return MsgExecWasmExtensionReq
-=======
 	case *MemfilesListReq:
 		return MsgMemfilesListReq
 	case *MemfilesAddReq:
@@ -594,7 +582,15 @@
 	case *MemfilesRm:
 		return MsgMemfilesRm
 
->>>>>>> cd2e7791
+	case *RegisterWasmExtensionReq:
+		return MsgRegisterWasmExtensionReq
+	case *DeregisterWasmExtensionReq:
+		return MsgDeregisterWasmExtensionReq
+	case *ListWasmExtensionsReq:
+		return MsgListWasmExtensionsReq
+	case *ExecWasmExtensionReq:
+		return MsgExecWasmExtensionReq
+
 	}
 	return uint32(0)
 }