syntax = "proto3";
package sliverpb;
option go_package = "github.com/bishopfox/sliver/protobuf/sliverpb";

import "commonpb/common.proto";

/*
  
  >>> Reserved Numbers <<<

    For tunnel messages:
      uint64 TunnelID = 8 [jstype = JS_STRING]; // JS can't represent a uint64
      uint32 SessionID = 9;

    For request/response messages:
      Request Request = 9;
      Response Response = 9;
  
    - Request messages should be named with the suffix "Req"

*/

// Envelope - Used to encode implant<->server messages since we 
//            cannot use gRPC due to the various transports used.
message Envelope {
  int64 ID = 1;   // Envelope ID used to track request/response
  uint32 Type = 2; // Message type
  bytes Data = 3;  // Actual message data

  bool UnknownMessageType = 4; // Set if the implant did not understand the message
}

// BeaconTasks - DO NOT CONFUSE WITH clientpb.BeaconTasks
message BeaconTasks {
  string ID = 1;
  repeated Envelope Tasks = 2;
  int64 NextCheckin = 3;
}

// Register - First message the implant sends to the server
message Register {
  string Name = 1;
  string Hostname = 2;
  string Uuid = 3;
  string Username = 4;
  string Uid = 5;
  string Gid = 6;
  string Os = 7;
  string Arch = 8;
  int32 Pid = 9;
  string Filename = 10;
  string ActiveC2 = 11;
  string Version = 12;
  int64 ReconnectInterval = 13;
  string ProxyURL = 14;
  string ConfigID = 16;
  int64 PeerID = 17;
  string Locale = 18;
}

message BeaconRegister {
  string ID = 1;
  int64 Interval = 2;
  int64 Jitter = 3;
  Register Register = 4;
  int64 NextCheckin = 5;
}

message SessionRegister {
  string ID = 1;
  Register Register = 2;
}


message OpenSession {
  repeated string C2s = 1;
  int64 Delay = 2;

  commonpb.Response Response = 8;
  commonpb.Request Request = 9;
}

message CloseSession {

  // No message content

  commonpb.Response Response = 8;
  commonpb.Request Request = 9;
}

// Ping - Not ICMP, just sends a rount trip message to an implant to
//        see if it's still responding.
message Ping {
  int32 Nonce = 1;

  // Ping is special
  commonpb.Response Response = 8;
  commonpb.Request Request = 9;
}

// KillSessionReq - Request the implant to kill a session
message KillReq {
  bool Force = 1;

  commonpb.Request Request = 9;
}


// PsReq - Request the implant to list ses of a remote session.
message PsReq {
  commonpb.Request Request = 9;
}

message Ps {
  repeated commonpb.Process Processes = 1;

  commonpb.Response Response = 9;
}

// TerminateReq - Request the implant terminate a remote processes
message TerminateReq {
  int32 Pid = 1;
  bool Force = 2;

  commonpb.Request Request = 9;
}

message Terminate {
  int32 Pid = 1;

  commonpb.Response Response = 9;
}

// IfconfigReq - Request the implant to list network interfaces
message IfconfigReq {
  commonpb.Request Request = 9;
}

message Ifconfig {
  repeated NetInterface NetInterfaces = 1;

  commonpb.Response Response = 9;
}

message NetInterface {
  int32 Index = 1;
  string Name = 2;
  string MAC = 3;
  repeated string IPAddresses = 4;
}

message LsReq {
  string Path = 1;

  commonpb.Request Request = 9;
}

message Ls {
  string Path = 1;
  bool Exists = 2;
  repeated FileInfo Files = 3;
  string timezone = 4;
  int32 timezoneOffset = 5;

  commonpb.Response Response = 9;
}

message FileInfo {
  string Name = 1;
  bool IsDir = 2;
  int64 Size = 3;
  int64 ModTime = 4;
  string Mode = 5;
  string Link = 6;
  string Uid = 7;
  string Gid = 8;
}

message CdReq {
  string Path = 1;
  commonpb.Request Request = 9;
}

message PwdReq {
  commonpb.Request Request = 9;
}

message Pwd {
  string Path = 1;

  commonpb.Response Response = 9;
}

message RmReq {
  string Path = 1;
  bool Recursive = 2;
  bool Force = 3;

  commonpb.Request Request = 9;
}

message Rm {
  string Path = 1;

  commonpb.Response Response = 9;
}

message MvReq {
  string Src = 1;
  string Dst = 2;

  commonpb.Request Request = 9;
}

message Mv {
  string Src = 1;
  string Dst = 2;

  commonpb.Response Response = 9;
}

message MkdirReq {
  string Path = 1;

  commonpb.Request Request = 9;
}

message Mkdir {
  string Path = 1;

  commonpb.Response Response = 9;
}

message DownloadReq {
  string Path = 1;
  int64 Start = 2;
  int64 Stop = 3;
  bool Recurse = 4;

  commonpb.Request Request = 9;
}

message Download {
  string Path = 1;
  string Encoder = 2;
  bool Exists = 3;
  int64 Start = 4;
  int64 Stop = 5;
  bytes Data = 6;
  bool IsDir = 7;
  int32 ReadFiles = 8;
  int32 UnreadableFiles = 10;

  commonpb.Response Response = 9;
}

message UploadReq {
  string Path = 1;
  string Encoder = 2;
  bytes Data = 3;
  bool IsIOC = 4;

  commonpb.Request Request = 9;
}

message Upload {
  string Path = 1;

  commonpb.Response Response = 9;
}

message ProcessDumpReq {
  int32 Pid = 1;
  int32 Timeout = 2;

  commonpb.Request Request = 9;
}

message ProcessDump {
  bytes Data = 1;

  commonpb.Response Response = 9;
}

message RunAsReq {
  string Username = 1;
  string ProcessName = 2;
  string Args = 3;
  string Domain = 4;
  string Password = 5;
  bool HideWindow = 6;
  bool NetOnly = 7;

  commonpb.Request Request = 9;
}

message RunAs {
  string Output = 1;

  commonpb.Response Response = 9;
}

message ImpersonateReq {
  string Username = 1;
  commonpb.Request Request = 9;
}

message Impersonate {
  commonpb.Response Response = 9;
}

message RevToSelfReq {
  commonpb.Request Request = 9;
}

message RevToSelf {
  commonpb.Response Response = 9;
}

message CurrentTokenOwnerReq {
  commonpb.Request Request = 9;
}

message CurrentTokenOwner {
  string Output = 1;

  commonpb.Response Response = 9;
}

// InvokeGetSystemReq - Implant-side version of GetSystemReq, this message
//                      contains the .Data based on the client's req.Config
message InvokeGetSystemReq {
  bytes Data = 1;
  string HostingProcess = 2;

  commonpb.Request Request = 9;
}

// GetSystem - The result of a InvokeGetSystemReq attempt
message GetSystem {

  commonpb.Response Response = 9;
}

message MakeTokenReq {
  string Username = 1;
  string Password = 2;
  string Domain = 3;
  uint32 LogonType = 4;

  commonpb.Request Request = 9;
}

message MakeToken {
  commonpb.Response Response = 9;
}

message TaskReq {
  string Encoder = 1;
  bool RWXPages = 2;
  uint32 Pid = 3;
  bytes Data = 4;

  commonpb.Request Request = 9;
}

message Task {
  commonpb.Response Response = 9;
}

message ExecuteAssemblyReq {
  bytes Assembly = 1;
  string Arguments = 2;
  string Process = 3;
  bool IsDLL = 4;
  string Arch = 5;
  string ClassName = 6;
  string Method = 7;
  string AppDomain = 8;
  uint32 PPid = 10;
  repeated string ProcessArgs = 11;
  // In process specific fields
  bool InProcess = 12;
  string Runtime = 13;
  bool AmsiBypass = 14;
  bool EtwBypass = 15;
  commonpb.Request Request = 9;
}

message InvokeExecuteAssemblyReq {
  bytes Data = 1;
  string process = 2;
  uint32 PPid = 10;
  repeated string ProcessArgs = 11;

  commonpb.Request Request = 9;
}

message InvokeInProcExecuteAssemblyReq {
  bytes Data = 1;
  repeated string Arguments = 2;
  string Runtime = 3;
  bool AmsiBypass = 4;
  bool EtwBypass = 5;
  commonpb.Request Request = 9;
}

message ExecuteAssembly {
  bytes Output = 1;

  commonpb.Response Response = 9;
}

message InvokeMigrateReq {
  uint32 Pid = 1;
  bytes Data = 2;

  commonpb.Request Request = 9;
}

message Migrate {
  bool Success = 1;

  commonpb.Response Response = 9;
}

message ExecuteReq {
  string Path = 1;
  repeated string Args = 2;
  bool Output = 3;
  string Stdout = 4;
  string Stderr = 5;
  uint32 PPid = 10;

  commonpb.Request Request = 9;
}

message ExecuteWindowsReq {
  string Path = 1;
  repeated string Args = 2;
  bool Output = 3;
  string Stdout = 4;
  string Stderr = 5;
  bool UseToken = 6;
  uint32 PPid = 10;

  commonpb.Request Request = 9;
}

message Execute {
  uint32 Status = 1;
  bytes Stdout = 2;
  bytes Stderr = 3;
  uint32 Pid = 4;

  commonpb.Response Response = 9;
}

message SideloadReq {
  bytes Data = 1;
  string ProcessName = 2;
  string Args = 3;
  string EntryPoint = 4;
  bool Kill = 5;
  bool isDLL = 6;
  bool isUnicode = 7;
  uint32 PPid = 10;
  repeated string ProcessArgs = 11;

  commonpb.Request Request = 9;
}

message Sideload {
  string Result = 1;

  commonpb.Response Response = 9;
}

message InvokeSpawnDllReq {
  bytes Data = 1;
  string ProcessName = 2;
  string Args = 3;
  string EntryPoint = 4;
  bool Kill = 5;
  uint32 PPid = 10;
  repeated string ProcessArgs = 11;

  commonpb.Request Request = 9;
}

message SpawnDllReq {
  bytes Data = 1;
  string ProcessName = 2;
  uint32 Offset = 3;
  string Args = 4;
  bool Kill = 5;
  uint32 PPid = 10;
  repeated string ProcessArgs = 11;

  commonpb.Request Request = 9;
}

message SpawnDll {
  string Result = 1;

  commonpb.Response Response = 9;
}

message NetstatReq {
  bool TCP = 1;
  bool UDP = 2;
  bool IP4 = 3;
  bool IP6 = 5;
  bool Listening = 6;

  commonpb.Request Request = 9;
}

message SockTabEntry {
  message SockAddr {
    string Ip = 1;
    uint32 Port = 2;
  }
  SockAddr LocalAddr = 1;
  SockAddr RemoteAddr = 2;
  string SkState = 3;
  uint32 UID = 4;
  commonpb.Process Process = 5;
  string Protocol = 6;
}

message Netstat {
  repeated SockTabEntry Entries = 1;

  commonpb.Response Response = 9;
}

message EnvReq {
  string Name = 1;
  commonpb.Request Request = 9;
}

message EnvInfo {
  repeated commonpb.EnvVar Variables = 1;
  commonpb.Response Response = 9;
}

message SetEnvReq {
  commonpb.EnvVar Variable = 1;
  commonpb.Request Request = 9;
}

message SetEnv {
  commonpb.Response Response = 9;
}

message UnsetEnvReq {
  string Name = 1;
  commonpb.Request Request = 9;
}

message UnsetEnv {
  commonpb.Response Response = 9;
}

// DNS Specific messages
message DNSSessionInit {
  bytes Key = 1;
}

message DNSPoll {
  repeated DNSBlockHeader blocks = 1;
}

message DNSBlockHeader {
  string ID = 1;
  uint32 Size = 2;
}

// HTTP Sepecific message
message HTTPSessionInit {
  bytes Key = 1;
}

// ScreenshotReq - Request the implant take a screenshot
message ScreenshotReq {
  commonpb.Request Request = 9;
}

message Screenshot {
  bytes Data = 1;

  commonpb.Response Response = 9;
}

message StartServiceReq {
  string ServiceName = 1;
  string ServiceDescription = 2;
  string BinPath = 3;
  string Hostname = 4;
  string Arguments = 5;
  commonpb.Request Request = 9;
}

message ServiceInfo {
  commonpb.Response Response = 9;
}

message ServiceInfoReq {
  string ServiceName = 1;
  string Hostname = 2;
}

message StopServiceReq {
  ServiceInfoReq ServiceInfo = 1;

  commonpb.Request Request = 9;
}

message RemoveServiceReq {
  ServiceInfoReq ServiceInfo = 1;

  commonpb.Request Request = 9;
}

// Registry - Registry related messages
enum RegistryType {
  Unknown = 0;
  Binary = 1;
  String = 2;
  DWORD = 3;
  QWORD = 4;
}

message RegistryReadReq {
  string Hive = 1;
  string Path = 2;
  string Key = 3;
  string Hostname = 4;
  commonpb.Request Request = 9;
}

message RegistryRead {
  string Value = 1;
  commonpb.Response Response = 9;
}

message RegistryWriteReq {
  string Hive = 1;
  string Path = 2;
  string Key = 3;
  string Hostname = 4;
  string StringValue = 5;
  bytes ByteValue = 6;
  uint32 DWordValue = 7;
  uint64 QWordValue = 8;
  uint32 Type = 10;

  commonpb.Request Request = 9;
}

message RegistryWrite {
  commonpb.Response Response = 9;
}

message RegistryCreateKeyReq {
  string Hive = 1;
  string Path = 2; 
  string Key = 3;
  string Hostname = 4;
  commonpb.Request Request = 9;
}

message RegistryCreateKey {
  commonpb.Response Response = 9;
}

message RegistryDeleteKeyReq {
  string Hive = 1;
  string Path = 2;
  string Key = 3;
  string Hostname = 4;
  commonpb.Request Request = 9;
}

message RegistryDeleteKey {
  commonpb.Response Response = 9;
}

message RegistrySubKeyListReq {
  string Hive = 1;
  string Path = 2;
  // Keep the same ID as the other registry operations
  string Hostname = 4;
  commonpb.Request Request = 9;
}

message RegistrySubKeyList {
  repeated string Subkeys = 1;
  commonpb.Response Response = 9;
}

message RegistryListValuesReq {
  string Hive = 1;
  string Path = 2;
  // Keep the same ID as the other registry operations
  string Hostname = 4;
  commonpb.Request Request = 9;
}

message RegistryValuesList {
  repeated string ValueNames = 1;

  commonpb.Response Response = 9;
}

// Tunnel - Tunnel related messages
message Tunnel {
  uint64 TunnelID = 8 [jstype = JS_STRING];
  string SessionID = 9;
}

message TunnelData {
  bytes Data  = 1;
  bool Closed = 2;
  uint64 Sequence = 3;
  uint64 Ack = 4;
  bool Resend = 5;
  bool CreateReverse = 6;
  RPortfwd rportfwd = 7;
  uint64 TunnelID = 8 [jstype = JS_STRING];
  string SessionID = 9;
}

// ShellReq - Request the implant open a realtime shell tunnel
message ShellReq {
  string Path = 1;
  bool EnablePTY = 2;
  uint32 Pid = 3;

  uint64 TunnelID = 8 [jstype = JS_STRING]; // Bind to this tunnel
  commonpb.Request Request = 9;
}

// Shell - Request the implant open a realtime shell tunnel
message Shell {
  string Path = 1;
  bool EnablePTY = 2;
  uint32 Pid = 3;

  uint64 TunnelID = 8 [jstype = JS_STRING];
  commonpb.Response Response = 9;
}


message PortfwdReq {
  uint32 Port = 1;
  int32 Protocol = 2;
  string Host = 3;

  uint64 TunnelID = 8 [jstype = JS_STRING]; // Bind to this tunnel
  commonpb.Request Request = 9;
}

message Portfwd {
  uint32 Port = 1;
  int32 Protocol = 2;
  string Host = 3;

  uint64 TunnelID = 8 [jstype = JS_STRING]; // Bind to this tunnel
  commonpb.Response Response = 9;
}

// *** Socks ***

message Socks {

  uint64 TunnelID = 8 [jstype = JS_STRING];
  string SessionID = 9;
}

message SocksData {
  bytes Data  = 1;
  bool CloseConn = 2;
  string Username = 3;
  string Password = 4;
  uint64 Sequence = 5;

  uint64 TunnelID = 8 [jstype = JS_STRING];
  commonpb.Request Request = 9;
}

// *** Pivots ***

enum PivotType {
  TCP = 0;
  UDP = 1;
  NamedPipe = 2;
}

message PivotStartListenerReq {
  PivotType Type = 1;
  string BindAddress = 2;
  repeated bool Options = 3;

  commonpb.Request Request = 9;
}

message PivotStopListenerReq {
  uint32 ID = 1;
  
  commonpb.Request Request = 9;
}

message PivotListener {
  uint32 ID = 1;
  PivotType Type = 2;
  string BindAddress = 3;
  repeated NetConnPivot Pivots = 4;

  commonpb.Response Response = 9;
}
 
message PivotHello {
  bytes PublicKey = 1;
  int64 PeerID = 2 [jstype = JS_STRING];
  string PublicKeySignature = 3;
  bytes SessionKey = 4;
}

message PivotServerKeyExchange {
  int64 OriginID = 1;
  bytes SessionKey = 2;
}

message PivotPeer {
  int64 PeerID = 1 [jstype = JS_STRING];
  string Name = 2;
}

message PivotPeerEnvelope {
  repeated PivotPeer Peers = 1;
  uint32 Type = 2;
  bytes PivotSessionID = 3;
  bytes Data = 4;
  int64 PeerFailureAt = 5;
}

message PivotPing {
  uint32 Nonce = 1;
}

message NetConnPivot {
  int64 PeerID = 1 [jstype = JS_STRING];
  string RemoteAddress = 2;
}

enum PeerFailureType {
  SEND_FAILURE = 0;
  DISCONNECT = 1;
}

message PivotPeerFailure {
  int64 PeerID = 1 [jstype = JS_STRING];
  PeerFailureType Type = 2;
  string Err = 3;
}

message PivotListenersReq {

  commonpb.Request Request = 9;
}

message PivotListeners {
  repeated PivotListener Listeners = 1;

  commonpb.Response Response = 9;
}

// *** Wiregard ***

message WGPortForwardStartReq {
  int32 LocalPort = 1;
  string RemoteAddress = 2;
  commonpb.Request Request = 9;
}

message WGPortForward {
  WGTCPForwarder Forwarder = 1;
  commonpb.Response Response = 9;
}

message WGPortForwardStopReq {
  int32 ID = 1;
  commonpb.Request Request = 9;
}

message WGSocksStartReq {
  int32 Port = 1;
  commonpb.Request Request = 9;
}

message WGSocks {
  WGSocksServer Server = 1;
  commonpb.Response Response = 9;
}

message WGSocksStopReq {
  int32 ID = 1;  
  commonpb.Request Request = 9;
}

message WGTCPForwardersReq {
  commonpb.Request Request = 9;
}

message WGSocksServersReq {
  commonpb.Request Request = 9;
}

message WGTCPForwarder {
  int32 ID = 1;
  string LocalAddr = 2;
  string RemoteAddr = 3;
}

message WGSocksServer {
  int32 ID = 1;
  string LocalAddr = 2;
}

message WGSocksServers {
  repeated WGSocksServer Servers = 1;
  commonpb.Response Response = 9;
}

message WGTCPForwarders {
  repeated WGTCPForwarder Forwarders = 1;
  commonpb.Response Response = 9;
}

// ReconfigureReq - Request the implant to reconfigure itself
message ReconfigureReq {
  int64 ReconnectInterval = 1;
  int64 BeaconInterval = 2;
  int64 BeaconJitter = 3;

  commonpb.Request Request = 9;
}

message Reconfigure {

  commonpb.Response Response = 9;
}

// PollIntervalReq - Request the implant to update it's poll intervbal
message PollIntervalReq {
  int64 PollInterval = 1;

  commonpb.Request Request = 9;
}

message PollInterval {
  commonpb.Response Response = 9;
}

message SSHCommandReq {
  string Username = 1;
  string Hostname = 2;
  uint32 Port = 3;
  string Command = 4;
  string Password = 5;
  bytes PrivKey = 6;
  string Krb5Conf = 7;
  bytes Keytab = 8;
  string Realm = 10;
  commonpb.Request Request = 9;
}

message SSHCommand {
  string StdOut = 1;
  string StdErr = 2;
  commonpb.Response Response = 9;
}

message GetPrivsReq {
  commonpb.Request Request = 9;
}

message WindowsPrivilegeEntry {
  string Name = 1;
  string Description = 2;
  bool Enabled = 3;
  bool EnabledByDefault = 4;
  bool Removed = 5;
  bool UsedForAccess = 6;
}

message GetPrivs {
  repeated WindowsPrivilegeEntry PrivInfo = 1;
  string ProcessIntegrity = 2;
  string ProcessName = 3;

  commonpb.Response Response = 9;
}

// *** Extensions ***

message RegisterExtensionReq {
  string Name = 1;
  bytes Data = 2;
  string OS = 3;
  string Init = 4;

  commonpb.Request Request = 9;
}

message RegisterExtension {
  commonpb.Response Response = 9;
}

message CallExtensionReq {
  string Name = 1;
  bool ServerStore = 2;
  bytes Args = 3;
  string Export = 4;

  commonpb.Request Request = 9;
}

message CallExtension {
  bytes Output = 1;
  bool ServerStore = 2;

  commonpb.Response Response = 9;
}

message ListExtensionsReq {
  commonpb.Request Request = 9;
}

message ListExtensions {
  repeated string Names = 1;

  commonpb.Response Response = 9;
}


// *** RportFwd ***

message RportFwdStopListenerReq {
  uint32 ID = 1;
  
  commonpb.Request Request = 9;
}

message RportFwdStartListenerReq {
  string BindAddress = 1;
  uint32 BindPort = 2;
  uint32 ForwardPort = 3;
  string ForwardAddress = 4;

  commonpb.Request Request = 9;
}

message RportFwdListener {
  uint32 ID = 1;
  string BindAddress = 2;
  uint32 BindPort = 3;
  string ForwardAddress =4;
  uint32 ForwardPort = 5;

  commonpb.Response Response = 9;
}


message RportFwdListeners {
  repeated RportFwdListener Listeners = 1;

  commonpb.Response Response = 9;
}

message RportFwdListenersReq {

  commonpb.Request Request = 9;
}


message RPortfwd {
  uint32 Port = 1;
  int32 Protocol = 2;
  string Host = 3;

  uint64 TunnelID = 8 [jstype = JS_STRING]; // Bind to this tunnel
  commonpb.Response Response = 9;
}

message RPortfwdReq {
  uint32 Port = 1;
  int32 Protocol = 2;
  string Host = 3;

  uint64 TunnelID = 8 [jstype = JS_STRING]; // Bind to this tunnel
  commonpb.Request Request = 9;
}

message ChmodReq {
  string Path = 1;
  string FileMode = 2;
  bool Recursive = 3;

  commonpb.Request Request = 9;
}

message Chmod {
  string Path = 1;

  commonpb.Response Response = 9;
}

message ChownReq {
  string Path = 1;
  string Uid = 2;
  string Gid = 3;
  bool Recursive = 4;

  commonpb.Request Request = 9;
}

message Chown {
  string Path = 1;

  commonpb.Response Response = 9;
}

message ChtimesReq {
  string Path = 1;
  int64 ATime = 2;
  int64 MTime = 3;

  commonpb.Request Request = 9;
}

message Chtimes {
  string Path = 1;

  commonpb.Response Response = 9;
}

<<<<<<< HEAD
// *** Wasm Extensions ***

message RegisterWasmExtensionReq {
  string Name = 1;
  bytes WasmGz = 2;
=======

message MemfilesListReq {
>>>>>>> cd2e7791

  commonpb.Request Request = 9;
}

<<<<<<< HEAD
message RegisterWasmExtension {

  commonpb.Response Response = 9;
}

message DeregisterWasmExtensionReq {
  string Name = 1;

  commonpb.Request Request = 9;
}

message ListWasmExtensionsReq {
=======
message MemfilesAddReq {

  commonpb.Request Request = 9;
}

message MemfilesAdd {
  int64 Fd = 1;

  commonpb.Response Response = 9;
}

message MemfilesRmReq {

  int64 Fd = 1;
>>>>>>> cd2e7791

  commonpb.Request Request = 9;
}

<<<<<<< HEAD
message ListWasmExtensions {
  repeated string Names = 1;
=======
message MemfilesRm {
  int64 Fd = 1;
>>>>>>> cd2e7791

  commonpb.Response Response = 9;
}

<<<<<<< HEAD
message ExecWasmExtensionReq {
  string Name = 1;
  repeated string Args = 2;
  bool Interactive = 3;
  map<string, bytes> MemFS = 4;

  uint64 TunnelID = 8 [jstype = JS_STRING]; // Bind to this tunnel
  commonpb.Request Request = 9;
}

message ExecWasmExtension {
  bytes Stdout = 1;
  bytes Stderr = 2;
  uint32 ExitCode = 3;

  commonpb.Response Response = 9;
}
=======

>>>>>>> cd2e7791
<|MERGE_RESOLUTION|>--- conflicted
+++ resolved
@@ -1147,21 +1147,47 @@
   commonpb.Response Response = 9;
 }
 
-<<<<<<< HEAD
+
+message MemfilesListReq {
+
+  commonpb.Request Request = 9;
+}
+
+message MemfilesAddReq {
+
+  commonpb.Request Request = 9;
+}
+
+message MemfilesAdd {
+  int64 Fd = 1;
+
+  commonpb.Response Response = 9;
+}
+
+message MemfilesRmReq {
+
+  int64 Fd = 1;
+
+  commonpb.Request Request = 9;
+}
+
+message MemfilesRm {
+  int64 Fd = 1;
+
+  commonpb.Response Response = 9;
+}
+
+
+
 // *** Wasm Extensions ***
 
 message RegisterWasmExtensionReq {
   string Name = 1;
   bytes WasmGz = 2;
-=======
-
-message MemfilesListReq {
->>>>>>> cd2e7791
-
-  commonpb.Request Request = 9;
-}
-
-<<<<<<< HEAD
+
+  commonpb.Request Request = 9;
+}
+
 message RegisterWasmExtension {
 
   commonpb.Response Response = 9;
@@ -1174,38 +1200,16 @@
 }
 
 message ListWasmExtensionsReq {
-=======
-message MemfilesAddReq {
-
-  commonpb.Request Request = 9;
-}
-
-message MemfilesAdd {
-  int64 Fd = 1;
-
-  commonpb.Response Response = 9;
-}
-
-message MemfilesRmReq {
-
-  int64 Fd = 1;
->>>>>>> cd2e7791
-
-  commonpb.Request Request = 9;
-}
-
-<<<<<<< HEAD
+
+  commonpb.Request Request = 9;
+}
+
 message ListWasmExtensions {
   repeated string Names = 1;
-=======
-message MemfilesRm {
-  int64 Fd = 1;
->>>>>>> cd2e7791
-
-  commonpb.Response Response = 9;
-}
-
-<<<<<<< HEAD
+
+  commonpb.Response Response = 9;
+}
+
 message ExecWasmExtensionReq {
   string Name = 1;
   repeated string Args = 2;
@@ -1222,7 +1226,4 @@
   uint32 ExitCode = 3;
 
   commonpb.Response Response = 9;
-}
-=======
-
->>>>>>> cd2e7791
+}