<<<<<<< HEAD
FROM golang:1.20.5

=======
>>>>>>> 06116675
#
# For production:
#   docker build --target production -t sliver .
#   docker run -it --rm -v $HOME/.sliver:/home/sliver/.sliver sliver 
#
# For unit testing:
#   docker build --target test .
#

# STAGE: base
## Compiles Sliver for use
FROM --platform=linux/amd64 golang:1.21.4 as base

### Base packages
RUN apt-get update --fix-missing && apt-get -y install \
    git build-essential zlib1g zlib1g-dev wget zip unzip

### Add sliver user
RUN groupadd -g 999 sliver && useradd -r -u 999 -g sliver sliver
RUN mkdir -p /home/sliver/ && chown -R sliver:sliver /home/sliver

### Build sliver:
WORKDIR /go/src/github.com/bishopfox/sliver
ADD . /go/src/github.com/bishopfox/sliver/
RUN make clean-all 
RUN make 
RUN cp -vv sliver-server /opt/sliver-server 

# STAGE: test
## Run unit tests against the compiled instance
## Use `--target test` in the docker build command to run this stage
FROM --platform=linux/amd64 base as test

RUN apt-get update --fix-missing \
    && apt-get -y upgrade \
    && apt-get -y install \
    curl gcc-multilib build-essential mingw-w64 binutils-mingw-w64 g++-mingw-w64 

RUN /opt/sliver-server unpack --force 

### Run unit tests
RUN /go/src/github.com/bishopfox/sliver/go-tests.sh

# STAGE: production
## Final dockerized form of Sliver
FROM --platform=linux/amd64 debian:bookworm-slim as production

### Install production packages
RUN apt-get update --fix-missing \
    && apt-get -y upgrade \
    && apt-get -y install \
    libxml2 libxml2-dev libxslt-dev locate gnupg \
    libreadline6-dev libcurl4-openssl-dev git-core \
    libssl-dev libyaml-dev openssl autoconf libtool \
    ncurses-dev bison curl xsel postgresql \
    postgresql-contrib postgresql-client libpq-dev \
    curl libapr1 libaprutil1 libsvn1 \
    libpcap-dev libsqlite3-dev libgmp3-dev \
    mingw-w64 binutils-mingw-w64 g++-mingw-w64 \
    nasm gcc-multilib

### Install MSF for stager generation
RUN curl https://raw.githubusercontent.com/rapid7/metasploit-omnibus/master/config/templates/metasploit-framework-wrappers/msfupdate.erb > msfinstall \
    && chmod 755 msfinstall \
    && ./msfinstall \
    && mkdir -p ~/.msf4/ \
    && touch ~/.msf4/initial_setup_complete 

### Cleanup unneeded packages
RUN apt-get remove -y curl gnupg \
    && apt-get autoremove -y \
    && apt-get clean \
    && rm -rf /var/lib/apt/lists/* /tmp/* /var/tmp/*

### Add sliver user
RUN groupadd -g 999 sliver \
    && useradd -r -u 999 -g sliver sliver \
    && mkdir -p /home/sliver/ \
    && chown -R sliver:sliver /home/sliver \
    && su -l sliver -c 'mkdir -p ~/.msf4/ && touch ~/.msf4/initial_setup_complete'

### Copy compiled binary
COPY --from=base /opt/sliver-server  /opt/sliver-server

### Unpack Sliver:
USER sliver
RUN /opt/sliver-server unpack --force 

WORKDIR /home/sliver/
VOLUME [ "/home/sliver/.sliver" ]
ENTRYPOINT [ "/opt/sliver-server" ]


# STAGE: production-slim (about 1Gb smaller)
### Slim production image, i.e. without MSF and assoicated libraries
### Still include GCC and MinGW for cross-platform generation
FROM --platform=linux/amd64 debian:bookworm-slim as production-slim

### Install production packages
RUN apt-get update --fix-missing \
    && apt-get -y upgrade \
    && apt-get -y install \
    build-essential mingw-w64 binutils-mingw-w64 g++-mingw-w64 gcc-multilib

### Cleanup unneeded packages
RUN apt-get autoremove -y \
    && apt-get clean \
    && rm -rf /var/lib/apt/lists/* /tmp/* /var/tmp/*

### Add sliver user
RUN groupadd -g 999 sliver \
    && useradd -r -u 999 -g sliver sliver \
    && mkdir -p /home/sliver/ \
    && chown -R sliver:sliver /home/sliver

### Copy compiled binary
COPY --from=base /opt/sliver-server  /opt/sliver-server

### Unpack Sliver:
USER sliver
RUN /opt/sliver-server unpack --force 

WORKDIR /home/sliver/
VOLUME [ "/home/sliver/.sliver" ]
ENTRYPOINT [ "/opt/sliver-server" ]<|MERGE_RESOLUTION|>--- conflicted
+++ resolved
@@ -1,8 +1,3 @@
-<<<<<<< HEAD
-FROM golang:1.20.5
-
-=======
->>>>>>> 06116675
 #
 # For production:
 #   docker build --target production -t sliver .
